// Copyright 2022 The go-ethereum Authors
// This file is part of the go-ethereum library.
//
// The go-ethereum library is free software: you can redistribute it and/or modify
// it under the terms of the GNU Lesser General Public License as published by
// the Free Software Foundation, either version 3 of the License, or
// (at your option) any later version.
//
// The go-ethereum library is distributed in the hope that it will be useful,
// but WITHOUT ANY WARRANTY; without even the implied warranty of
// MERCHANTABILITY or FITNESS FOR A PARTICULAR PURPOSE. See the
// GNU Lesser General Public License for more details.
//
// You should have received a copy of the GNU Lesser General Public License
// along with the go-ethereum library. If not, see <http://www.gnu.org/licenses/>.

// Package version implements reading of build version information.
package version

import (
	"fmt"
	"runtime"
	"runtime/debug"
	"strings"

	"github.com/ethereum/go-ethereum/params"
)

const ourPath = "github.com/ethereum/go-ethereum" // Path to our module

// These variables are set at build-time by the linker when the build is
// done by build/ci.go.
var gitCommit, gitDate string

// VCSInfo represents the git repository state.
type VCSInfo struct {
	Commit string // head commit hash
	Date   string // commit time in YYYYMMDD format
	Dirty  bool
}

// VCS returns version control information of the current executable.
func VCS() (VCSInfo, bool) {
	if gitCommit != "" {
		// Use information set by the build script if present.
		return VCSInfo{Commit: gitCommit, Date: gitDate}, true
	}

	if buildInfo, ok := debug.ReadBuildInfo(); ok {
		if buildInfo.Main.Path == ourPath {
			return buildInfoVCS(buildInfo)
		}
	}

	return VCSInfo{}, false
}

// ClientName creates a software name/version identifier according to common
// conventions in the Ethereum p2p network.
func ClientName(clientIdentifier string) string {
	git, _ := VCS()

	return fmt.Sprintf("%s/v%v/%v-%v/%v",
		//nolint: staticcheck
		strings.Title(clientIdentifier),
		params.VersionWithCommit(git.Commit, git.Date),
		runtime.GOOS, runtime.GOARCH,
		runtime.Version(),
	)
}

// Info returns build and platform information about the current binary.
<<<<<<< HEAD
=======
//
>>>>>>> aadddf3a
// If the package that is currently executing is a prefixed by our go-ethereum
// module path, it will print out commit and date VCS information. Otherwise,
// it will assume it's imported by a third-party and will return the imported
// version and whether it was replaced by another module.
func Info() (version, vcs string) {
	version = params.VersionWithMeta
	buildInfo, ok := debug.ReadBuildInfo()

	if !ok {
		return version, ""
	}

	version = versionInfo(buildInfo)

	if status, ok := VCS(); ok {
		modified := ""
		if status.Dirty {
			modified = " (dirty)"
		}

		commit := status.Commit

		if len(commit) > 8 {
			commit = commit[:8]
		}

		vcs = commit + "-" + status.Date + modified
	}

	return version, vcs
}

// versionInfo returns version information for the currently executing
// implementation.
//
// Depending on how the code is instantiated, it returns different amounts of
// information. If it is unable to determine which module is related to our
// package it falls back to the hardcoded values in the params package.
func versionInfo(info *debug.BuildInfo) string {
	// If the main package is from our repo, prefix version with "geth".
	if strings.HasPrefix(info.Path, ourPath) {
		return fmt.Sprintf("geth %s", info.Main.Version)
	}
	// Not our main package, so explicitly print out the module path and
	// version.
	var version string
	if info.Main.Path != "" && info.Main.Version != "" {
		// These can be empty when invoked with "go run".
		version = fmt.Sprintf("%s@%s ", info.Main.Path, info.Main.Version)
	}

	mod := findModule(info, ourPath)

	if mod == nil {
		// If our module path wasn't imported, it's unclear which
		// version of our code they are running. Fallback to hardcoded
		// version.
		return version + fmt.Sprintf("geth %s", params.VersionWithMeta)
	}
	// Our package is a dependency for the main module. Return path and
	// version data for both.
	version += fmt.Sprintf("%s@%s", mod.Path, mod.Version)
	if mod.Replace != nil {
		// If our package was replaced by something else, also note that.
		version += fmt.Sprintf(" (replaced by %s@%s)", mod.Replace.Path, mod.Replace.Version)
	}

	return version
}

// findModule returns the module at path.
func findModule(info *debug.BuildInfo, path string) *debug.Module {
	if info.Path == ourPath {
		return &info.Main
	}

	for _, mod := range info.Deps {
		if mod.Path == path {
			return mod
		}
	}

	return nil
}<|MERGE_RESOLUTION|>--- conflicted
+++ resolved
@@ -70,10 +70,7 @@
 }
 
 // Info returns build and platform information about the current binary.
-<<<<<<< HEAD
-=======
 //
->>>>>>> aadddf3a
 // If the package that is currently executing is a prefixed by our go-ethereum
 // module path, it will print out commit and date VCS information. Otherwise,
 // it will assume it's imported by a third-party and will return the imported
