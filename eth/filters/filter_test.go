// Copyright 2015 The go-ethereum Authors
// This file is part of the go-ethereum library.
//
// The go-ethereum library is free software: you can redistribute it and/or modify
// it under the terms of the GNU Lesser General Public License as published by
// the Free Software Foundation, either version 3 of the License, or
// (at your option) any later version.
//
// The go-ethereum library is distributed in the hope that it will be useful,
// but WITHOUT ANY WARRANTY; without even the implied warranty of
// MERCHANTABILITY or FITNESS FOR A PARTICULAR PURPOSE. See the
// GNU Lesser General Public License for more details.
//
// You should have received a copy of the GNU Lesser General Public License
// along with the go-ethereum library. If not, see <http://www.gnu.org/licenses/>.

package filters

import (
	"context"
	"encoding/json"
	"math/big"
	"strings"
	"testing"
	"time"

	"github.com/ethereum/go-ethereum/accounts/abi"
	"github.com/ethereum/go-ethereum/common"
	"github.com/ethereum/go-ethereum/consensus/ethash"
	"github.com/ethereum/go-ethereum/core"
	"github.com/ethereum/go-ethereum/core/rawdb"
	"github.com/ethereum/go-ethereum/core/types"
	"github.com/ethereum/go-ethereum/core/vm"
	"github.com/ethereum/go-ethereum/crypto"
	"github.com/ethereum/go-ethereum/params"
	"github.com/ethereum/go-ethereum/rpc"
	"github.com/ethereum/go-ethereum/trie"
)

func makeReceipt(addr common.Address) *types.Receipt {
	receipt := types.NewReceipt(nil, false, 0)
	receipt.Logs = []*types.Log{
		{Address: addr},
	}
	receipt.Bloom = types.CreateBloom(types.Receipts{receipt})

	return receipt
}

func BenchmarkFilters(b *testing.B) {
	var (
		db, _   = rawdb.NewLevelDBDatabase(b.TempDir(), 0, 0, "", false, rawdb.ExtraDBConfig{})
		_, sys  = newTestFilterSystem(b, db, Config{})
		key1, _ = crypto.HexToECDSA("b71c71a67e1177ad4e901695e1b4b9ee17ae16c6668d313eac2f96dbcda3f291")
		addr1   = crypto.PubkeyToAddress(key1.PublicKey)
		addr2   = common.BytesToAddress([]byte("jeff"))
		addr3   = common.BytesToAddress([]byte("ethereum"))
		addr4   = common.BytesToAddress([]byte("random addresses please"))

		gspec = &core.Genesis{
			Alloc:   core.GenesisAlloc{addr1: {Balance: big.NewInt(1000000)}},
			BaseFee: big.NewInt(params.InitialBaseFee),
			Config:  params.TestChainConfig,
		}
	)

	defer db.Close()

	_, chain, receipts := core.GenerateChainWithGenesis(gspec, ethash.NewFaker(), 100010, func(i int, gen *core.BlockGen) {
		switch i {
		case 2403:
			receipt := makeReceipt(addr1)
			gen.AddUncheckedReceipt(receipt)
			gen.AddUncheckedTx(types.NewTransaction(999, common.HexToAddress("0x999"), big.NewInt(999), 999, gen.BaseFee(), nil))
		case 1034:
			receipt := makeReceipt(addr2)
			gen.AddUncheckedReceipt(receipt)
			gen.AddUncheckedTx(types.NewTransaction(999, common.HexToAddress("0x999"), big.NewInt(999), 999, gen.BaseFee(), nil))
		case 34:
			receipt := makeReceipt(addr3)
			gen.AddUncheckedReceipt(receipt)
			gen.AddUncheckedTx(types.NewTransaction(999, common.HexToAddress("0x999"), big.NewInt(999), 999, gen.BaseFee(), nil))
		case 99999:
			receipt := makeReceipt(addr4)
			gen.AddUncheckedReceipt(receipt)
			gen.AddUncheckedTx(types.NewTransaction(999, common.HexToAddress("0x999"), big.NewInt(999), 999, gen.BaseFee(), nil))
		}
	})
	// The test txs are not properly signed, can't simply create a chain
	// and then import blocks. TODO(rjl493456442) try to get rid of the
	// manual database writes.
	gspec.MustCommit(db)

	for i, block := range chain {
		rawdb.WriteBlock(db, block)
		rawdb.WriteCanonicalHash(db, block.Hash(), block.NumberU64())
		rawdb.WriteHeadBlockHash(db, block.Hash())
		rawdb.WriteReceipts(db, block.Hash(), block.NumberU64(), receipts[i])
	}

	b.ResetTimer()

	filter := sys.NewRangeFilter(0, -1, []common.Address{addr1, addr2, addr3, addr4}, nil)

	for i := 0; i < b.N; i++ {
		logs, _ := filter.Logs(context.Background())
		if len(logs) != 4 {
			b.Fatal("expected 4 logs, got", len(logs))
		}
	}
}

func TestFilters(t *testing.T) {
	var (
<<<<<<< HEAD
		db     = rawdb.NewMemoryDatabase()
		_, sys = newTestFilterSystem(t, db, Config{})
		// Sender account
=======
		db, _   = rawdb.NewLevelDBDatabase(t.TempDir(), 0, 0, "", false, rawdb.ExtraDBConfig{})
		_, sys  = newTestFilterSystem(t, db, Config{})
>>>>>>> a54aadae
		key1, _ = crypto.HexToECDSA("b71c71a67e1177ad4e901695e1b4b9ee17ae16c6668d313eac2f96dbcda3f291")
		addr    = crypto.PubkeyToAddress(key1.PublicKey)
		signer  = types.NewLondonSigner(big.NewInt(1))
		// Logging contract
		contract  = common.Address{0xfe}
		contract2 = common.Address{0xff}
		abiStr    = `[{"inputs":[],"name":"log0","outputs":[],"stateMutability":"nonpayable","type":"function"},{"inputs":[{"internalType":"uint256","name":"t1","type":"uint256"}],"name":"log1","outputs":[],"stateMutability":"nonpayable","type":"function"},{"inputs":[{"internalType":"uint256","name":"t1","type":"uint256"},{"internalType":"uint256","name":"t2","type":"uint256"}],"name":"log2","outputs":[],"stateMutability":"nonpayable","type":"function"},{"inputs":[{"internalType":"uint256","name":"t1","type":"uint256"},{"internalType":"uint256","name":"t2","type":"uint256"},{"internalType":"uint256","name":"t3","type":"uint256"}],"name":"log3","outputs":[],"stateMutability":"nonpayable","type":"function"},{"inputs":[{"internalType":"uint256","name":"t1","type":"uint256"},{"internalType":"uint256","name":"t2","type":"uint256"},{"internalType":"uint256","name":"t3","type":"uint256"},{"internalType":"uint256","name":"t4","type":"uint256"}],"name":"log4","outputs":[],"stateMutability":"nonpayable","type":"function"}]`
		/*
			// SPDX-License-Identifier: GPL-3.0
			pragma solidity >=0.7.0 <0.9.0;

			contract Logger {
			    function log0() external {
			        assembly {
			            log0(0, 0)
			        }
			    }

			    function log1(uint t1) external {
			        assembly {
			            log1(0, 0, t1)
			        }
			    }

			    function log2(uint t1, uint t2) external {
			        assembly {
			            log2(0, 0, t1, t2)
			        }
			    }

			    function log3(uint t1, uint t2, uint t3) external {
			        assembly {
			            log3(0, 0, t1, t2, t3)
			        }
			    }

			    function log4(uint t1, uint t2, uint t3, uint t4) external {
			        assembly {
			            log4(0, 0, t1, t2, t3, t4)
			        }
			    }
			}
		*/
		bytecode = common.FromHex("608060405234801561001057600080fd5b50600436106100575760003560e01c80630aa731851461005c5780632a4c08961461006657806378b9a1f314610082578063c670f8641461009e578063c683d6a3146100ba575b600080fd5b6100646100d6565b005b610080600480360381019061007b9190610143565b6100dc565b005b61009c60048036038101906100979190610196565b6100e8565b005b6100b860048036038101906100b391906101d6565b6100f2565b005b6100d460048036038101906100cf9190610203565b6100fa565b005b600080a0565b808284600080a3505050565b8082600080a25050565b80600080a150565b80828486600080a450505050565b600080fd5b6000819050919050565b6101208161010d565b811461012b57600080fd5b50565b60008135905061013d81610117565b92915050565b60008060006060848603121561015c5761015b610108565b5b600061016a8682870161012e565b935050602061017b8682870161012e565b925050604061018c8682870161012e565b9150509250925092565b600080604083850312156101ad576101ac610108565b5b60006101bb8582860161012e565b92505060206101cc8582860161012e565b9150509250929050565b6000602082840312156101ec576101eb610108565b5b60006101fa8482850161012e565b91505092915050565b6000806000806080858703121561021d5761021c610108565b5b600061022b8782880161012e565b945050602061023c8782880161012e565b935050604061024d8782880161012e565b925050606061025e8782880161012e565b9150509295919450925056fea264697066735822122073a4b156f487e59970dc1ef449cc0d51467268f676033a17188edafcee861f9864736f6c63430008110033")

		hash1 = common.BytesToHash([]byte("topic1"))
		hash2 = common.BytesToHash([]byte("topic2"))
		hash3 = common.BytesToHash([]byte("topic3"))
		hash4 = common.BytesToHash([]byte("topic4"))
		hash5 = common.BytesToHash([]byte("topic5"))

		gspec = &core.Genesis{
			Config: params.TestChainConfig,
			Alloc: core.GenesisAlloc{
				addr:      {Balance: big.NewInt(0).Mul(big.NewInt(100), big.NewInt(params.Ether))},
				contract:  {Balance: big.NewInt(0), Code: bytecode},
				contract2: {Balance: big.NewInt(0), Code: bytecode},
			},
			BaseFee: big.NewInt(params.InitialBaseFee),
		}
	)

	contractABI, err := abi.JSON(strings.NewReader(abiStr))
	if err != nil {
		t.Fatal(err)
	}

	// Hack: GenerateChainWithGenesis creates a new db.
	// Commit the genesis manually and use GenerateChain.
	_, err = gspec.Commit(db, trie.NewDatabase(db))
	if err != nil {
		t.Fatal(err)
	}
	chain, _ := core.GenerateChain(gspec.Config, gspec.ToBlock(), ethash.NewFaker(), db, 1000, func(i int, gen *core.BlockGen) {
		switch i {
		case 1:
			data, err := contractABI.Pack("log1", hash1.Big())
			if err != nil {
				t.Fatal(err)
			}
			tx, _ := types.SignTx(types.NewTx(&types.LegacyTx{
				Nonce:    0,
				GasPrice: gen.BaseFee(),
				Gas:      30000,
				To:       &contract,
				Data:     data,
			}), signer, key1)
			gen.AddTx(tx)
			tx2, _ := types.SignTx(types.NewTx(&types.LegacyTx{
				Nonce:    1,
				GasPrice: gen.BaseFee(),
				Gas:      30000,
				To:       &contract2,
				Data:     data,
			}), signer, key1)
			gen.AddTx(tx2)
		case 2:
			data, err := contractABI.Pack("log2", hash2.Big(), hash1.Big())
			if err != nil {
				t.Fatal(err)
			}
			tx, _ := types.SignTx(types.NewTx(&types.LegacyTx{
				Nonce:    2,
				GasPrice: gen.BaseFee(),
				Gas:      30000,
				To:       &contract,
				Data:     data,
			}), signer, key1)
			gen.AddTx(tx)
		case 998:
			data, err := contractABI.Pack("log1", hash3.Big())
			if err != nil {
				t.Fatal(err)
			}
			tx, _ := types.SignTx(types.NewTx(&types.LegacyTx{
				Nonce:    3,
				GasPrice: gen.BaseFee(),
				Gas:      30000,
				To:       &contract2,
				Data:     data,
			}), signer, key1)
			gen.AddTx(tx)
		case 999:
			data, err := contractABI.Pack("log1", hash4.Big())
			if err != nil {
				t.Fatal(err)
			}
			tx, _ := types.SignTx(types.NewTx(&types.LegacyTx{
				Nonce:    4,
				GasPrice: gen.BaseFee(),
				Gas:      30000,
				To:       &contract,
				Data:     data,
			}), signer, key1)
			gen.AddTx(tx)
		}
	})
	var l uint64
	bc, err := core.NewBlockChain(db, nil, gspec, nil, ethash.NewFaker(), vm.Config{}, nil, &l, nil)
	if err != nil {
		t.Fatal(err)
	}
	_, err = bc.InsertChain(chain)
	if err != nil {
		t.Fatal(err)
	}

	// Set block 998 as Finalized (-3)
	bc.SetFinalized(chain[998].Header())

	// Generate pending block
	pchain, preceipts := core.GenerateChain(gspec.Config, chain[len(chain)-1], ethash.NewFaker(), db, 1, func(i int, gen *core.BlockGen) {
		data, err := contractABI.Pack("log1", hash5.Big())
		if err != nil {
			t.Fatal(err)
		}
		tx, _ := types.SignTx(types.NewTx(&types.LegacyTx{
			Nonce:    5,
			GasPrice: gen.BaseFee(),
			Gas:      30000,
			To:       &contract,
			Data:     data,
		}), signer, key1)
		gen.AddTx(tx)
	})
	sys.backend.(*testBackend).pendingBlock = pchain[0]
	sys.backend.(*testBackend).pendingReceipts = preceipts[0]

	for i, tc := range []struct {
		f    *Filter
		want string
		err  string
	}{
		{
			f:    sys.NewBlockFilter(chain[2].Hash(), []common.Address{contract}, nil),
			want: `[{"address":"0xfe00000000000000000000000000000000000000","topics":["0x0000000000000000000000000000000000000000000000000000746f70696332","0x0000000000000000000000000000000000000000000000000000746f70696331"],"data":"0x","blockNumber":"0x3","transactionHash":"0xdefe471992a07a02acdfbe33edaae22fbb86d7d3cec3f1b8e4e77702fb3acc1d","transactionIndex":"0x0","blockHash":"0x7a7556792ca7d37882882e2b001fe14833eaf81c2c7f865c9c771ec37a024f6b","logIndex":"0x0","removed":false}]`,
		}, {
			f:    sys.NewRangeFilter(0, int64(rpc.LatestBlockNumber), []common.Address{contract}, [][]common.Hash{{hash1, hash2, hash3, hash4}}),
			want: `[{"address":"0xfe00000000000000000000000000000000000000","topics":["0x0000000000000000000000000000000000000000000000000000746f70696331"],"data":"0x","blockNumber":"0x2","transactionHash":"0xa8028c655b6423204c8edfbc339f57b042d6bec2b6a61145d76b7c08b4cccd42","transactionIndex":"0x0","blockHash":"0x24417bb49ce44cfad65da68f33b510bf2a129c0d89ccf06acb6958b8585ccf34","logIndex":"0x0","removed":false},{"address":"0xfe00000000000000000000000000000000000000","topics":["0x0000000000000000000000000000000000000000000000000000746f70696332","0x0000000000000000000000000000000000000000000000000000746f70696331"],"data":"0x","blockNumber":"0x3","transactionHash":"0xdefe471992a07a02acdfbe33edaae22fbb86d7d3cec3f1b8e4e77702fb3acc1d","transactionIndex":"0x0","blockHash":"0x7a7556792ca7d37882882e2b001fe14833eaf81c2c7f865c9c771ec37a024f6b","logIndex":"0x0","removed":false},{"address":"0xfe00000000000000000000000000000000000000","topics":["0x0000000000000000000000000000000000000000000000000000746f70696334"],"data":"0x","blockNumber":"0x3e8","transactionHash":"0x9a87842100a638dfa5da8842b4beda691d2fd77b0c84b57f24ecfa9fb208f747","transactionIndex":"0x0","blockHash":"0xb360bad5265261c075ece02d3bf0e39498a6a76310482cdfd90588748e6c5ee0","logIndex":"0x0","removed":false}]`,
		}, {
			f: sys.NewRangeFilter(900, 999, []common.Address{contract}, [][]common.Hash{{hash3}}),
		}, {
			f:    sys.NewRangeFilter(990, int64(rpc.LatestBlockNumber), []common.Address{contract2}, [][]common.Hash{{hash3}}),
			want: `[{"address":"0xff00000000000000000000000000000000000000","topics":["0x0000000000000000000000000000000000000000000000000000746f70696333"],"data":"0x","blockNumber":"0x3e7","transactionHash":"0x53e3675800c6908424b61b35a44e51ca4c73ca603e58a65b32c67968b4f42200","transactionIndex":"0x0","blockHash":"0x2e4620a2b426b0612ec6cad9603f466723edaed87f98c9137405dd4f7a2409ff","logIndex":"0x0","removed":false}]`,
		}, {
			f:    sys.NewRangeFilter(1, 10, []common.Address{contract}, [][]common.Hash{{hash2}, {hash1}}),
			want: `[{"address":"0xfe00000000000000000000000000000000000000","topics":["0x0000000000000000000000000000000000000000000000000000746f70696332","0x0000000000000000000000000000000000000000000000000000746f70696331"],"data":"0x","blockNumber":"0x3","transactionHash":"0xdefe471992a07a02acdfbe33edaae22fbb86d7d3cec3f1b8e4e77702fb3acc1d","transactionIndex":"0x0","blockHash":"0x7a7556792ca7d37882882e2b001fe14833eaf81c2c7f865c9c771ec37a024f6b","logIndex":"0x0","removed":false}]`,
		}, {
			f:    sys.NewRangeFilter(1, 10, nil, [][]common.Hash{{hash1, hash2}}),
			want: `[{"address":"0xfe00000000000000000000000000000000000000","topics":["0x0000000000000000000000000000000000000000000000000000746f70696331"],"data":"0x","blockNumber":"0x2","transactionHash":"0xa8028c655b6423204c8edfbc339f57b042d6bec2b6a61145d76b7c08b4cccd42","transactionIndex":"0x0","blockHash":"0x24417bb49ce44cfad65da68f33b510bf2a129c0d89ccf06acb6958b8585ccf34","logIndex":"0x0","removed":false},{"address":"0xff00000000000000000000000000000000000000","topics":["0x0000000000000000000000000000000000000000000000000000746f70696331"],"data":"0x","blockNumber":"0x2","transactionHash":"0xdba3e2ea9a7d690b722d70ee605fd67ba4c00d1d3aecd5cf187a7b92ad8eb3df","transactionIndex":"0x1","blockHash":"0x24417bb49ce44cfad65da68f33b510bf2a129c0d89ccf06acb6958b8585ccf34","logIndex":"0x1","removed":false},{"address":"0xfe00000000000000000000000000000000000000","topics":["0x0000000000000000000000000000000000000000000000000000746f70696332","0x0000000000000000000000000000000000000000000000000000746f70696331"],"data":"0x","blockNumber":"0x3","transactionHash":"0xdefe471992a07a02acdfbe33edaae22fbb86d7d3cec3f1b8e4e77702fb3acc1d","transactionIndex":"0x0","blockHash":"0x7a7556792ca7d37882882e2b001fe14833eaf81c2c7f865c9c771ec37a024f6b","logIndex":"0x0","removed":false}]`,
		}, {
			f: sys.NewRangeFilter(0, int64(rpc.LatestBlockNumber), nil, [][]common.Hash{{common.BytesToHash([]byte("fail"))}}),
		}, {
			f: sys.NewRangeFilter(0, int64(rpc.LatestBlockNumber), []common.Address{common.BytesToAddress([]byte("failmenow"))}, nil),
		}, {
			f: sys.NewRangeFilter(0, int64(rpc.LatestBlockNumber), nil, [][]common.Hash{{common.BytesToHash([]byte("fail"))}, {hash1}}),
		}, {
			f:    sys.NewRangeFilter(int64(rpc.LatestBlockNumber), int64(rpc.LatestBlockNumber), nil, nil),
			want: `[{"address":"0xfe00000000000000000000000000000000000000","topics":["0x0000000000000000000000000000000000000000000000000000746f70696334"],"data":"0x","blockNumber":"0x3e8","transactionHash":"0x9a87842100a638dfa5da8842b4beda691d2fd77b0c84b57f24ecfa9fb208f747","transactionIndex":"0x0","blockHash":"0xb360bad5265261c075ece02d3bf0e39498a6a76310482cdfd90588748e6c5ee0","logIndex":"0x0","removed":false}]`,
		}, {
			f:    sys.NewRangeFilter(int64(rpc.FinalizedBlockNumber), int64(rpc.LatestBlockNumber), nil, nil),
			want: `[{"address":"0xff00000000000000000000000000000000000000","topics":["0x0000000000000000000000000000000000000000000000000000746f70696333"],"data":"0x","blockNumber":"0x3e7","transactionHash":"0x53e3675800c6908424b61b35a44e51ca4c73ca603e58a65b32c67968b4f42200","transactionIndex":"0x0","blockHash":"0x2e4620a2b426b0612ec6cad9603f466723edaed87f98c9137405dd4f7a2409ff","logIndex":"0x0","removed":false},{"address":"0xfe00000000000000000000000000000000000000","topics":["0x0000000000000000000000000000000000000000000000000000746f70696334"],"data":"0x","blockNumber":"0x3e8","transactionHash":"0x9a87842100a638dfa5da8842b4beda691d2fd77b0c84b57f24ecfa9fb208f747","transactionIndex":"0x0","blockHash":"0xb360bad5265261c075ece02d3bf0e39498a6a76310482cdfd90588748e6c5ee0","logIndex":"0x0","removed":false}]`,
		}, {
			f:    sys.NewRangeFilter(int64(rpc.FinalizedBlockNumber), int64(rpc.FinalizedBlockNumber), nil, nil),
			want: `[{"address":"0xff00000000000000000000000000000000000000","topics":["0x0000000000000000000000000000000000000000000000000000746f70696333"],"data":"0x","blockNumber":"0x3e7","transactionHash":"0x53e3675800c6908424b61b35a44e51ca4c73ca603e58a65b32c67968b4f42200","transactionIndex":"0x0","blockHash":"0x2e4620a2b426b0612ec6cad9603f466723edaed87f98c9137405dd4f7a2409ff","logIndex":"0x0","removed":false}]`,
		}, {
			f: sys.NewRangeFilter(int64(rpc.LatestBlockNumber), int64(rpc.FinalizedBlockNumber), nil, nil),
		}, {
			f:   sys.NewRangeFilter(int64(rpc.SafeBlockNumber), int64(rpc.LatestBlockNumber), nil, nil),
			err: "safe header not found",
		}, {
			f:   sys.NewRangeFilter(int64(rpc.SafeBlockNumber), int64(rpc.SafeBlockNumber), nil, nil),
			err: "safe header not found",
		}, {
			f:   sys.NewRangeFilter(int64(rpc.LatestBlockNumber), int64(rpc.SafeBlockNumber), nil, nil),
			err: "safe header not found",
		}, {
			f:    sys.NewRangeFilter(int64(rpc.PendingBlockNumber), int64(rpc.PendingBlockNumber), nil, nil),
			want: `[{"address":"0xfe00000000000000000000000000000000000000","topics":["0x0000000000000000000000000000000000000000000000000000746f70696335"],"data":"0x","blockNumber":"0x3e9","transactionHash":"0x4110587c1b8d86edc85dce929a34127f1cb8809515a9f177c91c866de3eb0638","transactionIndex":"0x0","blockHash":"0xc7245899e5817f16fa99cf5ad2d9c1e4b98443a565a673ec9c764640443ef037","logIndex":"0x0","removed":false}]`,
		}, {
			f:    sys.NewRangeFilter(int64(rpc.LatestBlockNumber), int64(rpc.PendingBlockNumber), nil, nil),
			want: `[{"address":"0xfe00000000000000000000000000000000000000","topics":["0x0000000000000000000000000000000000000000000000000000746f70696334"],"data":"0x","blockNumber":"0x3e8","transactionHash":"0x9a87842100a638dfa5da8842b4beda691d2fd77b0c84b57f24ecfa9fb208f747","transactionIndex":"0x0","blockHash":"0xb360bad5265261c075ece02d3bf0e39498a6a76310482cdfd90588748e6c5ee0","logIndex":"0x0","removed":false},{"address":"0xfe00000000000000000000000000000000000000","topics":["0x0000000000000000000000000000000000000000000000000000746f70696335"],"data":"0x","blockNumber":"0x3e9","transactionHash":"0x4110587c1b8d86edc85dce929a34127f1cb8809515a9f177c91c866de3eb0638","transactionIndex":"0x0","blockHash":"0xc7245899e5817f16fa99cf5ad2d9c1e4b98443a565a673ec9c764640443ef037","logIndex":"0x0","removed":false}]`,
		}, {
			f:   sys.NewRangeFilter(int64(rpc.PendingBlockNumber), int64(rpc.LatestBlockNumber), nil, nil),
			err: "invalid block range",
		},
	} {
		logs, err := tc.f.Logs(context.Background())
		if err == nil && tc.err != "" {
			t.Fatalf("test %d, expected error %q, got nil", i, tc.err)
		} else if err != nil && err.Error() != tc.err {
			t.Fatalf("test %d, expected error %q, got %q", i, tc.err, err.Error())
		}
		if tc.want == "" && len(logs) == 0 {
			continue
		}
		have, err := json.Marshal(logs)
		if err != nil {
			t.Fatal(err)
		}
		if string(have) != tc.want {
			t.Fatalf("test %d, have:\n%s\nwant:\n%s", i, have, tc.want)
		}
	}

	t.Run("timeout", func(t *testing.T) {
		f := sys.NewRangeFilter(0, -1, nil, nil)
		ctx, cancel := context.WithDeadline(context.Background(), time.Now().Add(-time.Hour))
		defer cancel()
		_, err := f.Logs(ctx)
		if err == nil {
			t.Fatal("expected error")
		}
		if err != context.DeadlineExceeded {
			t.Fatalf("expected context.DeadlineExceeded, got %v", err)
		}
	})
}<|MERGE_RESOLUTION|>--- conflicted
+++ resolved
@@ -112,14 +112,8 @@
 
 func TestFilters(t *testing.T) {
 	var (
-<<<<<<< HEAD
-		db     = rawdb.NewMemoryDatabase()
-		_, sys = newTestFilterSystem(t, db, Config{})
-		// Sender account
-=======
 		db, _   = rawdb.NewLevelDBDatabase(t.TempDir(), 0, 0, "", false, rawdb.ExtraDBConfig{})
 		_, sys  = newTestFilterSystem(t, db, Config{})
->>>>>>> a54aadae
 		key1, _ = crypto.HexToECDSA("b71c71a67e1177ad4e901695e1b4b9ee17ae16c6668d313eac2f96dbcda3f291")
 		addr    = crypto.PubkeyToAddress(key1.PublicKey)
 		signer  = types.NewLondonSigner(big.NewInt(1))
