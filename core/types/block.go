--- conflicted
+++ resolved
@@ -372,20 +372,16 @@
 	if cpy.Difficulty = new(big.Int); h.Difficulty != nil {
 		cpy.Difficulty.Set(h.Difficulty)
 	}
-
 	if cpy.Number = new(big.Int); h.Number != nil {
 		cpy.Number.Set(h.Number)
 	}
-
 	if h.BaseFee != nil {
 		cpy.BaseFee = new(big.Int).Set(h.BaseFee)
 	}
-
 	if len(h.Extra) > 0 {
 		cpy.Extra = make([]byte, len(h.Extra))
 		copy(cpy.Extra, h.Extra)
 	}
-
 	if h.WithdrawalsHash != nil {
 		cpy.WithdrawalsHash = new(common.Hash)
 		*cpy.WithdrawalsHash = *h.WithdrawalsHash
@@ -418,12 +414,7 @@
 	if err := s.Decode(&eb); err != nil {
 		return err
 	}
-<<<<<<< HEAD
-
-	b.header, b.uncles, b.transactions, b.withdrawals = eb.Header, eb.Uncles, eb.Txs, eb.Withdrawals
-=======
 	b.header, b.uncles, b.transactions, b.withdrawals, b.requests = eb.Header, eb.Uncles, eb.Txs, eb.Withdrawals, eb.Requests
->>>>>>> 1015a42d
 	b.size.Store(rlp.ListSize(size))
 
 	return nil
