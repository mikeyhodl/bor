--- conflicted
+++ resolved
@@ -33,11 +33,7 @@
 	"github.com/aws/aws-sdk-go-v2/service/route53/types"
 	"github.com/ethereum/go-ethereum/log"
 	"github.com/ethereum/go-ethereum/p2p/dnsdisc"
-<<<<<<< HEAD
-=======
-	"github.com/urfave/cli/v2"
 	"golang.org/x/exp/slices"
->>>>>>> bed84606
 )
 
 const (
@@ -322,15 +318,6 @@
 // sortChanges ensures DNS changes are in leaf-added -> root-changed -> leaf-deleted order.
 func sortChanges(changes []types.Change) {
 	score := map[string]int{"CREATE": 1, "UPSERT": 2, "DELETE": 3}
-<<<<<<< HEAD
-
-	sort.Slice(changes, func(i, j int) bool {
-		if changes[i].Action == changes[j].Action {
-			return *changes[i].ResourceRecordSet.Name < *changes[j].ResourceRecordSet.Name
-		}
-
-		return score[string(changes[i].Action)] < score[string(changes[j].Action)]
-=======
 	slices.SortFunc(changes, func(a, b types.Change) int {
 		if a.Action == b.Action {
 			return strings.Compare(*a.ResourceRecordSet.Name, *b.ResourceRecordSet.Name)
@@ -342,7 +329,6 @@
 			return 1
 		}
 		return 0
->>>>>>> bed84606
 	})
 }
 
