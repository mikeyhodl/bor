--- conflicted
+++ resolved
@@ -173,12 +173,7 @@
 			return
 		}
 	}
-<<<<<<< HEAD
-
-	infos, err := usb.Enumerate(hub.vendorID, 0)
-=======
 	infos, err := hid.Enumerate(hub.vendorID, 0)
->>>>>>> aadddf3a
 	if err != nil {
 		failcount := hub.enumFails.Add(1)
 		if runtime.GOOS == "linux" {
