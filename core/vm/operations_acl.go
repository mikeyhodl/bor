--- conflicted
+++ resolved
@@ -201,15 +201,11 @@
 		// also become correctly reported to tracers.
 		contract.Gas += coldCost
 
-<<<<<<< HEAD
-		return gas + coldCost, nil
-=======
 		var overflow bool
 		if gas, overflow = math.SafeAdd(gas, coldCost); overflow {
 			return 0, ErrGasUintOverflow
 		}
 		return gas, nil
->>>>>>> c5ba367e
 	}
 }
 
