// Copyright 2019 The go-ethereum Authors
// This file is part of go-ethereum.
//
// go-ethereum is free software: you can redistribute it and/or modify
// it under the terms of the GNU General Public License as published by
// the Free Software Foundation, either version 3 of the License, or
// (at your option) any later version.
//
// go-ethereum is distributed in the hope that it will be useful,
// but WITHOUT ANY WARRANTY; without even the implied warranty of
// MERCHANTABILITY or FITNESS FOR A PARTICULAR PURPOSE. See the
// GNU General Public License for more details.
//
// You should have received a copy of the GNU General Public License
// along with go-ethereum. If not, see <http://www.gnu.org/licenses/>.

package main

import (
	"errors"
	"fmt"
	"net"
	"strconv"
	"strings"
	"time"

	"github.com/urfave/cli/v2"

	"github.com/ethereum/go-ethereum/cmd/devp2p/internal/v4test"
	"github.com/ethereum/go-ethereum/common"
	"github.com/ethereum/go-ethereum/crypto"
	"github.com/ethereum/go-ethereum/internal/flags"
	"github.com/ethereum/go-ethereum/p2p/discover"
	"github.com/ethereum/go-ethereum/p2p/enode"
	"github.com/ethereum/go-ethereum/params"
)

var (
	discv4Command = &cli.Command{
		Name:  "discv4",
		Usage: "Node Discovery v4 tools",
		Subcommands: []*cli.Command{
			discv4PingCommand,
			discv4RequestRecordCommand,
			discv4ResolveCommand,
			discv4ResolveJSONCommand,
			discv4CrawlCommand,
			discv4TestCommand,
		},
	}
	discv4PingCommand = &cli.Command{
		Name:      "ping",
		Usage:     "Sends ping to a node",
		Action:    discv4Ping,
		ArgsUsage: "<node>",
		Flags:     discoveryNodeFlags,
	}
	discv4RequestRecordCommand = &cli.Command{
		Name:      "requestenr",
		Usage:     "Requests a node record using EIP-868 enrRequest",
		Action:    discv4RequestRecord,
		ArgsUsage: "<node>",
		Flags:     discoveryNodeFlags,
	}
	discv4ResolveCommand = &cli.Command{
		Name:      "resolve",
		Usage:     "Finds a node in the DHT",
		Action:    discv4Resolve,
		ArgsUsage: "<node>",
		Flags:     discoveryNodeFlags,
	}
	discv4ResolveJSONCommand = &cli.Command{
		Name:      "resolve-json",
		Usage:     "Re-resolves nodes in a nodes.json file",
		Action:    discv4ResolveJSON,
		Flags:     discoveryNodeFlags,
		ArgsUsage: "<nodes.json file>",
	}
	discv4CrawlCommand = &cli.Command{
		Name:   "crawl",
		Usage:  "Updates a nodes.json file with random nodes found in the DHT",
		Action: discv4Crawl,
		Flags:  flags.Merge(discoveryNodeFlags, []cli.Flag{crawlTimeoutFlag, crawlParallelismFlag}),
	}
	discv4TestCommand = &cli.Command{
		Name:   "test",
		Usage:  "Runs tests against a node",
		Action: discv4Test,
		Flags: []cli.Flag{
			remoteEnodeFlag,
			testPatternFlag,
			testTAPFlag,
			testListen1Flag,
			testListen2Flag,
		},
	}
)

var (
	bootnodesFlag = &cli.StringFlag{
		Name:  "bootnodes",
		Usage: "Comma separated nodes used for bootstrapping",
	}
	nodekeyFlag = &cli.StringFlag{
		Name:  "nodekey",
		Usage: "Hex-encoded node key",
	}
	nodedbFlag = &cli.StringFlag{
		Name:  "nodedb",
		Usage: "Nodes database location",
	}
	listenAddrFlag = &cli.StringFlag{
		Name:  "addr",
		Usage: "Listening address",
	}
	extAddrFlag = &cli.StringFlag{
		Name:  "extaddr",
		Usage: "UDP endpoint announced in ENR. You can provide a bare IP address or IP:port as the value of this flag.",
	}
	crawlTimeoutFlag = &cli.DurationFlag{
		Name:  "timeout",
		Usage: "Time limit for the crawl.",
		Value: 30 * time.Minute,
	}
	crawlParallelismFlag = &cli.IntFlag{
		Name:  "parallel",
		Usage: "How many parallel discoveries to attempt.",
		Value: 16,
	}
	remoteEnodeFlag = &cli.StringFlag{
		Name:    "remote",
		Usage:   "Enode of the remote node under test",
		EnvVars: []string{"REMOTE_ENODE"},
	}
)

var discoveryNodeFlags = []cli.Flag{
	bootnodesFlag,
	nodekeyFlag,
	nodedbFlag,
	listenAddrFlag,
	extAddrFlag,
}

func discv4Ping(ctx *cli.Context) error {
	n := getNodeArg(ctx)

	disc := startV4(ctx)
	defer disc.Close()

	start := time.Now()

	if err := disc.Ping(n); err != nil {
		return fmt.Errorf("node didn't respond: %v", err)
	}

	fmt.Printf("node responded to ping (RTT %v).\n", time.Since(start))

	return nil
}

func discv4RequestRecord(ctx *cli.Context) error {
	n := getNodeArg(ctx)

	disc := startV4(ctx)
	defer disc.Close()

	respN, err := disc.RequestENR(n)
	if err != nil {
		return fmt.Errorf("can't retrieve record: %v", err)
	}

	fmt.Println(respN.String())

	return nil
}

func discv4Resolve(ctx *cli.Context) error {
	n := getNodeArg(ctx)

	disc := startV4(ctx)
	defer disc.Close()

	fmt.Println(disc.Resolve(n).String())

	return nil
}

func discv4ResolveJSON(ctx *cli.Context) error {
	if ctx.NArg() < 1 {
		return errors.New("need nodes file as argument")
	}

	nodesFile := ctx.Args().Get(0)
	inputSet := make(nodeSet)

	if common.FileExist(nodesFile) {
		inputSet = loadNodesJSON(nodesFile)
	}

	// Add extra nodes from command line arguments.
	var nodeargs []*enode.Node

	for i := 1; i < ctx.NArg(); i++ {
		n, err := parseNode(ctx.Args().Get(i))
		if err != nil {
			exit(err)
		}

		nodeargs = append(nodeargs, n)
	}

	// Run the crawler.
	disc := startV4(ctx)
	defer disc.Close()
	c := newCrawler(inputSet, disc, enode.IterNodes(nodeargs))
	c.revalidateInterval = 0
	output := c.run(0, 1)
	writeNodesJSON(nodesFile, output)

	return nil
}

func discv4Crawl(ctx *cli.Context) error {
	if ctx.NArg() < 1 {
		return errors.New("need nodes file as argument")
	}

	nodesFile := ctx.Args().First()

	var inputSet nodeSet

	if common.FileExist(nodesFile) {
		inputSet = loadNodesJSON(nodesFile)
	}

	disc := startV4(ctx)
	defer disc.Close()
	c := newCrawler(inputSet, disc, disc.RandomNodes())
	c.revalidateInterval = 10 * time.Minute
	output := c.run(ctx.Duration(crawlTimeoutFlag.Name), ctx.Int(crawlParallelismFlag.Name))
	writeNodesJSON(nodesFile, output)

	return nil
}

// discv4Test runs the protocol test suite.
func discv4Test(ctx *cli.Context) error {
	// Configure test package globals.
	if !ctx.IsSet(remoteEnodeFlag.Name) {
		return fmt.Errorf("Missing -%v", remoteEnodeFlag.Name)
	}

	v4test.Remote = ctx.String(remoteEnodeFlag.Name)
	v4test.Listen1 = ctx.String(testListen1Flag.Name)
	v4test.Listen2 = ctx.String(testListen2Flag.Name)

	return runTests(ctx, v4test.AllTests)
}

// startV4 starts an ephemeral discovery V4 node.
func startV4(ctx *cli.Context) *discover.UDPv4 {
	ln, config := makeDiscoveryConfig(ctx)
	socket := listen(ctx, ln)

	disc, err := discover.ListenV4(socket, ln, config)
	if err != nil {
		exit(err)
	}

	return disc
}

func makeDiscoveryConfig(ctx *cli.Context) (*enode.LocalNode, discover.Config) {
	var cfg discover.Config

	if ctx.IsSet(nodekeyFlag.Name) {
		key, err := crypto.HexToECDSA(ctx.String(nodekeyFlag.Name))
		if err != nil {
			exit(fmt.Errorf("-%s: %v", nodekeyFlag.Name, err))
		}

		cfg.PrivateKey = key
	} else {
		cfg.PrivateKey, _ = crypto.GenerateKey()
	}

	if commandHasFlag(ctx, bootnodesFlag) {
		bn, err := parseBootnodes(ctx)
		if err != nil {
			exit(err)
		}

		cfg.Bootnodes = bn
	}

	dbpath := ctx.String(nodedbFlag.Name)

	db, err := enode.OpenDB(dbpath)
	if err != nil {
		exit(err)
	}

	ln := enode.NewLocalNode(db, cfg.PrivateKey)

	return ln, cfg
}

func parseExtAddr(spec string) (ip net.IP, port int, ok bool) {
	ip = net.ParseIP(spec)
	if ip != nil {
		return ip, 0, true
	}

	host, portstr, err := net.SplitHostPort(spec)

	if err != nil {
		return nil, 0, false
	}

	ip = net.ParseIP(host)

	if ip == nil {
		return nil, 0, false
	}

	port, err = strconv.Atoi(portstr)

	if err != nil {
		return nil, 0, false
	}

	return ip, port, true
}

func listen(ctx *cli.Context, ln *enode.LocalNode) *net.UDPConn {
	addr := ctx.String(listenAddrFlag.Name)
	if addr == "" {
		addr = "0.0.0.0:0"
	}

	socket, err := net.ListenPacket("udp4", addr)
	if err != nil {
		exit(err)
	}

	// Configure UDP endpoint in ENR from listener address.
	usocket := socket.(*net.UDPConn)

	uaddr := socket.LocalAddr().(*net.UDPAddr)
	if uaddr.IP.IsUnspecified() {
		ln.SetFallbackIP(net.IP{127, 0, 0, 1})
	} else {
		ln.SetFallbackIP(uaddr.IP)
	}

	ln.SetFallbackUDP(uaddr.Port)

	// If an ENR endpoint is set explicitly on the command-line, override
	// the information from the listening address. Note this is careful not
	// to set the UDP port if the external address doesn't have it.
	extAddr := ctx.String(extAddrFlag.Name)
	if extAddr != "" {
		ip, port, ok := parseExtAddr(extAddr)
		if !ok {
			exit(fmt.Errorf("-%s: invalid external address %q", extAddrFlag.Name, extAddr))
		}

		ln.SetStaticIP(ip)

		if port != 0 {
			ln.SetFallbackUDP(port)
		}
	}

	return usocket
}

func parseBootnodes(ctx *cli.Context) ([]*enode.Node, error) {
<<<<<<< HEAD
	s := params.RinkebyBootnodes

=======
	s := params.MainnetBootnodes
>>>>>>> bed84606
	if ctx.IsSet(bootnodesFlag.Name) {
		input := ctx.String(bootnodesFlag.Name)
		if input == "" {
			return nil, nil
		}

		s = strings.Split(input, ",")
	}

	nodes := make([]*enode.Node, len(s))

	var err error

	for i, record := range s {
		nodes[i], err = parseNode(record)
		if err != nil {
			return nil, fmt.Errorf("invalid bootstrap node: %v", err)
		}
	}

	return nodes, nil
}<|MERGE_RESOLUTION|>--- conflicted
+++ resolved
@@ -377,12 +377,7 @@
 }
 
 func parseBootnodes(ctx *cli.Context) ([]*enode.Node, error) {
-<<<<<<< HEAD
-	s := params.RinkebyBootnodes
-
-=======
 	s := params.MainnetBootnodes
->>>>>>> bed84606
 	if ctx.IsSet(bootnodesFlag.Name) {
 		input := ctx.String(bootnodesFlag.Name)
 		if input == "" {
