// Copyright 2025 The go-ethereum Authors
// This file is part of the go-ethereum library.
//
// The go-ethereum library is free software: you can redistribute it and/or modify
// it under the terms of the GNU Lesser General Public License as published by
// the Free Software Foundation, either version 3 of the License, or
// (at your option) any later version.
//
// The go-ethereum library is distributed in the hope that it will be useful,
// but WITHOUT ANY WARRANTY; without even the implied warranty of
// MERCHANTABILITY or FITNESS FOR A PARTICULAR PURPOSE. See the
// GNU Lesser General Public License for more details.
//
// You should have received a copy of the GNU Lesser General Public License
// along with the go-ethereum library. If not, see <http://www.gnu.org/licenses/>.

package locals

import (
	"math/big"
	"testing"
	"time"

	"github.com/ethereum/go-ethereum/common"
	"github.com/ethereum/go-ethereum/consensus/ethash"
	"github.com/ethereum/go-ethereum/core"
	"github.com/ethereum/go-ethereum/core/rawdb"
	"github.com/ethereum/go-ethereum/core/txpool"
	"github.com/ethereum/go-ethereum/core/txpool/legacypool"
	"github.com/ethereum/go-ethereum/core/types"
	"github.com/ethereum/go-ethereum/crypto"
	"github.com/ethereum/go-ethereum/ethdb"
	"github.com/ethereum/go-ethereum/params"
)

var (
	key, _  = crypto.HexToECDSA("b71c71a67e1177ad4e901695e1b4b9ee17ae16c6668d313eac2f96dbcda3f291")
	address = crypto.PubkeyToAddress(key.PublicKey)
	funds   = big.NewInt(1000000000000000)
	gspec   = &core.Genesis{
		Config: params.TestChainConfig,
		Alloc: types.GenesisAlloc{
			address: {Balance: funds},
		},
		BaseFee: big.NewInt(params.InitialBaseFee),
	}
	signer = types.LatestSigner(gspec.Config)
)

type testEnv struct {
	chain   *core.BlockChain
	pool    *txpool.TxPool
	tracker *TxTracker
	genDb   ethdb.Database
}

func newTestEnv(t *testing.T, n int, gasTip uint64, journal string) *testEnv {
	genDb, blocks, _ := core.GenerateChainWithGenesis(gspec, ethash.NewFaker(), n, func(i int, gen *core.BlockGen) {
		tx, err := types.SignTx(types.NewTransaction(gen.TxNonce(address), common.Address{0x00}, big.NewInt(1000), params.TxGas, gen.BaseFee(), nil), signer, key)
		if err != nil {
			panic(err)
		}
		gen.AddTx(tx)
	})

	db := rawdb.NewMemoryDatabase()
<<<<<<< HEAD
	chain, _ := core.NewBlockChain(db, nil, gspec, nil, ethash.NewFaker(), vm.Config{}, nil, nil, nil)
=======
	chain, _ := core.NewBlockChain(db, gspec, ethash.NewFaker(), nil)
>>>>>>> 12b4131f

	legacyPool := legacypool.New(legacypool.DefaultConfig, chain)
	pool, err := txpool.New(gasTip, chain, []txpool.SubPool{legacyPool})
	if err != nil {
		t.Fatalf("Failed to create tx pool: %v", err)
	}
	if n, err := chain.InsertChain(blocks); err != nil {
		t.Fatalf("Failed to process block %d: %v", n, err)
	}
	if err := pool.Sync(); err != nil {
		t.Fatalf("Failed to sync the txpool, %v", err)
	}
	return &testEnv{
		chain:   chain,
		pool:    pool,
		tracker: New(journal, time.Minute, gspec.Config, pool),
		genDb:   genDb,
	}
}

func (env *testEnv) close() {
	env.chain.Stop()
}

// nolint:unused
func (env *testEnv) setGasTip(gasTip uint64) {
	env.pool.SetGasTip(new(big.Int).SetUint64(gasTip))
}

// nolint:unused
func (env *testEnv) makeTx(nonce uint64, gasPrice *big.Int) *types.Transaction {
	if nonce == 0 {
		head := env.chain.CurrentHeader()
		state, _ := env.chain.StateAt(head.Root)
		nonce = state.GetNonce(address)
	}
	if gasPrice == nil {
		gasPrice = big.NewInt(params.GWei)
	}
	tx, _ := types.SignTx(types.NewTransaction(nonce, common.Address{0x00}, big.NewInt(1000), params.TxGas, gasPrice, nil), signer, key)
	return tx
}

func (env *testEnv) makeTxs(n int) []*types.Transaction {
	head := env.chain.CurrentHeader()
	state, _ := env.chain.StateAt(head.Root)
	nonce := state.GetNonce(address)

	var txs []*types.Transaction
	for i := 0; i < n; i++ {
		tx, _ := types.SignTx(types.NewTransaction(nonce+uint64(i), common.Address{0x00}, big.NewInt(1000), params.TxGas, big.NewInt(params.GWei), nil), signer, key)
		txs = append(txs, tx)
	}
	return txs
}

// nolint:unused
func (env *testEnv) commit() {
	head := env.chain.CurrentBlock()
	block := env.chain.GetBlock(head.Hash(), head.Number.Uint64())
	blocks, _ := core.GenerateChain(env.chain.Config(), block, ethash.NewFaker(), env.genDb, 1, func(i int, gen *core.BlockGen) {
		tx, err := types.SignTx(types.NewTransaction(gen.TxNonce(address), common.Address{0x00}, big.NewInt(1000), params.TxGas, gen.BaseFee(), nil), signer, key)
		if err != nil {
			panic(err)
		}
		gen.AddTx(tx)
	})
	env.chain.InsertChain(blocks)
	if err := env.pool.Sync(); err != nil {
		panic(err)
	}
}

func TestResubmit(t *testing.T) {
	env := newTestEnv(t, 10, 0, "")
	defer env.close()

	txs := env.makeTxs(10)
	txsA := txs[:len(txs)/2]
	txsB := txs[len(txs)/2:]
	env.pool.Add(txsA, true)
	pending, queued := env.pool.ContentFrom(address)
	if len(pending) != len(txsA) || len(queued) != 0 {
		t.Fatalf("Unexpected txpool content: %d, %d", len(pending), len(queued))
	}
	env.tracker.TrackAll(txs)

	resubmit, all := env.tracker.recheck(true)
	if len(resubmit) != len(txsB) {
		t.Fatalf("Unexpected transactions to resubmit, got: %d, want: %d", len(resubmit), len(txsB))
	}
	if len(all) == 0 || len(all[address]) == 0 {
		t.Fatalf("Unexpected transactions being tracked, got: %d, want: %d", 0, len(txs))
	}
	if len(all[address]) != len(txs) {
		t.Fatalf("Unexpected transactions being tracked, got: %d, want: %d", len(all[address]), len(txs))
	}
}<|MERGE_RESOLUTION|>--- conflicted
+++ resolved
@@ -64,11 +64,7 @@
 	})
 
 	db := rawdb.NewMemoryDatabase()
-<<<<<<< HEAD
-	chain, _ := core.NewBlockChain(db, nil, gspec, nil, ethash.NewFaker(), vm.Config{}, nil, nil, nil)
-=======
 	chain, _ := core.NewBlockChain(db, gspec, ethash.NewFaker(), nil)
->>>>>>> 12b4131f
 
 	legacyPool := legacypool.New(legacypool.DefaultConfig, chain)
 	pool, err := txpool.New(gasTip, chain, []txpool.SubPool{legacyPool})
