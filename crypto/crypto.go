// Copyright 2014 The go-ethereum Authors
// This file is part of the go-ethereum library.
//
// The go-ethereum library is free software: you can redistribute it and/or modify
// it under the terms of the GNU Lesser General Public License as published by
// the Free Software Foundation, either version 3 of the License, or
// (at your option) any later version.
//
// The go-ethereum library is distributed in the hope that it will be useful,
// but WITHOUT ANY WARRANTY; without even the implied warranty of
// MERCHANTABILITY or FITNESS FOR A PARTICULAR PURPOSE. See the
// GNU Lesser General Public License for more details.
//
// You should have received a copy of the GNU Lesser General Public License
// along with the go-ethereum library. If not, see <http://www.gnu.org/licenses/>.

package crypto

import (
	"bufio"
	"crypto/ecdsa"
	"crypto/elliptic"
	"crypto/rand"
	"encoding/hex"
	"errors"
	"fmt"
	"hash"
	"io"
	"math/big"
	"os"
	"sync"

	"github.com/ethereum/go-ethereum/common"
	"github.com/ethereum/go-ethereum/common/math"
	"github.com/ethereum/go-ethereum/rlp"
	"golang.org/x/crypto/sha3"
)

// SignatureLength indicates the byte length required to carry a signature with recovery id.
const SignatureLength = 64 + 1 // 64 bytes ECDSA signature + 1 byte recovery id

// RecoveryIDOffset points to the byte offset within the signature that contains the recovery id.
const RecoveryIDOffset = 64

// DigestLength sets the signature digest exact length
const DigestLength = 32

var (
	secp256k1N     = S256().Params().N
	secp256k1halfN = new(big.Int).Div(secp256k1N, big.NewInt(2))
)

var errInvalidPubkey = errors.New("invalid secp256k1 public key")

// EllipticCurve contains curve operations.
type EllipticCurve interface {
	elliptic.Curve

	// Point marshaling/unmarshaing.
	Marshal(x, y *big.Int) []byte
	Unmarshal(data []byte) (x, y *big.Int)
}

// KeccakState wraps sha3.state. In addition to the usual hash methods, it also supports
// Read to get a variable amount of data from the hash state. Read is faster than Sum
// because it doesn't copy the internal state, but also modifies the internal state.
type KeccakState interface {
	hash.Hash
	Read([]byte) (int, error)
}

// hasherPool holds LegacyKeccak256 hashers for reuse.
var hasherPool = sync.Pool{
	New: func() interface{} { return sha3.NewLegacyKeccak256() },
}

// NewKeccakState creates a new KeccakState
func NewKeccakState() KeccakState {
	return hasherPool.Get().(KeccakState)
}

// PutKeccakState puts the KeccakState back into the pool.
// The state must not be used after calling this function.
func PutKeccakState(kh KeccakState) {
	kh.Reset()
	hasherPool.Put(kh)
}

var hasherPool = sync.Pool{
	New: func() any {
		return sha3.NewLegacyKeccak256().(KeccakState)
	},
}

// HashData hashes the provided data using the KeccakState and returns a 32 byte hash
func HashData(kh KeccakState, data []byte) (h common.Hash) {
	kh.Reset()
	kh.Write(data)
	kh.Read(h[:])
	return h
}

// Keccak256 calculates and returns the Keccak256 hash of the input data.
func Keccak256(data ...[]byte) []byte {
	b := make([]byte, 32)
<<<<<<< HEAD
	d := NewKeccakState()
	defer PutKeccakState(d)
	d.Reset()

=======
	d := hasherPool.Get().(KeccakState)
	d.Reset()
>>>>>>> 12b4131f
	for _, b := range data {
		d.Write(b)
	}

	d.Read(b)
	hasherPool.Put(d)
	return b
}

// Keccak256Hash calculates and returns the Keccak256 hash of the input data,
// converting it to an internal Hash data structure.
func Keccak256Hash(data ...[]byte) (h common.Hash) {
<<<<<<< HEAD
	d := NewKeccakState()
	defer PutKeccakState(d)
	d.Reset()

=======
	d := hasherPool.Get().(KeccakState)
	d.Reset()
>>>>>>> 12b4131f
	for _, b := range data {
		d.Write(b)
	}

	d.Read(h[:])
	hasherPool.Put(d)
	return h
}

// Keccak512 calculates and returns the Keccak512 hash of the input data.
func Keccak512(data ...[]byte) []byte {
	d := sha3.NewLegacyKeccak512()
	for _, b := range data {
		d.Write(b)
	}

	return d.Sum(nil)
}

// CreateAddress creates an ethereum address given the bytes and the nonce
func CreateAddress(b common.Address, nonce uint64) common.Address {
	data, _ := rlp.EncodeToBytes([]interface{}{b, nonce})
	return common.BytesToAddress(Keccak256(data)[12:])
}

// CreateAddress2 creates an ethereum address given the address bytes, initial
// contract code hash and a salt.
func CreateAddress2(b common.Address, salt [32]byte, inithash []byte) common.Address {
	return common.BytesToAddress(Keccak256([]byte{0xff}, b.Bytes(), salt[:], inithash)[12:])
}

// ToECDSA creates a private key with the given D value.
func ToECDSA(d []byte) (*ecdsa.PrivateKey, error) {
	return toECDSA(d, true)
}

// ToECDSAUnsafe blindly converts a binary blob to a private key. It should almost
// never be used unless you are sure the input is valid and want to avoid hitting
// errors due to bad origin encoding (0 prefixes cut off).
func ToECDSAUnsafe(d []byte) *ecdsa.PrivateKey {
	priv, _ := toECDSA(d, false)
	return priv
}

// toECDSA creates a private key with the given D value. The strict parameter
// controls whether the key's length should be enforced at the curve size or
// it can also accept legacy encodings (0 prefixes).
func toECDSA(d []byte, strict bool) (*ecdsa.PrivateKey, error) {
	priv := new(ecdsa.PrivateKey)
	priv.PublicKey.Curve = S256()

	if strict && 8*len(d) != priv.Params().BitSize {
		return nil, fmt.Errorf("invalid length, need %d bits", priv.Params().BitSize)
	}

	priv.D = new(big.Int).SetBytes(d)

	// The priv.D must < N
	if priv.D.Cmp(secp256k1N) >= 0 {
		return nil, errors.New("invalid private key, >=N")
	}
	// The priv.D must not be zero or negative.
	if priv.D.Sign() <= 0 {
		return nil, errors.New("invalid private key, zero or negative")
	}

	priv.PublicKey.X, priv.PublicKey.Y = S256().ScalarBaseMult(d)
	if priv.PublicKey.X == nil {
		return nil, errors.New("invalid private key")
	}

	return priv, nil
}

// FromECDSA exports a private key into a binary dump.
func FromECDSA(priv *ecdsa.PrivateKey) []byte {
	if priv == nil {
		return nil
	}

	return math.PaddedBigBytes(priv.D, priv.Params().BitSize/8)
}

// UnmarshalPubkey converts bytes to a secp256k1 public key.
func UnmarshalPubkey(pub []byte) (*ecdsa.PublicKey, error) {
	x, y := S256().Unmarshal(pub)
	if x == nil {
		return nil, errInvalidPubkey
	}
	if !S256().IsOnCurve(x, y) {
		return nil, errInvalidPubkey
	}
	return &ecdsa.PublicKey{Curve: S256(), X: x, Y: y}, nil
}

// FromECDSAPub converts a secp256k1 public key to bytes.
// Note: it does not use the curve from pub, instead it always
// encodes using secp256k1.
func FromECDSAPub(pub *ecdsa.PublicKey) []byte {
	if pub == nil || pub.X == nil || pub.Y == nil {
		return nil
	}
	return S256().Marshal(pub.X, pub.Y)
}

// HexToECDSA parses a secp256k1 private key.
func HexToECDSA(hexkey string) (*ecdsa.PrivateKey, error) {
	b, err := hex.DecodeString(hexkey)
	if byteErr, ok := err.(hex.InvalidByteError); ok {
		return nil, fmt.Errorf("invalid hex character %q in private key", byte(byteErr))
	} else if err != nil {
		return nil, errors.New("invalid hex data for private key")
	}

	return ToECDSA(b)
}

// LoadECDSA loads a secp256k1 private key from the given file.
func LoadECDSA(file string) (*ecdsa.PrivateKey, error) {
	fd, err := os.Open(file)
	if err != nil {
		return nil, err
	}
	defer fd.Close()

	r := bufio.NewReader(fd)
	buf := make([]byte, 64)

	n, err := readASCII(buf, r)
	if err != nil {
		return nil, err
	} else if n != len(buf) {
		return nil, errors.New("key file too short, want 64 hex characters")
	}

	if err := checkKeyFileEnd(r); err != nil {
		return nil, err
	}

	return HexToECDSA(string(buf))
}

// readASCII reads into 'buf', stopping when the buffer is full or
// when a non-printable control character is encountered.
func readASCII(buf []byte, r *bufio.Reader) (n int, err error) {
	for ; n < len(buf); n++ {
		buf[n], err = r.ReadByte()

		switch {
		case err == io.EOF || buf[n] < '!':
			return n, nil
		case err != nil:
			return n, err
		}
	}

	return n, nil
}

// checkKeyFileEnd skips over additional newlines at the end of a key file.
func checkKeyFileEnd(r *bufio.Reader) error {
	for i := 0; ; i++ {
		b, err := r.ReadByte()

		switch {
		case err == io.EOF:
			return nil
		case err != nil:
			return err
		case b != '\n' && b != '\r':
			return fmt.Errorf("invalid character %q at end of key file", b)
		case i >= 2:
			return errors.New("key file too long, want 64 hex characters")
		}
	}
}

// SaveECDSA saves a secp256k1 private key to the given file with
// restrictive permissions. The key data is saved hex-encoded.
func SaveECDSA(file string, key *ecdsa.PrivateKey) error {
	k := hex.EncodeToString(FromECDSA(key))
	return os.WriteFile(file, []byte(k), 0600)
}

// GenerateKey generates a new private key.
func GenerateKey() (*ecdsa.PrivateKey, error) {
	return ecdsa.GenerateKey(S256(), rand.Reader)
}

// ValidateSignatureValues verifies whether the signature values are valid with
// the given chain rules. The v value is assumed to be either 0 or 1.
func ValidateSignatureValues(v byte, r, s *big.Int, homestead bool) bool {
	if r.Cmp(common.Big1) < 0 || s.Cmp(common.Big1) < 0 {
		return false
	}
	// reject upper range of s values (ECDSA malleability)
	// see discussion in secp256k1/libsecp256k1/include/secp256k1.h
	if homestead && s.Cmp(secp256k1halfN) > 0 {
		return false
	}
	// Frontier: allow s to be in full N range
	return r.Cmp(secp256k1N) < 0 && s.Cmp(secp256k1N) < 0 && (v == 0 || v == 1)
}

func PubkeyToAddress(p ecdsa.PublicKey) common.Address {
	pubBytes := FromECDSAPub(&p)
	return common.BytesToAddress(Keccak256(pubBytes[1:])[12:])
}

func zeroBytes(bytes []byte) {
	clear(bytes)
}<|MERGE_RESOLUTION|>--- conflicted
+++ resolved
@@ -69,11 +69,6 @@
 	Read([]byte) (int, error)
 }
 
-// hasherPool holds LegacyKeccak256 hashers for reuse.
-var hasherPool = sync.Pool{
-	New: func() interface{} { return sha3.NewLegacyKeccak256() },
-}
-
 // NewKeccakState creates a new KeccakState
 func NewKeccakState() KeccakState {
 	return hasherPool.Get().(KeccakState)
@@ -103,15 +98,8 @@
 // Keccak256 calculates and returns the Keccak256 hash of the input data.
 func Keccak256(data ...[]byte) []byte {
 	b := make([]byte, 32)
-<<<<<<< HEAD
-	d := NewKeccakState()
-	defer PutKeccakState(d)
-	d.Reset()
-
-=======
 	d := hasherPool.Get().(KeccakState)
 	d.Reset()
->>>>>>> 12b4131f
 	for _, b := range data {
 		d.Write(b)
 	}
@@ -124,15 +112,8 @@
 // Keccak256Hash calculates and returns the Keccak256 hash of the input data,
 // converting it to an internal Hash data structure.
 func Keccak256Hash(data ...[]byte) (h common.Hash) {
-<<<<<<< HEAD
-	d := NewKeccakState()
-	defer PutKeccakState(d)
-	d.Reset()
-
-=======
 	d := hasherPool.Get().(KeccakState)
 	d.Reset()
->>>>>>> 12b4131f
 	for _, b := range data {
 		d.Write(b)
 	}
