package bor

import (
	"crypto/ecdsa"
	"encoding/csv"
	"encoding/json"
	"fmt"
<<<<<<< HEAD
	"io/ioutil"
=======
	"io/ioutil" // nolint:staticcheck
>>>>>>> 0fe4b0d0
	_log "log"
	"math/big"
	"os"
	"sync"
	"testing"
	"time"

	"gotest.tools/assert"

	"github.com/ethereum/go-ethereum/accounts/keystore"
	"github.com/ethereum/go-ethereum/common/fdlimit"
	"github.com/ethereum/go-ethereum/core"
	"github.com/ethereum/go-ethereum/crypto"
	"github.com/ethereum/go-ethereum/eth"
	"github.com/ethereum/go-ethereum/eth/downloader"
	"github.com/ethereum/go-ethereum/eth/ethconfig"
	"github.com/ethereum/go-ethereum/log"
	"github.com/ethereum/go-ethereum/miner"
	"github.com/ethereum/go-ethereum/node"
	"github.com/ethereum/go-ethereum/p2p"
	"github.com/ethereum/go-ethereum/p2p/enode"
	"github.com/ethereum/go-ethereum/params"
)

var (

	// Only this account is a validator for the 0th span
	keySprintLength, _ = crypto.HexToECDSA(privKeySprintLength)

	// This account is one of the validators for 1st span (0-indexed)
	keySprintLength2, _ = crypto.HexToECDSA(privKeySprintLength2)

	keysSprintLength = []*ecdsa.PrivateKey{keySprintLength, keySprintLength2}
)

const (
	privKeySprintLength  = "b71c71a67e1177ad4e901695e1b4b9ee17ae16c6668d313eac2f96dbcda3f291"
	privKeySprintLength2 = "9b28f36fbd67381120752d6172ecdcf10e06ab2d9a1367aac00cdcd6ac7855d3"
)

// Sprint length change tests
func TestValidatorsBlockProduction(t *testing.T) {
	log.SetDefault(log.NewLogger(log.NewTerminalHandlerWithLevel(os.Stderr, log.LevelInfo, true)))

	_, err := fdlimit.Raise(2048)

	if err != nil {
		panic(err)
	}

	// Generate a batch of accounts to seal and fund with
	faucets := make([]*ecdsa.PrivateKey, 128)
	for i := 0; i < len(faucets); i++ {
		faucets[i], _ = crypto.GenerateKey()
	}

	// Create an Ethash network based off of the Ropsten config
	// Generate a batch of accounts to seal and fund with
	genesis := InitGenesisSprintLength(t, faucets, "./testdata/genesis_sprint_length_change.json", 8)

	nodes := make([]*eth.Ethereum, 2)
	enodes := make([]*enode.Node, 2)

	for i := 0; i < 2; i++ {
		// Start the node and wait until it's up
		stack, ethBackend, err := InitMinerSprintLength(genesis, keysSprintLength[i], true)
		if err != nil {
			panic(err)
		}
		defer stack.Close()

		for stack.Server().NodeInfo().Ports.Listener == 0 {
			time.Sleep(250 * time.Millisecond)
		}
		// Connect the node to all the previous ones
		for j, n := range enodes {
			if j < i {
				stack.Server().AddPeer(n)
			}
		}
		// Start tracking the node and its enode
		nodes[i] = ethBackend
		enodes[i] = stack.Server().Self()
	}

	// Iterate over all the nodes and start mining
	time.Sleep(3 * time.Second)

	for _, node := range nodes {
		if node.PeerCount() == 0 {
			panic("Node is not connected to any peers")
		}
	}

	for _, node := range nodes {
		if err := node.StartMining(); err != nil {
			panic(err)
		}
	}

	for {
		// for block 0 to 7, the primary validator is node0
		// for block 8 to 15, the primary validator is node1
		// for block 16 to 19, the primary validator is node0
		// for block 20 to 23, the primary validator is node1
		blockHeaderVal0 := nodes[0].BlockChain().CurrentHeader()

		if blockHeaderVal0.Number.Uint64() == 24 {
			break
		}
	}

	// check block 7 miner ; expected author is node0 signer
	blockHeaderVal0 := nodes[0].BlockChain().GetHeaderByNumber(7)
	blockHeaderVal1 := nodes[1].BlockChain().GetHeaderByNumber(7)

	authorVal0, err := nodes[0].Engine().Author(blockHeaderVal0)

	if err != nil {
		log.Error("Error in getting author", "err", err)
	}

	authorVal1, err := nodes[1].Engine().Author(blockHeaderVal1)

	if err != nil {
		log.Error("Error in getting author", "err", err)
	}

	// check both nodes have the same block 7
	assert.Equal(t, authorVal0, authorVal1)

	// check block mined by node0
	assert.Equal(t, authorVal0, nodes[0].AccountManager().Accounts()[0])

	// check block 15 miner ; expected author is node1 signer
	blockHeaderVal0 = nodes[0].BlockChain().GetHeaderByNumber(15)
	blockHeaderVal1 = nodes[1].BlockChain().GetHeaderByNumber(15)
	authorVal0, err = nodes[0].Engine().Author(blockHeaderVal0)

	if err != nil {
		log.Error("Error in getting author", "err", err)
	}

	authorVal1, err = nodes[1].Engine().Author(blockHeaderVal1)

	if err != nil {
		log.Error("Error in getting author", "err", err)
	}

	// check both nodes have the same block 15
	assert.Equal(t, authorVal0, authorVal1)

	// check block mined by node1
	assert.Equal(t, authorVal0, nodes[1].AccountManager().Accounts()[0])

	// check block 19 miner ; expected author is node0 signer
	blockHeaderVal0 = nodes[0].BlockChain().GetHeaderByNumber(19)
	blockHeaderVal1 = nodes[1].BlockChain().GetHeaderByNumber(19)
	authorVal0, err = nodes[0].Engine().Author(blockHeaderVal0)

	if err != nil {
		log.Error("Error in getting author", "err", err)
	}

	authorVal1, err = nodes[1].Engine().Author(blockHeaderVal1)

	if err != nil {
		log.Error("Error in getting author", "err", err)
	}

	// check both nodes have the same block 19
	assert.Equal(t, authorVal0, authorVal1)

	// check block mined by node0
	assert.Equal(t, authorVal0, nodes[0].AccountManager().Accounts()[0])

	// check block 23 miner ; expected author is node1 signer
	blockHeaderVal0 = nodes[0].BlockChain().GetHeaderByNumber(23)
	blockHeaderVal1 = nodes[1].BlockChain().GetHeaderByNumber(23)
	authorVal0, err = nodes[0].Engine().Author(blockHeaderVal0)

	if err != nil {
		log.Error("Error in getting author", "err", err)
	}

	authorVal1, err = nodes[1].Engine().Author(blockHeaderVal1)

	if err != nil {
		log.Error("Error in getting author", "err", err)
	}

	// check both nodes have the same block 23
	assert.Equal(t, authorVal0, authorVal1)

	// check block mined by node1
	assert.Equal(t, authorVal0, nodes[1].AccountManager().Accounts()[0])
}

func TestSprintLengths(t *testing.T) {
	testBorConfig := params.TestChainConfig.Bor
	testBorConfig.Sprint = map[string]uint64{
		"0": 16,
		"8": 4,
	}
	assert.Equal(t, testBorConfig.CalculateSprint(0), uint64(16))
	assert.Equal(t, testBorConfig.CalculateSprint(8), uint64(4))
	assert.Equal(t, testBorConfig.CalculateSprint(9), uint64(4))
}

func TestProducerDelay(t *testing.T) {
	testBorConfig := params.TestChainConfig.Bor
	testBorConfig.ProducerDelay = map[string]uint64{
		"0": 16,
		"8": 4,
	}
	assert.Equal(t, testBorConfig.CalculateProducerDelay(0), uint64(16))
	assert.Equal(t, testBorConfig.CalculateProducerDelay(8), uint64(4))
	assert.Equal(t, testBorConfig.CalculateProducerDelay(9), uint64(4))
}

var keys_21val = []map[string]string{
	{
		"address":  "0x5C3E1B893B9315a968fcC6bce9EB9F7d8E22edB3",
		"priv_key": "c19fac8e538447124ad2408d9fbaeda2bb686fee763dca7a6bab58ea12442413",
		"pub_key":  "0x0495421933eda03dcc37f9186c24e255b569513aefae71e96d55d0db3df17502e24e86297b01a167fab9ce1174f06ee3110510ac242e39218bd964de5b345edbd6",
	},
	{
		"address":  "0x73E033779C9030D4528d86FbceF5B02e97488921",
		"priv_key": "61eb51cf8936309151ab7b931841ea033b6a09931f6a100b464fbbd74f3e0bd7",
		"pub_key":  "0x04f9a5e9bf76b45ac58f1b018ccba4b83b3531010cdadf42174c18a9db9879ef1dcb5d1254ce834bc108b110cd8d0186ed69a0387528a142bdb5936faf58bf98c9",
	},
	{
		"address":  "0x751eC4877450B8a4D652d0D70197337FC38a42e6",
		"priv_key": "6e7f48d012c9c0baadbdc88af32521e2e477fd6898a9b65e6abe19fd6652cb2e",
		"pub_key":  "0x0479db4c0b757bf0e5d9b8954b078ab7c0e91d6c19697904d23d07ea4853c8584382de91174929ba5c598214b8a991471ae051458ea787cdc15a4e435a55ef8059",
	},
	{
		"address":  "0xA464DC4810Bc79B956810759e314d85BcE35cD1c",
		"priv_key": "3efcf3f7014a6257f4a443119851414111820c681b27525dab3f35e72e28e51e",
		"pub_key":  "0x040180920306bf598ea050e258f2c7e50804a77a64f5a11705e08d18ee71eb0a80fafc95d0a42b92371ded042edda16c1f0b5f2fef7c4113ad66c59a71c29d977e",
	},
	{
		"address":  "0xb005bc07015170266Bd430f3EC1322938603be20",
		"priv_key": "17cd9b38c2b3a639c7d97ccbf2bb6c7140ab8f625aec4c249bc8e4cfd3bf9a96",
		"pub_key":  "0x04435a70d343aa569e6f3386c73e39a1aa6f88c30e5943baedda9618b55cc944a2de1d114aff6d0e9fa002bebc780b04ef6c1b8a06bbf0d41c10d1efa55390f198",
	},
	{
		"address":  "0xE8d02Da3dFeeB3e755472D95D666BD6821D92129",
		"priv_key": "45c9ef66361a2283cef14184f128c41949103b791aa622ead3c0bc844648b835",
		"pub_key":  "0x04a14651ddc80467eb589d72d95153fa695e4cb2e4bb99edeb912e840d309d61313b6f4676081b099f29e6598ecf98cb7b44bb862d019920718b558f27ba94ca51",
	},
	{
		"address":  "0xF93B54Cf36E917f625B48e1e3C9F93BC2344Fb06",
		"priv_key": "93788a1305605808df1f9a96b5e1157da191680cf08bc15e077138f517563cd5",
		"pub_key":  "0x045eee11dceccd9cccc371ca3d96d74c848e785223f1e5df4d1a7f08efdfeb90bd8f0035342a9c26068cf6c7ab395ca3ceea555541325067fc187c375390efa57d",
	},
}

func getTestSprintLengthReorgCases2Nodes() []map[string]interface{} {
	sprintSizes := []uint64{64}
	faultyNodes := [][]uint64{{0, 1}, {1, 2}, {0, 2}}
	reorgsLengthTests := make([]map[string]interface{}, 0)

	for i := uint64(0); i < uint64(len(sprintSizes)); i++ {
		maxReorgLength := sprintSizes[i] * 4
		for j := uint64(20); j <= maxReorgLength; j = j + 8 {
			maxStartBlock := sprintSizes[i] - 1
			for k := sprintSizes[i] / 2; k <= maxStartBlock; k = k + 4 {
				for l := uint64(0); l < uint64(len(faultyNodes)); l++ {
					if j+k < sprintSizes[i] {
						continue
					}

					reorgsLengthTest := map[string]interface{}{
						"reorgLength": j,
						"startBlock":  k,
						"sprintSize":  sprintSizes[i],
						"faultyNodes": faultyNodes[l], // node 1(index) is primary validator of the first sprint
					}
					reorgsLengthTests = append(reorgsLengthTests, reorgsLengthTest)
				}
			}
		}
	}
	// reorgsLengthTests := []map[string]uint64{
	// 	{
	// 		"reorgLength": 3,
	// 		"startBlock":  7,
	// 		"sprintSize":  8,
	// 		"faultyNode":  1,
	// 	},
	// }
	return reorgsLengthTests
}

func getTestSprintLengthReorgCases() []map[string]uint64 {
	sprintSizes := []uint64{64, 32, 16, 8}
	faultyNodes := []uint64{0, 1}
	reorgsLengthTests := make([]map[string]uint64, 0)

	for i := uint64(0); i < uint64(len(sprintSizes)); i++ {
		maxReorgLength := sprintSizes[i] * 4
		for j := uint64(3); j <= maxReorgLength; j = j + 4 {
			maxStartBlock := sprintSizes[i] - 1
			for k := sprintSizes[i] / 2; k <= maxStartBlock; k = k + 4 {
				for l := uint64(0); l < uint64(len(faultyNodes)); l++ {
					if j+k < sprintSizes[i] {
						continue
					}

					reorgsLengthTest := map[string]uint64{
						"reorgLength": j,
						"startBlock":  k,
						"sprintSize":  sprintSizes[i],
						"faultyNode":  faultyNodes[l], // node 1(index) is primary validator of the first sprint
					}
					reorgsLengthTests = append(reorgsLengthTests, reorgsLengthTest)
				}
			}
		}
	}
	// reorgsLengthTests := []map[string]uint64{
	// 	{
	// 		"reorgLength": 3,
	// 		"startBlock":  7,
	// 		"sprintSize":  8,
	// 		"faultyNode":  1,
	// 	},
	// }
	return reorgsLengthTests
}

func SprintLengthReorgIndividual(t *testing.T, index int, tt map[string]uint64) (uint64, uint64, uint64, uint64, uint64, uint64) {
	t.Helper()

	log.Warn("Case ----- ", "Index", index, "InducedReorgLength", tt["reorgLength"], "BlockStart", tt["startBlock"], "SprintSize", tt["sprintSize"], "DisconnectedNode", tt["faultyNode"])
	observerOldChainLength, faultyOldChainLength := SetupValidatorsAndTest(t, tt)

	if observerOldChainLength > 0 {
		log.Warn("Observer", "Old Chain length", observerOldChainLength)
	}

	if faultyOldChainLength > 0 {
		log.Warn("Faulty", "Old Chain length", faultyOldChainLength)
	}

	return tt["reorgLength"], tt["startBlock"], tt["sprintSize"], tt["faultyNode"], faultyOldChainLength, observerOldChainLength
}

func SprintLengthReorgIndividual2Nodes(t *testing.T, index int, tt map[string]interface{}) (uint64, uint64, uint64, []uint64, uint64, uint64) {
	t.Helper()

	log.Warn("Case ----- ", "Index", index, "InducedReorgLength", tt["reorgLength"], "BlockStart", tt["startBlock"], "SprintSize", tt["sprintSize"], "DisconnectedNode", tt["faultyNodes"])
	observerOldChainLength, faultyOldChainLength := SetupValidatorsAndTest2Nodes(t, tt)

	if observerOldChainLength > 0 {
		log.Warn("Observer", "Old Chain length", observerOldChainLength)
	}

	if faultyOldChainLength > 0 {
		log.Warn("Faulty", "Old Chain length", faultyOldChainLength)
	}

	fNodes, _ := tt["faultyNodes"].([]uint64)

	return tt["reorgLength"].(uint64), tt["startBlock"].(uint64), tt["sprintSize"].(uint64), fNodes, faultyOldChainLength, observerOldChainLength
}

func TestSprintLengthReorg2Nodes(t *testing.T) {
	t.Skip()

	log.SetDefault(log.NewLogger(log.NewTerminalHandlerWithLevel(os.Stderr, log.LevelInfo, true)))

	_, err := fdlimit.Raise(2048)

	if err != nil {
		panic(err)
	}

	reorgsLengthTests := getTestSprintLengthReorgCases2Nodes()
	f, err := os.Create("sprintReorg2Nodes.csv")

	defer func() {
		err = f.Close()

		if err != nil {
			panic(err)
		}
	}()

	if err != nil {
		_log.Fatalln("failed to open file", err)
	}

	w := csv.NewWriter(f)
	err = w.Write([]string{"Induced Reorg Length", "Start Block", "Sprint Size", "Disconnected Node Ids", "Disconnected Node Id's Reorg Length", "Observer Node Id's Reorg Length"})
	w.Flush()

	if err != nil {
		panic(err)
	}

	var wg sync.WaitGroup

	for index, tt := range reorgsLengthTests {
		if index%4 == 0 {
			wg.Wait()
		}

		wg.Add(1)

		go SprintLengthReorgIndividual2NodesHelper(t, index, tt, w, &wg)
	}
}

func TestSprintLengthReorg(t *testing.T) {
	t.Skip()

	reorgsLengthTests := getTestSprintLengthReorgCases()
	f, err := os.Create("sprintReorg.csv")

	defer func() {
		err = f.Close()

		if err != nil {
			panic(err)
		}
	}()

	if err != nil {
		_log.Fatalln("failed to open file", err)
	}

	w := csv.NewWriter(f)
	err = w.Write([]string{"Induced Reorg Length", "Start Block", "Sprint Size", "Disconnected Node Id", "Disconnected Node Id's Reorg Length", "Observer Node Id's Reorg Length"})
	w.Flush()

	if err != nil {
		panic(err)
	}

	var wg sync.WaitGroup

	for index, tt := range reorgsLengthTests {
		if index%4 == 0 {
			wg.Wait()
		}

		wg.Add(1)

		go SprintLengthReorgIndividualHelper(t, index, tt, w, &wg)
	}
}

func SprintLengthReorgIndividualHelper(t *testing.T, index int, tt map[string]uint64, w *csv.Writer, wg *sync.WaitGroup) {
	t.Helper()

	r1, r2, r3, r4, r5, r6 := SprintLengthReorgIndividual(t, index, tt)
	err := w.Write([]string{fmt.Sprint(r1), fmt.Sprint(r2), fmt.Sprint(r3), fmt.Sprint(r4), fmt.Sprint(r5), fmt.Sprint(r6)})

	if err != nil {
		panic(err)
	}

	w.Flush()
	(*wg).Done()
}

func SprintLengthReorgIndividual2NodesHelper(t *testing.T, index int, tt map[string]interface{}, w *csv.Writer, wg *sync.WaitGroup) {
	t.Helper()

	r1, r2, r3, r4, r5, r6 := SprintLengthReorgIndividual2Nodes(t, index, tt)
	err := w.Write([]string{fmt.Sprint(r1), fmt.Sprint(r2), fmt.Sprint(r3), fmt.Sprint(r4), fmt.Sprint(r5), fmt.Sprint(r6)})

	if err != nil {
		panic(err)
	}

	w.Flush()
	(*wg).Done()
}

// nolint:gocognit
func SetupValidatorsAndTest(t *testing.T, tt map[string]uint64) (uint64, uint64) {
	t.Helper()

	log.SetDefault(log.NewLogger(log.NewTerminalHandlerWithLevel(os.Stderr, log.LevelInfo, true)))

	_, err := fdlimit.Raise(2048)

	if err != nil {
		panic(err)
	}

	// Generate a batch of accounts to seal and fund with
	faucets := make([]*ecdsa.PrivateKey, 128)
	for i := 0; i < len(faucets); i++ {
		faucets[i], _ = crypto.GenerateKey()
	}

	// Create an Ethash network based off of the Ropsten config
	// Generate a batch of accounts to seal and fund with
	genesis := InitGenesisSprintLength(t, faucets, "./testdata/genesis_7val.json", tt["sprintSize"])

	nodes := make([]*eth.Ethereum, len(keys_21val))
	enodes := make([]*enode.Node, len(keys_21val))
	stacks := make([]*node.Node, len(keys_21val))

	pkeys_21val := make([]*ecdsa.PrivateKey, len(keys_21val))

	for index, signerdata := range keys_21val {
		pkeys_21val[index], _ = crypto.HexToECDSA(signerdata["priv_key"])
	}

	for i := 0; i < len(keys_21val); i++ {
		// Start the node and wait until it's up
		stack, ethBackend, err := InitMinerSprintLength(genesis, pkeys_21val[i], true)
		if err != nil {
			panic(err)
		}
		defer stack.Close()

		for stack.Server().NodeInfo().Ports.Listener == 0 {
			time.Sleep(250 * time.Millisecond)
		}
		// Connect the node to all the previous ones
		for j, n := range enodes {
			if j < i {
				stack.Server().AddPeer(n)
			}
		}
		// Start tracking the node and its enode
		stacks[i] = stack
		nodes[i] = ethBackend
		enodes[i] = stack.Server().Self()
	}

	// Iterate over all the nodes and start mining
	time.Sleep(3 * time.Second)

	for _, node := range nodes {
		if err := node.StartMining(); err != nil {
			panic(err)
		}
	}

	chain2HeadChObserver := make(chan core.Chain2HeadEvent, 64)
	chain2HeadChFaulty := make(chan core.Chain2HeadEvent, 64)

	var observerOldChainLength, faultyOldChainLength uint64

	faultyProducerIndex := tt["faultyNode"] // node causing reorg :: faulty ::
	subscribedNodeIndex := 6                // node on different partition, produces 7th sprint but our testcase does not run till 7th sprint. :: observer ::

	nodes[subscribedNodeIndex].BlockChain().SubscribeChain2HeadEvent(chain2HeadChObserver)
	nodes[faultyProducerIndex].BlockChain().SubscribeChain2HeadEvent(chain2HeadChFaulty)

	stacks[faultyProducerIndex].Server().NoDiscovery = true

	for {
		blockHeaderObserver := nodes[subscribedNodeIndex].BlockChain().CurrentHeader()
		blockHeaderFaulty := nodes[faultyProducerIndex].BlockChain().CurrentHeader()

		log.Warn("Current Observer block", "number", blockHeaderObserver.Number, "hash", blockHeaderObserver.Hash())
		log.Warn("Current Faulty block", "number", blockHeaderFaulty.Number, "hash", blockHeaderFaulty.Hash())

		if blockHeaderFaulty.Number.Uint64() == tt["startBlock"] {
			stacks[faultyProducerIndex].Server().MaxPeers = 0

			for _, enode := range enodes {
				stacks[faultyProducerIndex].Server().RemovePeer(enode)
			}
		}

		if blockHeaderObserver.Number.Uint64() >= tt["startBlock"] && blockHeaderObserver.Number.Uint64() < tt["startBlock"]+tt["reorgLength"] {
			for _, enode := range enodes {
				stacks[faultyProducerIndex].Server().RemovePeer(enode)
			}
		}

		if blockHeaderObserver.Number.Uint64() == tt["startBlock"]+tt["reorgLength"] {
			stacks[faultyProducerIndex].Server().NoDiscovery = false
			stacks[faultyProducerIndex].Server().MaxPeers = 100

			for _, enode := range enodes {
				stacks[faultyProducerIndex].Server().AddPeer(enode)
			}
		}

		if blockHeaderFaulty.Number.Uint64() >= 255 {
			break
		}

		select {
		case ev := <-chain2HeadChObserver:
			if ev.Type == core.Chain2HeadReorgEvent {
				if len(ev.OldChain) > 1 {
					observerOldChainLength = uint64(len(ev.OldChain))
					return observerOldChainLength, 0
				}
			}

		case ev := <-chain2HeadChFaulty:
			if ev.Type == core.Chain2HeadReorgEvent {
				if len(ev.OldChain) > 1 {
					faultyOldChainLength = uint64(len(ev.OldChain))
					return 0, faultyOldChainLength
				}
			}

		default:
			time.Sleep(500 * time.Millisecond)
		}
	}

	return 0, 0
}

// nolint:gocognit
func SetupValidatorsAndTest2Nodes(t *testing.T, tt map[string]interface{}) (uint64, uint64) {
	t.Helper()

	log.SetDefault(log.NewLogger(log.NewTerminalHandlerWithLevel(os.Stderr, log.LevelInfo, true)))

	_, err := fdlimit.Raise(2048)

	if err != nil {
		panic(err)
	}

	// Generate a batch of accounts to seal and fund with
	faucets := make([]*ecdsa.PrivateKey, 128)
	for i := 0; i < len(faucets); i++ {
		faucets[i], _ = crypto.GenerateKey()
	}

	// Create an Ethash network based off of the Ropsten config
	// Generate a batch of accounts to seal and fund with
	genesis := InitGenesisSprintLength(t, faucets, "./testdata/genesis_7val.json", tt["sprintSize"].(uint64))

	nodes := make([]*eth.Ethereum, len(keys_21val))
	enodes := make([]*enode.Node, len(keys_21val))
	stacks := make([]*node.Node, len(keys_21val))

	pkeys_21val := make([]*ecdsa.PrivateKey, len(keys_21val))

	for index, signerdata := range keys_21val {
		pkeys_21val[index], _ = crypto.HexToECDSA(signerdata["priv_key"])
	}

	for i := 0; i < len(keys_21val); i++ {
		// Start the node and wait until it's up
		stack, ethBackend, err := InitMinerSprintLength(genesis, pkeys_21val[i], true)
		if err != nil {
			panic(err)
		}
		defer stack.Close()

		for stack.Server().NodeInfo().Ports.Listener == 0 {
			time.Sleep(250 * time.Millisecond)
		}
		// Connect the node to all the previous ones
		for j, n := range enodes {
			if j < i {
				stack.Server().AddPeer(n)
			}
		}
		// Start tracking the node and its enode
		stacks[i] = stack
		nodes[i] = ethBackend
		enodes[i] = stack.Server().Self()
	}

	// Iterate over all the nodes and start mining
	time.Sleep(3 * time.Second)

	for _, node := range nodes {
		if err := node.StartMining(); err != nil {
			panic(err)
		}
	}

	chain2HeadChObserver := make(chan core.Chain2HeadEvent, 64)
	chain2HeadChFaulty := make(chan core.Chain2HeadEvent, 64)

	var observerOldChainLength, faultyOldChainLength uint64

	faultyProducerIndex := tt["faultyNodes"].([]uint64)[0] // node causing reorg :: faulty ::
	subscribedNodeIndex := 6                               // node on different partition, produces 7th sprint but our testcase does not run till 7th sprint. :: observer ::

	nodes[subscribedNodeIndex].BlockChain().SubscribeChain2HeadEvent(chain2HeadChObserver)
	nodes[faultyProducerIndex].BlockChain().SubscribeChain2HeadEvent(chain2HeadChFaulty)

	stacks[faultyProducerIndex].Server().NoDiscovery = true

	for {
		blockHeaderObserver := nodes[subscribedNodeIndex].BlockChain().CurrentHeader()
		blockHeaderFaulty := nodes[faultyProducerIndex].BlockChain().CurrentHeader()

		log.Warn("Current Observer block", "number", blockHeaderObserver.Number, "hash", blockHeaderObserver.Hash())
		log.Warn("Current Faulty block", "number", blockHeaderFaulty.Number, "hash", blockHeaderFaulty.Hash())

		if blockHeaderObserver.Number.Uint64() >= tt["startBlock"].(uint64) && blockHeaderObserver.Number.Uint64() < tt["startBlock"].(uint64)+tt["reorgLength"].(uint64) {
			for _, n := range tt["faultyNodes"].([]uint64) {
				stacks[n].Server().MaxPeers = 1

				for _, enode := range enodes {
					stacks[n].Server().RemovePeer(enode)
				}

				for _, m := range tt["faultyNodes"].([]uint64) {
					stacks[m].Server().AddPeer(enodes[n])
				}
			}
		}

		if blockHeaderObserver.Number.Uint64() == tt["startBlock"].(uint64)+tt["reorgLength"].(uint64) {
			stacks[faultyProducerIndex].Server().NoDiscovery = false
			stacks[faultyProducerIndex].Server().MaxPeers = 100

			for _, enode := range enodes {
				stacks[faultyProducerIndex].Server().AddPeer(enode)
			}
		}

		if blockHeaderFaulty.Number.Uint64() >= 255 {
			break
		}

		select {
		case ev := <-chain2HeadChObserver:
			if ev.Type == core.Chain2HeadReorgEvent {
				if len(ev.OldChain) > 1 {
					observerOldChainLength = uint64(len(ev.OldChain))
					return observerOldChainLength, 0
				}
			}

		case ev := <-chain2HeadChFaulty:
			if ev.Type == core.Chain2HeadReorgEvent {
				if len(ev.OldChain) > 1 {
					faultyOldChainLength = uint64(len(ev.OldChain))
					return 0, faultyOldChainLength
				}
			}

		default:
			time.Sleep(500 * time.Millisecond)
		}
	}

	return 0, 0
}

func InitGenesisSprintLength(t *testing.T, faucets []*ecdsa.PrivateKey, fileLocation string, sprintSize uint64) *core.Genesis {
	t.Helper()

	// sprint size = 8 in genesis
	genesisData, err := ioutil.ReadFile(fileLocation)
	if err != nil {
		t.Fatalf("%s", err)
	}

	genesis := &core.Genesis{}

	if err := json.Unmarshal(genesisData, genesis); err != nil {
		t.Fatalf("%s", err)
	}

	genesis.Config.ChainID = big.NewInt(15001)
	genesis.Config.Bor.Sprint["0"] = sprintSize

	return genesis
}

func InitMinerSprintLength(genesis *core.Genesis, privKey *ecdsa.PrivateKey, withoutHeimdall bool) (*node.Node, *eth.Ethereum, error) {
	// Define the basic configurations for the Ethereum node
	datadir, _ := ioutil.TempDir("", "")

	config := &node.Config{
		Name:    "geth",
		Version: params.Version,
		DataDir: datadir,
		P2P: p2p.Config{
			ListenAddr:  "0.0.0.0:0",
			NoDiscovery: true,
			MaxPeers:    25,
		},
		UseLightweightKDF: true,
	}
	// Create the node and configure a full Ethereum node on it
	stack, err := node.New(config)
	if err != nil {
		return nil, nil, err
	}

	ethBackend, err := eth.New(stack, &ethconfig.Config{
		Genesis:         genesis,
		NetworkId:       genesis.Config.ChainID.Uint64(),
		SyncMode:        downloader.FullSync,
		DatabaseCache:   256,
		DatabaseHandles: 256,
		GPO:             ethconfig.Defaults.GPO,
		Miner: miner.Config{
			Etherbase: crypto.PubkeyToAddress(privKey.PublicKey),
			GasCeil:   genesis.GasLimit * 11 / 10,
			GasPrice:  big.NewInt(1),
			Recommit:  time.Second,
		},
		SnapshotCache:   10,
		WithoutHeimdall: withoutHeimdall,
	})

	if err != nil {
		return nil, nil, err
	}

	// register backend to account manager with keystore for signing
	keydir := stack.KeyStoreDir()

	n, p := keystore.StandardScryptN, keystore.StandardScryptP
	kStore := keystore.NewKeyStore(keydir, n, p)

	_, err = kStore.ImportECDSA(privKey, "")

	if err != nil {
		return nil, nil, err
	}

	acc := kStore.Accounts()[0]
	err = kStore.Unlock(acc, "")

	if err != nil {
		return nil, nil, err
	}

	// proceed to authorize the local account manager in any case
	ethBackend.AccountManager().AddBackend(kStore)

	err = stack.Start()

	return stack, ethBackend, err
}<|MERGE_RESOLUTION|>--- conflicted
+++ resolved
@@ -5,11 +5,7 @@
 	"encoding/csv"
 	"encoding/json"
 	"fmt"
-<<<<<<< HEAD
-	"io/ioutil"
-=======
 	"io/ioutil" // nolint:staticcheck
->>>>>>> 0fe4b0d0
 	_log "log"
 	"math/big"
 	"os"
