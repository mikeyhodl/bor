package heimdall

import (
	"context"
	"time"

	"github.com/ethereum/go-ethereum/metrics"
)

type (
	requestTypeKey struct{}
	requestType    string

	meter struct {
		request map[bool]*metrics.Meter // map[isSuccessful]metrics.Meter
		timer   *metrics.Timer
	}
)

const (
<<<<<<< HEAD
	StateSyncRequest       requestType = "state-sync"
	SpanRequest            requestType = "span"
	LatestSpanRequest      requestType = "latest-span"
	CheckpointRequest      requestType = "checkpoint"
	CheckpointCountRequest requestType = "checkpoint-count"
	MilestoneRequest       requestType = "milestone"
	MilestoneCountRequest  requestType = "milestone-count"
	MilestoneIDRequest     requestType = "milestone-id"
=======
	StateSyncRequest          requestType = "state-sync"
	SpanRequest               requestType = "span"
	LatestSpanRequest         requestType = "latest-span"
	CheckpointRequest         requestType = "checkpoint"
	CheckpointCountRequest    requestType = "checkpoint-count"
	MilestoneRequest          requestType = "milestone"
	MilestoneCountRequest     requestType = "milestone-count"
	MilestoneNoAckRequest     requestType = "milestone-no-ack"
	MilestoneLastNoAckRequest requestType = "milestone-last-no-ack"
	MilestoneIDRequest        requestType = "milestone-id"
>>>>>>> 5cdef9b0
)

func WithRequestType(ctx context.Context, reqType requestType) context.Context {
	return context.WithValue(ctx, requestTypeKey{}, reqType)
}

func getRequestType(ctx context.Context) (requestType, bool) {
	reqType, ok := ctx.Value(requestTypeKey{}).(requestType)
	return reqType, ok
}

var (
	requestMeters = map[requestType]meter{
		StateSyncRequest: {
			request: map[bool]*metrics.Meter{
				true:  metrics.NewRegisteredMeter("client/requests/statesync/valid", nil),
				false: metrics.NewRegisteredMeter("client/requests/statesync/invalid", nil),
			},
			timer: metrics.NewRegisteredTimer("client/requests/statesync/duration", nil),
		},
		SpanRequest: {
			request: map[bool]*metrics.Meter{
				true:  metrics.NewRegisteredMeter("client/requests/span/valid", nil),
				false: metrics.NewRegisteredMeter("client/requests/span/invalid", nil),
			},
			timer: metrics.NewRegisteredTimer("client/requests/span/duration", nil),
		},
<<<<<<< HEAD
=======
		LatestSpanRequest: {
			request: map[bool]*metrics.Meter{
				true:  metrics.NewRegisteredMeter("client/requests/latestspan/valid", nil),
				false: metrics.NewRegisteredMeter("client/requests/latestspan/invalid", nil),
			},
			timer: metrics.NewRegisteredTimer("client/requests/latestspan/duration", nil),
		},
>>>>>>> 5cdef9b0
		CheckpointRequest: {
			request: map[bool]*metrics.Meter{
				true:  metrics.NewRegisteredMeter("client/requests/checkpoint/valid", nil),
				false: metrics.NewRegisteredMeter("client/requests/checkpoint/invalid", nil),
			},
			timer: metrics.NewRegisteredTimer("client/requests/checkpoint/duration", nil),
		},
		CheckpointCountRequest: {
			request: map[bool]*metrics.Meter{
				true:  metrics.NewRegisteredMeter("client/requests/checkpointcount/valid", nil),
				false: metrics.NewRegisteredMeter("client/requests/checkpointcount/invalid", nil),
			},
			timer: metrics.NewRegisteredTimer("client/requests/checkpointcount/duration", nil),
		},
		MilestoneRequest: {
			request: map[bool]*metrics.Meter{
				true:  metrics.NewRegisteredMeter("client/requests/milestone/valid", nil),
				false: metrics.NewRegisteredMeter("client/requests/milestone/invalid", nil),
			},
			timer: metrics.NewRegisteredTimer("client/requests/milestone/duration", nil),
		},
		MilestoneCountRequest: {
			request: map[bool]*metrics.Meter{
				true:  metrics.NewRegisteredMeter("client/requests/milestonecount/valid", nil),
				false: metrics.NewRegisteredMeter("client/requests/milestonecount/invalid", nil),
			},
			timer: metrics.NewRegisteredTimer("client/requests/milestonecount/duration", nil),
		},
<<<<<<< HEAD
=======
		MilestoneNoAckRequest: {
			request: map[bool]*metrics.Meter{
				true:  metrics.NewRegisteredMeter("client/requests/milestonenoack/valid", nil),
				false: metrics.NewRegisteredMeter("client/requests/milestonenoack/invalid", nil),
			},
			timer: metrics.NewRegisteredTimer("client/requests/milestonenoack/duration", nil),
		},
		MilestoneLastNoAckRequest: {
			request: map[bool]*metrics.Meter{
				true:  metrics.NewRegisteredMeter("client/requests/milestonelastnoack/valid", nil),
				false: metrics.NewRegisteredMeter("client/requests/milestonelastnoack/invalid", nil),
			},
			timer: metrics.NewRegisteredTimer("client/requests/milestonelastnoack/duration", nil),
		},
>>>>>>> 5cdef9b0
		MilestoneIDRequest: {
			request: map[bool]*metrics.Meter{
				true:  metrics.NewRegisteredMeter("client/requests/milestoneid/valid", nil),
				false: metrics.NewRegisteredMeter("client/requests/milestoneid/invalid", nil),
			},
			timer: metrics.NewRegisteredTimer("client/requests/milestoneid/duration", nil),
		},
	}
)

func SendMetrics(ctx context.Context, start time.Time, isSuccessful bool) {
	reqType, ok := getRequestType(ctx)
	if !ok {
		return
	}

	meters, ok := requestMeters[reqType]
	if !ok {
		return
	}

	meters.request[isSuccessful].Mark(1)
	meters.timer.Update(time.Since(start))
}<|MERGE_RESOLUTION|>--- conflicted
+++ resolved
@@ -18,16 +18,6 @@
 )
 
 const (
-<<<<<<< HEAD
-	StateSyncRequest       requestType = "state-sync"
-	SpanRequest            requestType = "span"
-	LatestSpanRequest      requestType = "latest-span"
-	CheckpointRequest      requestType = "checkpoint"
-	CheckpointCountRequest requestType = "checkpoint-count"
-	MilestoneRequest       requestType = "milestone"
-	MilestoneCountRequest  requestType = "milestone-count"
-	MilestoneIDRequest     requestType = "milestone-id"
-=======
 	StateSyncRequest          requestType = "state-sync"
 	SpanRequest               requestType = "span"
 	LatestSpanRequest         requestType = "latest-span"
@@ -38,7 +28,6 @@
 	MilestoneNoAckRequest     requestType = "milestone-no-ack"
 	MilestoneLastNoAckRequest requestType = "milestone-last-no-ack"
 	MilestoneIDRequest        requestType = "milestone-id"
->>>>>>> 5cdef9b0
 )
 
 func WithRequestType(ctx context.Context, reqType requestType) context.Context {
@@ -66,8 +55,6 @@
 			},
 			timer: metrics.NewRegisteredTimer("client/requests/span/duration", nil),
 		},
-<<<<<<< HEAD
-=======
 		LatestSpanRequest: {
 			request: map[bool]*metrics.Meter{
 				true:  metrics.NewRegisteredMeter("client/requests/latestspan/valid", nil),
@@ -75,7 +62,6 @@
 			},
 			timer: metrics.NewRegisteredTimer("client/requests/latestspan/duration", nil),
 		},
->>>>>>> 5cdef9b0
 		CheckpointRequest: {
 			request: map[bool]*metrics.Meter{
 				true:  metrics.NewRegisteredMeter("client/requests/checkpoint/valid", nil),
@@ -104,8 +90,6 @@
 			},
 			timer: metrics.NewRegisteredTimer("client/requests/milestonecount/duration", nil),
 		},
-<<<<<<< HEAD
-=======
 		MilestoneNoAckRequest: {
 			request: map[bool]*metrics.Meter{
 				true:  metrics.NewRegisteredMeter("client/requests/milestonenoack/valid", nil),
@@ -120,7 +104,6 @@
 			},
 			timer: metrics.NewRegisteredTimer("client/requests/milestonelastnoack/duration", nil),
 		},
->>>>>>> 5cdef9b0
 		MilestoneIDRequest: {
 			request: map[bool]*metrics.Meter{
 				true:  metrics.NewRegisteredMeter("client/requests/milestoneid/valid", nil),
