--- conflicted
+++ resolved
@@ -216,17 +216,6 @@
 	io.CopyN(w, mrand.New(src), size)
 }
 
-<<<<<<< HEAD
-func printList(l types.DerivableList) {
-	fmt.Printf("list length: %d\n", l.Len())
-	fmt.Printf("{\n")
-
-	for i := 0; i < l.Len(); i++ {
-		var buf bytes.Buffer
-
-		l.EncodeIndex(i, &buf)
-		fmt.Printf("\"%#x\",\n", buf.Bytes())
-=======
 func printList(t *testing.T, l types.DerivableList) {
 	var buf bytes.Buffer
 	_, _ = fmt.Fprintf(&buf, "list length: %d, ", l.Len())
@@ -239,7 +228,6 @@
 		} else {
 			_, _ = fmt.Fprintf(&buf, "\"%#x\",", itemBuf.Bytes())
 		}
->>>>>>> 827d3fcc
 	}
 	buf.WriteString("]")
 	t.Log(buf.String())
