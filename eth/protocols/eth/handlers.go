// Copyright 2021 The go-ethereum Authors
// This file is part of the go-ethereum library.
//
// The go-ethereum library is free software: you can redistribute it and/or modify
// it under the terms of the GNU Lesser General Public License as published by
// the Free Software Foundation, either version 3 of the License, or
// (at your option) any later version.
//
// The go-ethereum library is distributed in the hope that it will be useful,
// but WITHOUT ANY WARRANTY; without even the implied warranty of
// MERCHANTABILITY or FITNESS FOR A PARTICULAR PURPOSE. See the
// GNU Lesser General Public License for more details.
//
// You should have received a copy of the GNU Lesser General Public License
// along with the go-ethereum library. If not, see <http://www.gnu.org/licenses/>.

package eth

import (
	"encoding/json"
	"fmt"
	"time"

	"github.com/ethereum/go-ethereum/common"
	"github.com/ethereum/go-ethereum/core"
	"github.com/ethereum/go-ethereum/core/types"
	"github.com/ethereum/go-ethereum/log"
	"github.com/ethereum/go-ethereum/p2p/tracker"
	"github.com/ethereum/go-ethereum/rlp"
	"github.com/ethereum/go-ethereum/trie"
)

// requestTracker is a singleton tracker for eth/66 and newer request times.
var requestTracker = tracker.New(ProtocolName, 5*time.Minute)

func handleGetBlockHeaders(backend Backend, msg Decoder, peer *Peer) error {
	// Decode the complex header query
	var query GetBlockHeadersPacket
	if err := msg.Decode(&query); err != nil {
		return err
	}
	response := ServiceGetBlockHeadersQuery(backend.Chain(), query.GetBlockHeadersRequest, peer)
	return peer.ReplyBlockHeadersRLP(query.RequestId, response)
}

// ServiceGetBlockHeadersQuery assembles the response to a header query. It is
// exposed to allow external packages to test protocol behavior.
func ServiceGetBlockHeadersQuery(chain *core.BlockChain, query *GetBlockHeadersRequest, peer *Peer) []rlp.RawValue {
	if query.Amount == 0 {
		return nil
	}
	if query.Skip == 0 {
		// The fast path: when the request is for a contiguous segment of headers.
		return serviceContiguousBlockHeaderQuery(chain, query)
	} else {
		return serviceNonContiguousBlockHeaderQuery(chain, query, peer)
	}
}

func serviceNonContiguousBlockHeaderQuery(chain *core.BlockChain, query *GetBlockHeadersRequest, peer *Peer) []rlp.RawValue {
	hashMode := query.Origin.Hash != (common.Hash{})
	first := true
	maxNonCanonical := uint64(100)

	// Gather headers until the fetch or network limits is reached
	var (
		bytes   common.StorageSize
		headers []rlp.RawValue
		unknown bool
		lookups int
	)

	for !unknown && len(headers) < int(query.Amount) && bytes < softResponseLimit &&
		len(headers) < maxHeadersServe && lookups < 2*maxHeadersServe {
		lookups++
		// Retrieve the next header satisfying the query
		var origin *types.Header

		if hashMode {
			if first {
				first = false

				origin = chain.GetHeaderByHash(query.Origin.Hash)
				if origin != nil {
					query.Origin.Number = origin.Number.Uint64()
				}
			} else {
				origin = chain.GetHeader(query.Origin.Hash, query.Origin.Number)
			}
		} else {
			origin = chain.GetHeaderByNumber(query.Origin.Number)
		}

		if origin == nil {
			break
		}

		if rlpData, err := rlp.EncodeToBytes(origin); err != nil {
			log.Crit("Unable to encode our own headers", "err", err)
		} else {
			headers = append(headers, rlp.RawValue(rlpData))
			bytes += common.StorageSize(len(rlpData))
		}
		// Advance to the next header of the query
		switch {
		case hashMode && query.Reverse:
			// Hash based traversal towards the genesis block
			ancestor := query.Skip + 1
			if ancestor == 0 {
				unknown = true
			} else {
				query.Origin.Hash, query.Origin.Number = chain.GetAncestor(query.Origin.Hash, query.Origin.Number, ancestor, &maxNonCanonical)
				unknown = (query.Origin.Hash == common.Hash{})
			}
		case hashMode && !query.Reverse:
			// Hash based traversal towards the leaf block
			var (
				current = origin.Number.Uint64()
				next    = current + query.Skip + 1
			)

			if next <= current {
				infos, _ := json.MarshalIndent(peer.Peer.Info(), "", "  ")
				peer.Log().Warn("GetBlockHeaders skip overflow attack", "current", current, "skip", query.Skip, "next", next, "attacker", infos)

				unknown = true
			} else {
				if header := chain.GetHeaderByNumber(next); header != nil {
					nextHash := header.Hash()
					expOldHash, _ := chain.GetAncestor(nextHash, next, query.Skip+1, &maxNonCanonical)

					if expOldHash == query.Origin.Hash {
						query.Origin.Hash, query.Origin.Number = nextHash, next
					} else {
						unknown = true
					}
				} else {
					unknown = true
				}
			}
		case query.Reverse:
			// Number based traversal towards the genesis block
			current := query.Origin.Number
			ancestor := current - (query.Skip + 1)
			if ancestor >= current { // check for underflow
				unknown = true
			} else {
				query.Origin.Number = ancestor
			}

		case !query.Reverse:
			current := query.Origin.Number
			next := current + query.Skip + 1
			if next <= current { // check for overflow
				unknown = true
			} else {
				query.Origin.Number = next
			}
		}
	}

	return headers
}

func serviceContiguousBlockHeaderQuery(chain *core.BlockChain, query *GetBlockHeadersRequest) []rlp.RawValue {
	count := query.Amount
	if count > maxHeadersServe {
		count = maxHeadersServe
	}

	if query.Origin.Hash == (common.Hash{}) {
		// Number mode, just return the canon chain segment. The backend
		// delivers in [N, N-1, N-2..] descending order, so we need to
		// accommodate for that.
		from := query.Origin.Number
		if !query.Reverse {
			from = from + count - 1
		}

		headers := chain.GetHeadersFrom(from, count)

		if !query.Reverse {
			for i, j := 0, len(headers)-1; i < j; i, j = i+1, j-1 {
				headers[i], headers[j] = headers[j], headers[i]
			}
		}

		return headers
	}
	// Hash mode.
	var (
		headers []rlp.RawValue
		hash    = query.Origin.Hash
		header  = chain.GetHeaderByHash(hash)
	)

	if header != nil {
		rlpData, _ := rlp.EncodeToBytes(header)
		headers = append(headers, rlpData)
	} else {
		// We don't even have the origin header
		return headers
	}

	num := header.Number.Uint64()
	if !query.Reverse {
		// Theoretically, we are tasked to deliver header by hash H, and onwards.
		// However, if H is not canon, we will be unable to deliver any descendants of
		// H.
		if canonHash := chain.GetCanonicalHash(num); canonHash != hash {
			// Not canon, we can't deliver descendants
			return headers
		}

		descendants := chain.GetHeadersFrom(num+count-1, count-1)
		for i, j := 0, len(descendants)-1; i < j; i, j = i+1, j-1 {
			descendants[i], descendants[j] = descendants[j], descendants[i]
		}

		headers = append(headers, descendants...)

		return headers
	}
	{ // Last mode: deliver ancestors of H
		for i := uint64(1); header != nil && i < count; i++ {
			header = chain.GetHeaderByHash(header.ParentHash)
			if header == nil {
				break
			}

			rlpData, _ := rlp.EncodeToBytes(header)
			headers = append(headers, rlpData)
		}

		return headers
	}
}

func handleGetBlockBodies(backend Backend, msg Decoder, peer *Peer) error {
	// Decode the block body retrieval message
	var query GetBlockBodiesPacket
	if err := msg.Decode(&query); err != nil {
		return err
	}
	response := ServiceGetBlockBodiesQuery(backend.Chain(), query.GetBlockBodiesRequest)
	return peer.ReplyBlockBodiesRLP(query.RequestId, response)
}

// ServiceGetBlockBodiesQuery assembles the response to a body query. It is
// exposed to allow external packages to test protocol behavior.
func ServiceGetBlockBodiesQuery(chain *core.BlockChain, query GetBlockBodiesRequest) []rlp.RawValue {
	// Gather blocks until the fetch or network limits is reached
	var (
		bytes  int
		bodies []rlp.RawValue
	)

	for lookups, hash := range query {
		if bytes >= softResponseLimit || len(bodies) >= maxBodiesServe ||
			lookups >= 2*maxBodiesServe {
			break
		}

		if data := chain.GetBodyRLP(hash); len(data) != 0 {
			bodies = append(bodies, data)
			bytes += len(data)
		}
	}

	return bodies
}

func handleGetReceipts68(backend Backend, msg Decoder, peer *Peer) error {
	// Decode the block receipts retrieval message
	var query GetReceiptsPacket
	if err := msg.Decode(&query); err != nil {
		return err
	}
	response := ServiceGetReceiptsQuery68(backend.Chain(), query.GetReceiptsRequest)
	return peer.ReplyReceiptsRLP(query.RequestId, response)
}

func handleGetReceipts69(backend Backend, msg Decoder, peer *Peer) error {
	// Decode the block receipts retrieval message
	var query GetReceiptsPacket
	if err := msg.Decode(&query); err != nil {
		return err
	}
	response := serviceGetReceiptsQuery69(backend.Chain(), query.GetReceiptsRequest)
	return peer.ReplyReceiptsRLP(query.RequestId, response)
}

// ServiceGetReceiptsQuery68 assembles the response to a receipt query. It is
// exposed to allow external packages to test protocol behavior.
func ServiceGetReceiptsQuery68(chain *core.BlockChain, query GetReceiptsRequest) []rlp.RawValue {
	// Gather state data until the fetch or network limits is reached
	var (
		bytes    int
		receipts []rlp.RawValue
	)

	for lookups, hash := range query {
		if bytes >= softResponseLimit || len(receipts) >= maxReceiptsServe ||
			lookups >= 2*maxReceiptsServe {
			break
		}
		// Retrieve the requested block's receipts
		results := chain.GetReceiptsRLP(hash)
		if results == nil {
			if header := chain.GetHeaderByHash(hash); header == nil || header.ReceiptHash != types.EmptyRootHash {
				continue
			}
		} else {
			body := chain.GetBodyRLP(hash)
			if body == nil {
				continue
			}
			var err error
			results, err = blockReceiptsToNetwork68(results, body)
			if err != nil {
				log.Error("Error in block receipts conversion", "hash", hash, "err", err)
				continue
			}
		}
		receipts = append(receipts, results)
		bytes += len(results)
	}
	return receipts
}

// serviceGetReceiptsQuery69 assembles the response to a receipt query.
// It does not send the bloom filters for the receipts
func serviceGetReceiptsQuery69(chain *core.BlockChain, query GetReceiptsRequest) []rlp.RawValue {
	// Gather state data until the fetch or network limits is reached
	var (
		bytes    int
		receipts []rlp.RawValue
	)
	for lookups, hash := range query {
		if bytes >= softResponseLimit || len(receipts) >= maxReceiptsServe ||
			lookups >= 2*maxReceiptsServe {
			break
		}
		// Retrieve the requested block's receipts
		results := chain.GetReceiptsRLP(hash)
		if results == nil {
			if header := chain.GetHeaderByHash(hash); header == nil || header.ReceiptHash != types.EmptyRootHash {
				continue
			}
		} else {
			body := chain.GetBodyRLP(hash)
			if body == nil {
				continue
			}
			var err error
			results, err = blockReceiptsToNetwork69(results, body)
			if err != nil {
				log.Error("Error in block receipts conversion", "hash", hash, "err", err)
				continue
			}
		}
		receipts = append(receipts, results)
		bytes += len(results)
	}

	return receipts
}

func handleNewBlockhashes(backend Backend, msg Decoder, peer *Peer) error {
	// A batch of new block announcements just arrived
	ann := new(NewBlockHashesPacket)
	if err := msg.Decode(ann); err != nil {
		return fmt.Errorf("%w: message %v: %v", errDecode, msg, err)
	}
	// Mark the hashes as present at the remote node
	for _, block := range *ann {
		peer.markBlock(block.Hash)
	}
	// Deliver them all to the backend for queuing
	return backend.Handle(peer, ann)
}

func handleNewBlock(backend Backend, msg Decoder, peer *Peer) error {
	// Retrieve and decode the propagated block
	ann := new(NewBlockPacket)
	if err := msg.Decode(ann); err != nil {
		return fmt.Errorf("%w: message %v: %v", errDecode, msg, err)
	}

	if err := ann.sanityCheck(); err != nil {
		return err
	}

	if hash := types.CalcUncleHash(ann.Block.Uncles()); hash != ann.Block.UncleHash() {
		log.Warn("Propagated block has invalid uncles", "have", hash, "exp", ann.Block.UncleHash())
		return nil // TODO(karalabe): return error eventually, but wait a few releases
	}

	if hash := types.DeriveSha(ann.Block.Transactions(), trie.NewStackTrie(nil)); hash != ann.Block.TxHash() {
		log.Warn("Propagated block has invalid body", "have", hash, "exp", ann.Block.TxHash())
		return nil // TODO(karalabe): return error eventually, but wait a few releases
	}

	msgTime := msg.Time()
	ann.Block.ReceivedAt = msg.Time()
	ann.Block.ReceivedFrom = peer
	ann.Block.AnnouncedAt = &msgTime

	// Mark the peer as owning the block
	peer.markBlock(ann.Block.Hash())

	return backend.Handle(peer, ann)
}

func handleBlockHeaders(backend Backend, msg Decoder, peer *Peer) error {
	// A batch of headers arrived to one of our previous requests
	res := new(BlockHeadersPacket)
	if err := msg.Decode(res); err != nil {
		return err
	}

	metadata := func() interface{} {
		hashes := make([]common.Hash, len(res.BlockHeadersRequest))
		for i, header := range res.BlockHeadersRequest {
			hashes[i] = header.Hash()
		}

		return hashes
	}

	return peer.dispatchResponse(&Response{
		id:   res.RequestId,
		code: BlockHeadersMsg,
		Res:  &res.BlockHeadersRequest,
	}, metadata)
}

func handleBlockBodies(backend Backend, msg Decoder, peer *Peer) error {
	// A batch of block bodies arrived to one of our previous requests
	res := new(BlockBodiesPacket)
	if err := msg.Decode(res); err != nil {
		return err
	}

	metadata := func() interface{} {
		var (
			txsHashes        = make([]common.Hash, len(res.BlockBodiesResponse))
			uncleHashes      = make([]common.Hash, len(res.BlockBodiesResponse))
			withdrawalHashes = make([]common.Hash, len(res.BlockBodiesResponse))
		)

		hasher := trie.NewStackTrie(nil)
		for i, body := range res.BlockBodiesResponse {
			txsHashes[i] = types.DeriveSha(types.Transactions(body.Transactions), hasher)
			uncleHashes[i] = types.CalcUncleHash(body.Uncles)

			if body.Withdrawals != nil {
				withdrawalHashes[i] = types.DeriveSha(types.Withdrawals(body.Withdrawals), hasher)
			}
		}
		return [][]common.Hash{txsHashes, uncleHashes, withdrawalHashes}
	}

	return peer.dispatchResponse(&Response{
		id:   res.RequestId,
		code: BlockBodiesMsg,
		Res:  &res.BlockBodiesResponse,
	}, metadata)
}

func handleReceipts[L ReceiptsList](backend Backend, msg Decoder, peer *Peer) error {
	// A batch of receipts arrived to one of our previous requests
	res := new(ReceiptsPacket[L])
	if err := msg.Decode(res); err != nil {
		return err
	}
<<<<<<< HEAD
=======
	// Assign temporary hashing buffer to each list item, the same buffer is shared
	// between all receipt list instances.
	buffers := new(receiptListBuffers)
	for i := range res.List {
		res.List[i].setBuffers(buffers)
	}
>>>>>>> 12b4131f

	metadata := func() interface{} {
		hasher := trie.NewStackTrie(nil)
		hashes := make([]common.Hash, len(res.List))
		for i := range res.List {
			hashes[i] = types.DeriveSha(res.List[i], hasher)
		}

		return hashes
	}
<<<<<<< HEAD

=======
	var enc ReceiptsRLPResponse
	for i := range res.List {
		enc = append(enc, res.List[i].EncodeForStorage())
	}
>>>>>>> 12b4131f
	return peer.dispatchResponse(&Response{
		id:   res.RequestId,
		code: ReceiptsMsg,
		Res:  &enc,
	}, metadata)
}

func handleNewPooledTransactionHashes67(backend Backend, msg Decoder, peer *Peer) error {
	// New transaction announcement arrived, make sure we have
	// a valid and fresh chain to handle them
	if !backend.AcceptTxs() {
		return nil
	}
	ann := new(NewPooledTransactionHashesPacket67)
	if err := msg.Decode(ann); err != nil {
		return err
	}
	// Schedule all the unknown hashes for retrieval
	for _, hash := range *ann {
		peer.markTransaction(hash)
	}

	return backend.Handle(peer, ann)
}

func handleNewPooledTransactionHashes68(backend Backend, msg Decoder, peer *Peer) error {
	// New transaction announcement arrived, make sure we have
	// a valid and fresh chain to handle them
	if !backend.AcceptTxs() {
		return nil
	}

	ann := new(NewPooledTransactionHashesPacket68)

	if err := msg.Decode(ann); err != nil {
		return fmt.Errorf("%w: message %v: %v", errDecode, msg, err)
	}

	if len(ann.Hashes) != len(ann.Types) || len(ann.Hashes) != len(ann.Sizes) {
		return fmt.Errorf("NewPooledTransactionHashes: invalid len of fields in %v %v %v", len(ann.Hashes), len(ann.Types), len(ann.Sizes))
	}
	// Schedule all the unknown hashes for retrieval
	for _, hash := range ann.Hashes {
		peer.markTransaction(hash)
	}

	return backend.Handle(peer, ann)
}

func handleGetPooledTransactions(backend Backend, msg Decoder, peer *Peer) error {
	// Decode the pooled transactions retrieval message
	var query GetPooledTransactionsPacket
	if err := msg.Decode(&query); err != nil {
		return err
	}
	hashes, txs := answerGetPooledTransactions(backend, query.GetPooledTransactionsRequest)
	return peer.ReplyPooledTransactionsRLP(query.RequestId, hashes, txs)
}

func answerGetPooledTransactions(backend Backend, query GetPooledTransactionsRequest) ([]common.Hash, []rlp.RawValue) {
	// Gather transactions until the fetch or network limits is reached
	var (
		bytes  int
		hashes []common.Hash
		txs    []rlp.RawValue
	)

	for _, hash := range query {
		if bytes >= softResponseLimit {
			break
		}
		// Retrieve the requested transaction, skipping if unknown to us
		encoded := backend.TxPool().GetRLP(hash)
		if len(encoded) == 0 {
			continue
		}
		hashes = append(hashes, hash)
		txs = append(txs, encoded)
		bytes += len(encoded)
	}

	return hashes, txs
}

func handleTransactions(backend Backend, msg Decoder, peer *Peer) error {
	// Transactions arrived, make sure we have a valid and fresh chain to handle them
	if !backend.AcceptTxs() {
		return nil
	}
	// Transactions can be processed, parse all of them and deliver to the pool
	var txs TransactionsPacket
	if err := msg.Decode(&txs); err != nil {
		return err
	}

	for i, tx := range txs {
		// Validate and mark the remote transaction
		if tx == nil {
			return fmt.Errorf("Transactions: transaction %d is nil", i)
		}

		peer.markTransaction(tx.Hash())
	}

	return backend.Handle(peer, &txs)
}

func handlePooledTransactions(backend Backend, msg Decoder, peer *Peer) error {
	// Transactions arrived, make sure we have a valid and fresh chain to handle them
	if !backend.AcceptTxs() {
		return nil
	}
	// Transactions can be processed, parse all of them and deliver to the pool
	var txs PooledTransactionsPacket
	if err := msg.Decode(&txs); err != nil {
		return err
	}
	for i, tx := range txs.PooledTransactionsResponse {
		// Validate and mark the remote transaction
		if tx == nil {
			return fmt.Errorf("PooledTransactions: transaction %d is nil", i)
		}

		peer.markTransaction(tx.Hash())
	}

	requestTracker.Fulfil(peer.id, peer.version, PooledTransactionsMsg, txs.RequestId)

	return backend.Handle(peer, &txs.PooledTransactionsResponse)
}

func handleBlockRangeUpdate(backend Backend, msg Decoder, peer *Peer) error {
	var update BlockRangeUpdatePacket
	if err := msg.Decode(&update); err != nil {
		return err
	}
	if err := update.Validate(); err != nil {
		return err
	}
	// We don't do anything with these messages for now, just store them on the peer.
	peer.lastRange.Store(&update)
	return nil
}<|MERGE_RESOLUTION|>--- conflicted
+++ resolved
@@ -474,15 +474,12 @@
 	if err := msg.Decode(res); err != nil {
 		return err
 	}
-<<<<<<< HEAD
-=======
 	// Assign temporary hashing buffer to each list item, the same buffer is shared
 	// between all receipt list instances.
 	buffers := new(receiptListBuffers)
 	for i := range res.List {
 		res.List[i].setBuffers(buffers)
 	}
->>>>>>> 12b4131f
 
 	metadata := func() interface{} {
 		hasher := trie.NewStackTrie(nil)
@@ -493,14 +490,10 @@
 
 		return hashes
 	}
-<<<<<<< HEAD
-
-=======
 	var enc ReceiptsRLPResponse
 	for i := range res.List {
 		enc = append(enc, res.List[i].EncodeForStorage())
 	}
->>>>>>> 12b4131f
 	return peer.dispatchResponse(&Response{
 		id:   res.RequestId,
 		code: ReceiptsMsg,
@@ -508,37 +501,16 @@
 	}, metadata)
 }
 
-func handleNewPooledTransactionHashes67(backend Backend, msg Decoder, peer *Peer) error {
+func handleNewPooledTransactionHashes(backend Backend, msg Decoder, peer *Peer) error {
 	// New transaction announcement arrived, make sure we have
 	// a valid and fresh chain to handle them
 	if !backend.AcceptTxs() {
 		return nil
 	}
-	ann := new(NewPooledTransactionHashesPacket67)
+	ann := new(NewPooledTransactionHashesPacket)
 	if err := msg.Decode(ann); err != nil {
 		return err
 	}
-	// Schedule all the unknown hashes for retrieval
-	for _, hash := range *ann {
-		peer.markTransaction(hash)
-	}
-
-	return backend.Handle(peer, ann)
-}
-
-func handleNewPooledTransactionHashes68(backend Backend, msg Decoder, peer *Peer) error {
-	// New transaction announcement arrived, make sure we have
-	// a valid and fresh chain to handle them
-	if !backend.AcceptTxs() {
-		return nil
-	}
-
-	ann := new(NewPooledTransactionHashesPacket68)
-
-	if err := msg.Decode(ann); err != nil {
-		return fmt.Errorf("%w: message %v: %v", errDecode, msg, err)
-	}
-
 	if len(ann.Hashes) != len(ann.Types) || len(ann.Hashes) != len(ann.Sizes) {
 		return fmt.Errorf("NewPooledTransactionHashes: invalid len of fields in %v %v %v", len(ann.Hashes), len(ann.Types), len(ann.Sizes))
 	}
@@ -546,7 +518,6 @@
 	for _, hash := range ann.Hashes {
 		peer.markTransaction(hash)
 	}
-
 	return backend.Handle(peer, ann)
 }
 
