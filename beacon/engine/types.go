--- conflicted
+++ resolved
@@ -261,9 +261,6 @@
 		h := types.DeriveSha(types.Withdrawals(data.Withdrawals), trie.NewStackTrie(nil))
 		withdrawalsRoot = &h
 	}
-<<<<<<< HEAD
-
-=======
 	// Compute requestsHash if any requests are non-nil.
 	var (
 		requestsHash *common.Hash
@@ -277,7 +274,6 @@
 		h := types.DeriveSha(requests, trie.NewStackTrie(nil))
 		requestsHash = &h
 	}
->>>>>>> 1015a42d
 	header := &types.Header{
 		ParentHash:       data.ParentHash,
 		UncleHash:        types.EmptyUncleHash,
@@ -300,19 +296,10 @@
 		ParentBeaconRoot: beaconRoot,
 		RequestsHash:     requestsHash,
 	}
-<<<<<<< HEAD
-	block := types.NewBlockWithHeader(header).WithBody(types.Body{Transactions: txs, Uncles: nil, Withdrawals: data.Withdrawals})
-	if block.Hash() != data.BlockHash {
-		return nil, fmt.Errorf("blockhash mismatch, want %x, got %x", data.BlockHash, block.Hash())
-	}
-
-	return block, nil
-=======
 	return types.NewBlockWithHeader(header).
 			WithBody(types.Body{Transactions: txs, Uncles: nil, Withdrawals: data.Withdrawals, Requests: requests}).
 			WithWitness(data.ExecutionWitness),
 		nil
->>>>>>> 1015a42d
 }
 
 // BlockToExecutableData constructs the ExecutableData structure by filling the
