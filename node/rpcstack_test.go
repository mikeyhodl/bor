// Copyright 2020 The go-ethereum Authors
// This file is part of the go-ethereum library.
//
// The go-ethereum library is free software: you can redistribute it and/or modify
// it under the terms of the GNU Lesser General Public License as published by
// the Free Software Foundation, either version 3 of the License, or
// (at your option) any later version.
//
// The go-ethereum library is distributed in the hope that it will be useful,
// but WITHOUT ANY WARRANTY; without even the implied warranty of
// MERCHANTABILITY or FITNESS FOR A PARTICULAR PURPOSE. See the
// GNU Lesser General Public License for more details.
//
// You should have received a copy of the GNU Lesser General Public License
// along with the go-ethereum library. If not, see <http://www.gnu.org/licenses/>.

package node

import (
	"bytes"
	"context"
	"fmt"
	"io"
	"net/http"
	"net/http/httptest"
	"net/url"
	"strconv"
	"strings"
	"testing"
	"time"

	"github.com/ethereum/go-ethereum/internal/testlog"
	"github.com/ethereum/go-ethereum/log"
	"github.com/ethereum/go-ethereum/rpc"
	"github.com/golang-jwt/jwt/v4"
	"github.com/gorilla/websocket"
	"github.com/stretchr/testify/assert"
)

const testMethod = "rpc_modules"

// TestCorsHandler makes sure CORS are properly handled on the http server.
func TestCorsHandler(t *testing.T) {
	srv := createAndStartServer(t, &httpConfig{CorsAllowedOrigins: []string{"test", "test.com"}}, false, &wsConfig{}, nil)
	defer srv.stop()
	url := "http://" + srv.listenAddr()

	var resp, resp2 *http.Response

	resp = rpcRequest(t, url, testMethod, "origin", "test.com")
	assert.Equal(t, "test.com", resp.Header.Get("Access-Control-Allow-Origin"))

	defer resp.Body.Close()

	resp2 = rpcRequest(t, url, testMethod, "origin", "bad")
	assert.Equal(t, "", resp2.Header.Get("Access-Control-Allow-Origin"))

	defer resp2.Body.Close()
}

// TestVhosts makes sure vhosts are properly handled on the http server.
func TestVhosts(t *testing.T) {
	srv := createAndStartServer(t, &httpConfig{Vhosts: []string{"test"}}, false, &wsConfig{}, nil)
	defer srv.stop()
	url := "http://" + srv.listenAddr()

	var resp, resp2 *http.Response

	resp = rpcRequest(t, url, testMethod, "host", "test")
	assert.Equal(t, resp.StatusCode, http.StatusOK)

	defer resp.Body.Close()

	resp2 = rpcRequest(t, url, testMethod, "host", "bad")
	assert.Equal(t, resp2.StatusCode, http.StatusForbidden)

	defer resp2.Body.Close()
}

type originTest struct {
	spec    string
	expOk   []string
	expFail []string
}

// splitAndTrim splits input separated by a comma
// and trims excessive white space from the substrings.
// Copied over from flags.go
func splitAndTrim(input string) (ret []string) {
	l := strings.Split(input, ",")
	for _, r := range l {
		r = strings.TrimSpace(r)
		if len(r) > 0 {
			ret = append(ret, r)
		}
	}

	return ret
}

// TestWebsocketOrigins makes sure the websocket origins are properly handled on the websocket server.
func TestWebsocketOrigins(t *testing.T) {
	tests := []originTest{
		{
			spec: "*", // allow all
			expOk: []string{"", "http://test", "https://test", "http://test:8540", "https://test:8540",
				"http://test.com", "https://foo.test", "http://testa", "http://atestb:8540", "https://atestb:8540"},
		},
		{
			spec:    "test",
			expOk:   []string{"http://test", "https://test", "http://test:8540", "https://test:8540"},
			expFail: []string{"http://test.com", "https://foo.test", "http://testa", "http://atestb:8540", "https://atestb:8540"},
		},
		// scheme tests
		{
			spec:  "https://test",
			expOk: []string{"https://test", "https://test:9999"},
			expFail: []string{
				"test",                                // no scheme, required by spec
				"http://test",                         // wrong scheme
				"http://test.foo", "https://a.test.x", // subdomain variations
				"http://testx:8540", "https://xtest:8540"},
		},
		// ip tests
		{
			spec:  "https://12.34.56.78",
			expOk: []string{"https://12.34.56.78", "https://12.34.56.78:8540"},
			expFail: []string{
				"http://12.34.56.78",     // wrong scheme
				"http://12.34.56.78:443", // wrong scheme
				"http://1.12.34.56.78",   // wrong 'domain name'
				"http://12.34.56.78.a",   // wrong 'domain name'
				"https://87.65.43.21", "http://87.65.43.21:8540", "https://87.65.43.21:8540"},
		},
		// port tests
		{
			spec:  "test:8540",
			expOk: []string{"http://test:8540", "https://test:8540"},
			expFail: []string{
				"http://test", "https://test", // spec says port required
				"http://test:8541", "https://test:8541", // wrong port
				"http://bad", "https://bad", "http://bad:8540", "https://bad:8540"},
		},
		// scheme and port
		{
			spec:  "https://test:8540",
			expOk: []string{"https://test:8540"},
			expFail: []string{
				"https://test",                          // missing port
				"http://test",                           // missing port, + wrong scheme
				"http://test:8540",                      // wrong scheme
				"http://test:8541", "https://test:8541", // wrong port
				"http://bad", "https://bad", "http://bad:8540", "https://bad:8540"},
		},
		// several allowed origins
		{
			spec: "localhost,http://127.0.0.1",
			expOk: []string{"localhost", "http://localhost", "https://localhost:8443",
				"http://127.0.0.1", "http://127.0.0.1:8080"},
			expFail: []string{
				"https://127.0.0.1", // wrong scheme
				"http://bad", "https://bad", "http://bad:8540", "https://bad:8540"},
		},
	}
	for _, tc := range tests {
		srv := createAndStartServer(t, &httpConfig{}, true, &wsConfig{Origins: splitAndTrim(tc.spec)}, nil)

		url := fmt.Sprintf("ws://%v", srv.listenAddr())
		for _, origin := range tc.expOk {
			if err := wsRequest(t, url, "Origin", origin); err != nil {
				t.Errorf("spec '%v', origin '%v': expected ok, got %v", tc.spec, origin, err)
			}
		}

		for _, origin := range tc.expFail {
			if err := wsRequest(t, url, "Origin", origin); err == nil {
				t.Errorf("spec '%v', origin '%v': expected not to allow,  got ok", tc.spec, origin)
			}
		}

		srv.stop()
	}
}

// TestIsWebsocket tests if an incoming websocket upgrade request is handled properly.
func TestIsWebsocket(t *testing.T) {
	r, _ := http.NewRequestWithContext(context.Background(), http.MethodGet, "/", nil)

	assert.False(t, isWebsocket(r))
	r.Header.Set("upgrade", "websocket")
	assert.False(t, isWebsocket(r))
	r.Header.Set("connection", "upgrade")
	assert.True(t, isWebsocket(r))
	r.Header.Set("connection", "upgrade,keep-alive")
	assert.True(t, isWebsocket(r))
	r.Header.Set("connection", " UPGRADE,keep-alive")
	assert.True(t, isWebsocket(r))
}

func Test_checkPath(t *testing.T) {
	tests := []struct {
		req      *http.Request
		prefix   string
		expected bool
	}{
		{
			req:      &http.Request{URL: &url.URL{Path: "/test"}},
			prefix:   "/test",
			expected: true,
		},
		{
			req:      &http.Request{URL: &url.URL{Path: "/testing"}},
			prefix:   "/test",
			expected: true,
		},
		{
			req:      &http.Request{URL: &url.URL{Path: "/"}},
			prefix:   "/test",
			expected: false,
		},
		{
			req:      &http.Request{URL: &url.URL{Path: "/fail"}},
			prefix:   "/test",
			expected: false,
		},
		{
			req:      &http.Request{URL: &url.URL{Path: "/"}},
			prefix:   "",
			expected: true,
		},
		{
			req:      &http.Request{URL: &url.URL{Path: "/fail"}},
			prefix:   "",
			expected: false,
		},
		{
			req:      &http.Request{URL: &url.URL{Path: "/"}},
			prefix:   "/",
			expected: true,
		},
		{
			req:      &http.Request{URL: &url.URL{Path: "/testing"}},
			prefix:   "/",
			expected: true,
		},
	}

	for i, tt := range tests {
		t.Run(strconv.Itoa(i), func(t *testing.T) {
			assert.Equal(t, tt.expected, checkPath(tt.req, tt.prefix))
		})
	}
}

func createAndStartServer(t *testing.T, conf *httpConfig, ws bool, wsConf *wsConfig, timeouts *rpc.HTTPTimeouts) *httpServer {
	t.Helper()

	if timeouts == nil {
		timeouts = &rpc.DefaultHTTPTimeouts
	}

	srv := newHTTPServer(testlog.Logger(t, log.LvlDebug), *timeouts, 100)
	assert.NoError(t, srv.enableRPC(apis(), *conf))

	if ws {
		assert.NoError(t, srv.enableWS(nil, *wsConf))
	}

	assert.NoError(t, srv.setListenAddr("localhost", 0))
	assert.NoError(t, srv.start())

	return srv
}

// wsRequest attempts to open a WebSocket connection to the given URL.
func wsRequest(t *testing.T, url string, extraHeaders ...string) error {
	t.Helper()
	//t.Logf("checking WebSocket on %s (origin %q)", url, browserOrigin)

	headers := make(http.Header)
	// Apply extra headers.
	if len(extraHeaders)%2 != 0 {
		panic("odd extraHeaders length")
	}

	for i := 0; i < len(extraHeaders); i += 2 {
		key, value := extraHeaders[i], extraHeaders[i+1]
		headers.Set(key, value)
	}

	conn, _, err := websocket.DefaultDialer.Dial(url, headers)
	if conn != nil {
		conn.Close()
	}

	return err
}

// rpcRequest performs a JSON-RPC request to the given URL.
func rpcRequest(t *testing.T, url, method string, extraHeaders ...string) *http.Response {
	t.Helper()

	body := fmt.Sprintf(`{"jsonrpc":"2.0","id":1,"method":"%s","params":[]}`, method)

	return baseRpcRequest(t, url, body, extraHeaders...)
}

func batchRpcRequest(t *testing.T, url string, methods []string, extraHeaders ...string) *http.Response {
	reqs := make([]string, len(methods))
	for i, m := range methods {
		reqs[i] = fmt.Sprintf(`{"jsonrpc":"2.0","id":1,"method":"%s","params":[]}`, m)
	}
	body := fmt.Sprintf(`[%s]`, strings.Join(reqs, ","))
	return baseRpcRequest(t, url, body, extraHeaders...)
}

func baseRpcRequest(t *testing.T, url, bodyStr string, extraHeaders ...string) *http.Response {
	t.Helper()

	// Create the request.
	body := bytes.NewReader([]byte(bodyStr))
	req, err := http.NewRequest(http.MethodPost, url, body)
	if err != nil {
		t.Fatal("could not create http request:", err)
	}
	req.Header.Set("content-type", "application/json")
	req.Header.Set("accept-encoding", "identity")

	// Apply extra headers.
	if len(extraHeaders)%2 != 0 {
		panic("odd extraHeaders length")
	}
	for i := 0; i < len(extraHeaders); i += 2 {
		key, value := extraHeaders[i], extraHeaders[i+1]
		if strings.EqualFold(key, "host") {
			req.Host = value
		} else {
			req.Header.Set(key, value)
		}
	}

	// Perform the request.
	t.Logf("checking RPC/HTTP on %s %v", url, extraHeaders)
	resp, err := http.DefaultClient.Do(req)
	if err != nil {
		t.Fatal(err)
	}
	t.Cleanup(func() { resp.Body.Close() })
	return resp
}

type testClaim map[string]interface{}

func (testClaim) Valid() error {
	return nil
}

func TestJWT(t *testing.T) {
	var secret = []byte("secret")
	issueToken := func(secret []byte, method jwt.SigningMethod, input map[string]interface{}) string {
		if method == nil {
			method = jwt.SigningMethodHS256
		}
		ss, _ := jwt.NewWithClaims(method, testClaim(input)).SignedString(secret)
		return ss
	}
	cfg := rpcEndpointConfig{jwtSecret: []byte("secret")}
	httpcfg := &httpConfig{rpcEndpointConfig: cfg}
	wscfg := &wsConfig{Origins: []string{"*"}, rpcEndpointConfig: cfg}
	srv := createAndStartServer(t, httpcfg, true, wscfg, nil)
	wsUrl := fmt.Sprintf("ws://%v", srv.listenAddr())
	htUrl := fmt.Sprintf("http://%v", srv.listenAddr())

	expOk := []func() string{
		func() string {
			return fmt.Sprintf("Bearer %v", issueToken(secret, nil, testClaim{"iat": time.Now().Unix()}))
		},
		func() string {
			return fmt.Sprintf("Bearer %v", issueToken(secret, nil, testClaim{"iat": time.Now().Unix() + 4}))
		},
		func() string {
			return fmt.Sprintf("Bearer %v", issueToken(secret, nil, testClaim{"iat": time.Now().Unix() - 4}))
		},
		func() string {
			return fmt.Sprintf("Bearer %v", issueToken(secret, nil, testClaim{
				"iat": time.Now().Unix(),
				"exp": time.Now().Unix() + 2,
			}))
		},
		func() string {
			return fmt.Sprintf("Bearer %v", issueToken(secret, nil, testClaim{
				"iat": time.Now().Unix(),
				"bar": "baz",
			}))
		},
	}
	for i, tokenFn := range expOk {
		token := tokenFn()
		if err := wsRequest(t, wsUrl, "Authorization", token); err != nil {
			t.Errorf("test %d-ws, token '%v': expected ok, got %v", i, token, err)
		}
		token = tokenFn()
		if resp := rpcRequest(t, htUrl, testMethod, "Authorization", token); resp.StatusCode != 200 {
			t.Errorf("test %d-http, token '%v': expected ok, got %v", i, token, resp.StatusCode)
		}
	}

	expFail := []func() string{
		// future
		func() string {
			return fmt.Sprintf("Bearer %v", issueToken(secret, nil, testClaim{"iat": time.Now().Unix() + int64(jwtExpiryTimeout.Seconds()) + 60}))
		},
		// stale
		func() string {
			return fmt.Sprintf("Bearer %v", issueToken(secret, nil, testClaim{"iat": time.Now().Unix() - int64(jwtExpiryTimeout.Seconds()) - 1}))
		},
		// wrong algo
		func() string {
			return fmt.Sprintf("Bearer %v", issueToken(secret, jwt.SigningMethodHS512, testClaim{"iat": time.Now().Unix() + 4}))
		},
		// expired
		func() string {
			return fmt.Sprintf("Bearer %v", issueToken(secret, nil, testClaim{"iat": time.Now().Unix(), "exp": time.Now().Unix()}))
		},
		// missing mandatory iat
		func() string {
			return fmt.Sprintf("Bearer %v", issueToken(secret, nil, testClaim{}))
		},
		//  wrong secret
		func() string {
			return fmt.Sprintf("Bearer %v", issueToken([]byte("wrong"), nil, testClaim{"iat": time.Now().Unix()}))
		},
		func() string {
			return fmt.Sprintf("Bearer %v", issueToken([]byte{}, nil, testClaim{"iat": time.Now().Unix()}))
		},
		func() string {
			return fmt.Sprintf("Bearer %v", issueToken(nil, nil, testClaim{"iat": time.Now().Unix()}))
		},
		// Various malformed syntax
		func() string {
			return fmt.Sprintf("%v", issueToken(secret, nil, testClaim{"iat": time.Now().Unix()}))
		},
		func() string {
			return fmt.Sprintf("Bearer  %v", issueToken(secret, nil, testClaim{"iat": time.Now().Unix()}))
		},
		func() string {
			return fmt.Sprintf("bearer %v", issueToken(secret, nil, testClaim{"iat": time.Now().Unix()}))
		},
		func() string {
			return fmt.Sprintf("Bearer: %v", issueToken(secret, nil, testClaim{"iat": time.Now().Unix()}))
		},
		func() string {
			return fmt.Sprintf("Bearer:%v", issueToken(secret, nil, testClaim{"iat": time.Now().Unix()}))
		},
		func() string {
			return fmt.Sprintf("Bearer\t%v", issueToken(secret, nil, testClaim{"iat": time.Now().Unix()}))
		},
		func() string {
			return fmt.Sprintf("Bearer \t%v", issueToken(secret, nil, testClaim{"iat": time.Now().Unix()}))
		},
	}
	for i, tokenFn := range expFail {
		token := tokenFn()
		if err := wsRequest(t, wsUrl, "Authorization", token); err == nil {
			t.Errorf("tc %d-ws, token '%v': expected not to allow,  got ok", i, token)
		}

		token = tokenFn()
		resp := rpcRequest(t, htUrl, testMethod, "Authorization", token)
		if resp.StatusCode != http.StatusUnauthorized {
			t.Errorf("tc %d-http, token '%v': expected not to allow,  got %v", i, token, resp.StatusCode)
		}
	}
	srv.stop()
}

func TestGzipHandler(t *testing.T) {
	t.Parallel()

	type gzipTest struct {
		name    string
		handler http.HandlerFunc
		status  int
		isGzip  bool
		header  map[string]string
	}

	tests := []gzipTest{
		{
			name: "Write",
			handler: func(w http.ResponseWriter, r *http.Request) {
				_, _ = w.Write([]byte("response"))
			},
			isGzip: true,
			status: 200,
		},
		{
			name: "WriteHeader",
			handler: func(w http.ResponseWriter, r *http.Request) {
				w.Header().Set("x-foo", "bar")
				w.WriteHeader(205)
				_, _ = w.Write([]byte("response"))
			},
			isGzip: true,
			status: 205,
			header: map[string]string{"x-foo": "bar"},
		},
		{
			name: "WriteContentLength",
			handler: func(w http.ResponseWriter, r *http.Request) {
				w.Header().Set("content-length", "8")
				_, _ = w.Write([]byte("response"))
			},
			isGzip: true,
			status: 200,
		},
		{
			name: "Flush",
			handler: func(w http.ResponseWriter, r *http.Request) {
				_, _ = w.Write([]byte("res"))
				w.(http.Flusher).Flush()
				_, _ = w.Write([]byte("ponse"))
			},
			isGzip: true,
			status: 200,
		},
		{
			name: "disable",
			handler: func(w http.ResponseWriter, r *http.Request) {
				w.Header().Set("transfer-encoding", "identity")
				w.Header().Set("x-foo", "bar")
				_, _ = w.Write([]byte("response"))
			},
			isGzip: false,
			status: 200,
			header: map[string]string{"x-foo": "bar"},
		},
		{
			name: "disable-WriteHeader",
			handler: func(w http.ResponseWriter, r *http.Request) {
				w.Header().Set("transfer-encoding", "identity")
				w.Header().Set("x-foo", "bar")
				w.WriteHeader(205)
				_, _ = w.Write([]byte("response"))
			},
			isGzip: false,
			status: 205,
			header: map[string]string{"x-foo": "bar"},
		},
	}

	for _, test := range tests {
		t.Run(test.name, func(t *testing.T) {
			t.Parallel()

			srv := httptest.NewServer(newGzipHandler(test.handler))
			defer srv.Close()

			cli := &http.Client{
				Timeout: 10 * time.Second,
			}

			req, err := http.NewRequestWithContext(context.Background(), http.MethodGet, srv.URL, nil)
			if err != nil {
				log.Crit("Can't build request", "url", srv.URL, "err", err)
			}

			resp, err := cli.Do(req)
			if err != nil {
				t.Fatal(err)
			}

			defer resp.Body.Close()

			content, err := io.ReadAll(resp.Body)
			if err != nil {
				t.Fatal(err)
			}

			wasGzip := resp.Uncompressed

			if string(content) != "response" {
				t.Fatalf("wrong response content %q", content)
			}

			if wasGzip != test.isGzip {
				t.Fatalf("response gzipped == %t, want %t", wasGzip, test.isGzip)
			}

			if resp.StatusCode != test.status {
				t.Fatalf("response status == %d, want %d", resp.StatusCode, test.status)
			}

			for name, expectedValue := range test.header {
				if v := resp.Header.Get(name); v != expectedValue {
					t.Fatalf("response header %s == %s, want %s", name, v, expectedValue)
				}
			}
		})
	}
}

func TestHTTPWriteTimeout(t *testing.T) {
	t.Parallel()

	const (
		timeoutRes = `{"jsonrpc":"2.0","id":1,"error":{"code":-32002,"message":"request timed out"}}`
		greetRes   = `{"jsonrpc":"2.0","id":1,"result":"Hello"}`
	)
	// Set-up server
	timeouts := rpc.DefaultHTTPTimeouts
	timeouts.WriteTimeout = time.Second
	srv := createAndStartServer(t, &httpConfig{Modules: []string{"test"}}, false, &wsConfig{}, &timeouts)
	url := fmt.Sprintf("http://%v", srv.listenAddr())

	// Send normal request
	t.Run("message", func(t *testing.T) {
		t.Parallel()

		resp := rpcRequest(t, url, "test_sleep")
<<<<<<< HEAD
		defer resp.Body.Close()

=======
>>>>>>> 36b2371c
		body, err := io.ReadAll(resp.Body)
		if err != nil {
			t.Fatal(err)
		}

		if string(body) != timeoutRes {
			t.Errorf("wrong response. have %s, want %s", string(body), timeoutRes)
		}
	})

	// Batch request
	t.Run("batch", func(t *testing.T) {
		t.Parallel()

		want := fmt.Sprintf("[%s,%s,%s]", greetRes, timeoutRes, timeoutRes)

		resp := batchRpcRequest(t, url, []string{"test_greet", "test_sleep", "test_greet"})
<<<<<<< HEAD
		defer resp.Body.Close()

=======
>>>>>>> 36b2371c
		body, err := io.ReadAll(resp.Body)
		if err != nil {
			t.Fatal(err)
		}

		if string(body) != want {
			t.Errorf("wrong response. have %s, want %s", string(body), want)
		}
	})
}

func apis() []rpc.API {
	return []rpc.API{
		{
			Namespace: "test",
			Service:   &testService{},
		},
	}
}

type testService struct{}

func (s *testService) Greet() string {
	return "Hello"
}

func (s *testService) Sleep() {
	time.Sleep(1500 * time.Millisecond)
}<|MERGE_RESOLUTION|>--- conflicted
+++ resolved
@@ -618,11 +618,6 @@
 		t.Parallel()
 
 		resp := rpcRequest(t, url, "test_sleep")
-<<<<<<< HEAD
-		defer resp.Body.Close()
-
-=======
->>>>>>> 36b2371c
 		body, err := io.ReadAll(resp.Body)
 		if err != nil {
 			t.Fatal(err)
@@ -640,11 +635,6 @@
 		want := fmt.Sprintf("[%s,%s,%s]", greetRes, timeoutRes, timeoutRes)
 
 		resp := batchRpcRequest(t, url, []string{"test_greet", "test_sleep", "test_greet"})
-<<<<<<< HEAD
-		defer resp.Body.Close()
-
-=======
->>>>>>> 36b2371c
 		body, err := io.ReadAll(resp.Body)
 		if err != nil {
 			t.Fatal(err)
