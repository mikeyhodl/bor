--- conflicted
+++ resolved
@@ -243,10 +243,6 @@
 		if p < 0 || p > 100 {
 			return common.Big0, nil, nil, nil, fmt.Errorf("%w: %f", errInvalidPercentile, p)
 		}
-<<<<<<< HEAD
-
-=======
->>>>>>> c5ba367e
 		if i > 0 && p <= rewardPercentiles[i-1] {
 			return common.Big0, nil, nil, nil, fmt.Errorf("%w: #%d:%f >= #%d:%f", errInvalidPercentile, i-1, rewardPercentiles[i-1], i, p)
 		}
