--- conflicted
+++ resolved
@@ -98,11 +98,7 @@
 		}
 		evm := NewEVM(vmctx, statedb, params.AllEthashProtocolChanges, Config{ExtraEips: []int{2200}})
 
-<<<<<<< HEAD
-		_, gas, err := vmenv.Call(AccountRef(common.Address{}), address, nil, tt.gaspool, new(uint256.Int), nil)
-=======
-		_, gas, err := evm.Call(common.Address{}, address, nil, tt.gaspool, new(uint256.Int))
->>>>>>> 827d3fcc
+		_, gas, err := evm.Call(common.Address{}, address, nil, tt.gaspool, new(uint256.Int), nil)
 		if !errors.Is(err, tt.failure) {
 			t.Errorf("test %d: failure mismatch: have %v, want %v", i, err, tt.failure)
 		}
@@ -110,12 +106,7 @@
 		if used := tt.gaspool - gas; used != tt.used {
 			t.Errorf("test %d: gas used mismatch: have %v, want %v", i, used, tt.used)
 		}
-<<<<<<< HEAD
-
-		if refund := vmenv.StateDB.GetRefund(); refund != tt.refund {
-=======
 		if refund := evm.StateDB.GetRefund(); refund != tt.refund {
->>>>>>> 827d3fcc
 			t.Errorf("test %d: gas refund mismatch: have %v, want %v", i, refund, tt.refund)
 		}
 	}
@@ -167,17 +158,9 @@
 				config.ExtraEips = []int{3860}
 			}
 
-<<<<<<< HEAD
-			vmenv := NewEVM(vmctx, TxContext{}, statedb, params.AllEthashProtocolChanges, config)
-
-			var startGas = uint64(testGas)
-			ret, gas, err := vmenv.Call(AccountRef(common.Address{}), address, nil, startGas, new(uint256.Int), nil)
-
-=======
 			evm := NewEVM(vmctx, statedb, params.AllEthashProtocolChanges, config)
 			var startGas = uint64(testGas)
-			ret, gas, err := evm.Call(common.Address{}, address, nil, startGas, new(uint256.Int))
->>>>>>> 827d3fcc
+			ret, gas, err := evm.Call(common.Address{}, address, nil, startGas, new(uint256.Int), nil)
 			if err != nil {
 				return false
 			}
