--- conflicted
+++ resolved
@@ -96,11 +96,6 @@
 
 	protocol = strings.ToUpper(protocol)
 	lifetimeS := uint32(lifetime / time.Second)
-<<<<<<< HEAD
-
-	n.DeleteMapping(protocol, extport, intport)
-=======
->>>>>>> 36b2371c
 
 	if extport == 0 {
 		extport = intport
