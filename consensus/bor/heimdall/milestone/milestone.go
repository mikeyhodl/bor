--- conflicted
+++ resolved
@@ -35,8 +35,6 @@
 	}
 
 	if err := json.Unmarshal(data, temp); err != nil {
-<<<<<<< HEAD
-
 		return err
 	}
 
@@ -58,48 +56,12 @@
 	}
 	m.Hash = common.BytesToHash(decodedHash)
 
-=======
-		return err
-	}
-
-	startBlock, err := strconv.ParseUint(temp.StartBlock, 10, 64)
-	if err != nil {
-		return fmt.Errorf("invalid start_block: %w", err)
-	}
-	m.StartBlock = startBlock
-
-	endBlock, err := strconv.ParseUint(temp.EndBlock, 10, 64)
-	if err != nil {
-		return fmt.Errorf("invalid end_block: %w", err)
-	}
-	m.EndBlock = endBlock
-
-	decodedHash, err := base64.StdEncoding.DecodeString(temp.Hash)
-	if err != nil {
-		return fmt.Errorf("failed to decode hash: %w", err)
-	}
-	m.Hash = common.BytesToHash(decodedHash)
-
->>>>>>> 5cdef9b0
 	timestamp, err := strconv.ParseUint(temp.Timestamp, 10, 64)
 	if err != nil {
 		return fmt.Errorf("invalid timestamp: %w", err)
 	}
 	m.Timestamp = timestamp
 
-<<<<<<< HEAD
-	td, err := strconv.ParseUint(temp.TotalDifficulty, 10, 64)
-	if err != nil {
-		return fmt.Errorf("invalid total_difficulty: %w", err)
-	}
-	m.TotalDifficulty = td
-
-	return nil
-}
-
-type MilestoneResponse struct {
-	Result Milestone `json:"milestone"`
-=======
 	totalDifficulty, err := strconv.ParseUint(temp.TotalDifficulty, 10, 64)
 	if err != nil {
 		return fmt.Errorf("invalid total_difficulty: %w", err)
@@ -129,7 +91,6 @@
 	m.Count = count
 
 	return nil
->>>>>>> 5cdef9b0
 }
 
 type MilestoneCountResponse struct {
