package utils

import (
	"os"
	"time"

	"github.com/urfave/cli/v2"

	"github.com/ethereum/go-ethereum/eth"
	"github.com/ethereum/go-ethereum/eth/ethconfig"
	"github.com/ethereum/go-ethereum/node"
)

var (
	//
	// Bor Specific flags
	//

	// HeimdallURLFlag flag for heimdall url
	HeimdallURLFlag = &cli.StringFlag{
		Name:  "bor.heimdall",
		Usage: "URL of Heimdall service",
		Value: "http://localhost:1317",
	}

	// HeimdallTimeoutFlag flag for heimdall timeout
	HeimdallTimeoutFlag = &cli.DurationFlag{
		Name:  "bor.heimdalltimeout",
		Usage: "Timeout of Heimdall service",
		Value: 5 * time.Second,
	}

	// WithoutHeimdallFlag no heimdall (for testing purpose)
	WithoutHeimdallFlag = &cli.BoolFlag{
		Name:  "bor.withoutheimdall",
		Usage: "Run without Heimdall service (for testing purpose)",
	}

	// HeimdallgRPCAddressFlag flag for heimdall gRPC address
	HeimdallgRPCAddressFlag = &cli.StringFlag{
		Name:  "bor.heimdallgRPC",
		Usage: "Address of Heimdall gRPC service",
		Value: "",
	}

<<<<<<< HEAD
	// HeimdallgRPCAddressFlag flag for heimdall gRPC address
=======
	// HeimdallWSAddressFlag flag for heimdall websocket subscription service
>>>>>>> 5cdef9b0
	HeimdallWSAddressFlag = &cli.StringFlag{
		Name:  "bor.heimdallWS",
		Usage: "Address of Heimdall WS Subscription service",
		Value: "",
	}

	// RunHeimdallFlag flag for running heimdall internally from bor
	RunHeimdallFlag = &cli.BoolFlag{
		Name:  "bor.runheimdall",
		Usage: "Run Heimdall service as a child process",
	}

	RunHeimdallArgsFlag = &cli.StringFlag{
		Name:  "bor.runheimdallargs",
		Usage: "Arguments to pass to Heimdall service",
		Value: "",
	}

	// UseHeimdallApp flag for using internal heimdall app to fetch data
	UseHeimdallAppFlag = &cli.BoolFlag{
		Name:  "bor.useheimdallapp",
		Usage: "Use child heimdall process to fetch data, Only works when bor.runheimdall is true",
	}

	// BorFlags all bor related flags
	BorFlags = []cli.Flag{
		HeimdallURLFlag,
		HeimdallTimeoutFlag,
		WithoutHeimdallFlag,
		HeimdallgRPCAddressFlag,
		HeimdallWSAddressFlag,
		RunHeimdallFlag,
		RunHeimdallArgsFlag,
		UseHeimdallAppFlag,
	}
)

// SetBorConfig sets bor config
func SetBorConfig(ctx *cli.Context, cfg *eth.Config) {
	cfg.HeimdallURL = ctx.String(HeimdallURLFlag.Name)
	cfg.HeimdallTimeout = ctx.Duration(HeimdallTimeoutFlag.Name)
	cfg.WithoutHeimdall = ctx.Bool(WithoutHeimdallFlag.Name)
	cfg.HeimdallgRPCAddress = ctx.String(HeimdallgRPCAddressFlag.Name)
	cfg.HeimdallWSAddress = ctx.String(HeimdallWSAddressFlag.Name)
	cfg.RunHeimdall = ctx.Bool(RunHeimdallFlag.Name)
	cfg.RunHeimdallArgs = ctx.String(RunHeimdallArgsFlag.Name)
	cfg.UseHeimdallApp = ctx.Bool(UseHeimdallAppFlag.Name)
}

// CreateBorEthereum Creates bor ethereum object from eth.Config
func CreateBorEthereum(cfg *ethconfig.Config) *eth.Ethereum {
	workspace, err := os.MkdirTemp("", "bor-command-node-")
	if err != nil {
		Fatalf("Failed to create temporary keystore: %v", err)
	}

	// Create a networkless protocol stack and start an Ethereum service within
	stack, err := node.New(&node.Config{DataDir: workspace, UseLightweightKDF: true, Name: "bor-command-node"})
	if err != nil {
		Fatalf("Failed to create node: %v", err)
	}

	ethereum, err := eth.New(stack, cfg)
	if err != nil {
		Fatalf("Failed to register Ethereum protocol: %v", err)
	}

	// Start the node and assemble the JavaScript console around it
	if err = stack.Start(); err != nil {
		Fatalf("Failed to start stack: %v", err)
	}

	stack.Attach()

	return ethereum
}<|MERGE_RESOLUTION|>--- conflicted
+++ resolved
@@ -43,11 +43,7 @@
 		Value: "",
 	}
 
-<<<<<<< HEAD
-	// HeimdallgRPCAddressFlag flag for heimdall gRPC address
-=======
 	// HeimdallWSAddressFlag flag for heimdall websocket subscription service
->>>>>>> 5cdef9b0
 	HeimdallWSAddressFlag = &cli.StringFlag{
 		Name:  "bor.heimdallWS",
 		Usage: "Address of Heimdall WS Subscription service",
