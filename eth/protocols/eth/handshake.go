--- conflicted
+++ resolved
@@ -36,11 +36,15 @@
 
 // Handshake executes the eth protocol handshake, negotiating version number,
 // network IDs, difficulties, head and genesis blocks.
-<<<<<<< HEAD
-func (p *Peer) Handshake(network uint64, td *big.Int, head common.Hash, genesis common.Hash, forkID forkid.ID, forkFilter forkid.Filter) error {
-	// Send out own handshake in a new thread
-=======
 func (p *Peer) Handshake(networkID uint64, chain *core.BlockChain, rangeMsg BlockRangeUpdatePacket) error {
+	// TODO v1.16.1: Take into account terminal difficulty
+	// var (
+	// 	genesis = handler.chain.Genesis()
+	// 	head    = handler.chain.CurrentBlock()
+	// 	td      = handler.chain.GetTd(head.Hash(), head.Number.Uint64())
+	// )
+	// if err := sink.Handshake(1, td, head.Hash(), genesis.Hash(), forkid.NewIDWithChain(handler.chain), forkid.NewFilter(handler.chain)); err != nil {
+
 	switch p.version {
 	case ETH69:
 		return p.handshake69(networkID, chain, rangeMsg)
@@ -58,7 +62,6 @@
 		forkID     = forkid.NewID(chain.Config(), genesis, latest.Number.Uint64(), latest.Time)
 		forkFilter = forkid.NewFilter(chain)
 	)
->>>>>>> 12b4131f
 	errc := make(chan error, 2)
 	go func() {
 		pkt := &StatusPacket68{
@@ -94,6 +97,13 @@
 	if err := forkFilter(status.ForkID); err != nil {
 		return fmt.Errorf("%w: %v", errForkIDRejected, err)
 	}
+	p.td, p.head = status.TD, status.Head
+
+	// TD at mainnet block #7753254 is 76 bits. If it becomes 100 million times
+	// larger, it will still fit within 100 bits
+	if tdlen := p.td.BitLen(); tdlen > 100 {
+		return fmt.Errorf("too large total difficulty: bitlen %d", tdlen)
+	}
 	return nil
 }
 
@@ -109,15 +119,8 @@
 	go func() {
 		pkt := &StatusPacket69{
 			ProtocolVersion: uint32(p.version),
-<<<<<<< HEAD
-			NetworkID:       network,
-			TD:              td,
-			Head:            head,
-			Genesis:         genesis,
-=======
 			NetworkID:       networkID,
 			Genesis:         genesis.Hash(),
->>>>>>> 12b4131f
 			ForkID:          forkID,
 			EarliestBlock:   rangeMsg.EarliestBlock,
 			LatestBlock:     rangeMsg.LatestBlock,
@@ -130,30 +133,6 @@
 		errc <- p.readStatus69(networkID, &status, genesis.Hash(), forkFilter)
 	}()
 
-<<<<<<< HEAD
-	timeout := time.NewTimer(handshakeTimeout)
-	defer timeout.Stop()
-
-	for i := 0; i < 2; i++ {
-		select {
-		case err := <-errc:
-			if err != nil {
-				markError(p, err)
-				return err
-			}
-		case <-timeout.C:
-			markError(p, p2p.DiscReadTimeout)
-			return p2p.DiscReadTimeout
-		}
-	}
-	p.td, p.head = status.TD, status.Head
-
-	// TD at mainnet block #7753254 is 76 bits. If it becomes 100 million times
-	// larger, it will still fit within 100 bits
-	if tdlen := p.td.BitLen(); tdlen > 100 {
-		return fmt.Errorf("too large total difficulty: bitlen %d", tdlen)
-	}
-=======
 	return waitForHandshake(errc, p)
 }
 
@@ -183,7 +162,6 @@
 		return fmt.Errorf("%w: %v", errInvalidBlockRange, err)
 	}
 	p.lastRange.Store(initRange)
->>>>>>> 12b4131f
 	return nil
 }
 
@@ -201,27 +179,6 @@
 	if msg.Size > maxMessageSize {
 		return fmt.Errorf("%w: %v > %v", errMsgTooLarge, msg.Size, maxMessageSize)
 	}
-<<<<<<< HEAD
-	// Decode the handshake and make sure everything matches
-	if err := msg.Decode(&status); err != nil {
-		return fmt.Errorf("%w: message %v: %v", errDecode, msg, err)
-	}
-
-	if status.NetworkID != network {
-		return fmt.Errorf("%w: %d (!= %d)", errNetworkIDMismatch, status.NetworkID, network)
-	}
-
-	if uint(status.ProtocolVersion) != p.version {
-		return fmt.Errorf("%w: %d (!= %d)", errProtocolVersionMismatch, status.ProtocolVersion, p.version)
-	}
-
-	if status.Genesis != genesis {
-		return fmt.Errorf("%w: %x (!= %x)", errGenesisMismatch, status.Genesis, genesis)
-	}
-
-	if err := forkFilter(status.ForkID); err != nil {
-		return fmt.Errorf("%w: %v", errForkIDRejected, err)
-=======
 	if err := msg.Decode(dst); err != nil {
 		return err
 	}
@@ -242,7 +199,6 @@
 			markError(p, p2p.DiscReadTimeout)
 			return p2p.DiscReadTimeout
 		}
->>>>>>> 12b4131f
 	}
 
 	return nil
