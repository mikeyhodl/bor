package span

import (
	"github.com/ethereum/go-ethereum/common"
	"github.com/ethereum/go-ethereum/consensus/bor/valset"

	stakeTypes "github.com/0xPolygon/heimdall-v2/x/stake/types"
)

<<<<<<< HEAD
// Span Bor represents a current bor span
type Span struct {
	ID         uint64 `protobuf:"varint,1,opt,name=id,proto3" json:"id,omitempty"`
	StartBlock uint64 `protobuf:"varint,2,opt,name=start_block,json=startBlock,proto3" json:"start_block,omitempty"`
	EndBlock   uint64 `protobuf:"varint,3,opt,name=end_block,json=endBlock,proto3" json:"end_block,omitempty"`
}

// HeimdallSpan represents span from heimdall APIs
type HeimdallSpan struct {
	Span
	ValidatorSet      valset.ValidatorSet `protobuf:"bytes,4,opt,name=validator_set,json=validatorSet,proto3" json:"validator_set"`
	SelectedProducers []valset.Validator  `protobuf:"bytes,5,rep,name=selected_producers,json=selectedProducers,proto3" json:"selected_producers"`
	ChainID           string              `protobuf:"bytes,6,opt,name=bor_chain_id,json=borChainId,proto3" json:"bor_chain_id,omitempty"`
=======
func ConvertHeimdallValSetToBorValSet(heimdallValSet stakeTypes.ValidatorSet) valset.ValidatorSet {
	validators := make([]*valset.Validator, len(heimdallValSet.Validators))
	for i, v := range heimdallValSet.Validators {
		validators[i] = &valset.Validator{
			ID:               v.ValId,
			Address:          common.HexToAddress(v.Signer),
			VotingPower:      v.VotingPower,
			ProposerPriority: v.ProposerPriority,
		}
	}

	resValSet := valset.ValidatorSet{
		Validators: validators,
	}

	if heimdallValSet.Proposer != nil {
		resValSet.Proposer = &valset.Validator{
			ID:               heimdallValSet.Proposer.ValId,
			Address:          common.HexToAddress(heimdallValSet.Proposer.Signer),
			VotingPower:      heimdallValSet.Proposer.VotingPower,
			ProposerPriority: heimdallValSet.Proposer.ProposerPriority,
		}
	}

	resValSet.UpdateTotalVotingPower()
	resValSet.UpdateValidatorMap()

	return resValSet
}

func ConvertBorValSetToHeimdallValSet(borValSet *valset.ValidatorSet) stakeTypes.ValidatorSet {
	validators := make([]*stakeTypes.Validator, len(borValSet.Validators))
	for i, v := range borValSet.Validators {
		validators[i] = &stakeTypes.Validator{
			ValId:            v.ID,
			Signer:           v.Address.Hex(),
			VotingPower:      v.VotingPower,
			ProposerPriority: v.ProposerPriority,
		}
	}

	proposer := &stakeTypes.Validator{
		ValId:            borValSet.Proposer.ID,
		Signer:           borValSet.Proposer.Address.Hex(),
		VotingPower:      borValSet.Proposer.VotingPower,
		ProposerPriority: borValSet.Proposer.ProposerPriority,
	}

	return stakeTypes.ValidatorSet{
		Validators: validators,
		Proposer:   proposer,
	}
}

func ConvertBorValidatorsToHeimdallValidators(borValidators []*valset.Validator) []stakeTypes.Validator {
	validators := make([]stakeTypes.Validator, len(borValidators))
	for i, v := range borValidators {
		validators[i] = stakeTypes.Validator{
			ValId:            v.ID,
			Signer:           v.Address.Hex(),
			VotingPower:      v.VotingPower,
			ProposerPriority: v.ProposerPriority,
		}
	}
	return validators
}

func ConvertHeimdallValidatorsToBorValidators(heimdallValidators []stakeTypes.Validator) []valset.Validator {
	validators := make([]valset.Validator, len(heimdallValidators))
	for i, v := range heimdallValidators {
		validators[i] = valset.Validator{
			ID:               v.ValId,
			Address:          common.HexToAddress(v.Signer),
			VotingPower:      v.VotingPower,
			ProposerPriority: v.ProposerPriority,
		}
	}
	return validators
}

func ConvertHeimdallValidatorsToBorValidatorsByRef(heimdallValidators []*stakeTypes.Validator) []*valset.Validator {
	validators := make([]*valset.Validator, len(heimdallValidators))
	for i, v := range heimdallValidators {
		validators[i] = &valset.Validator{
			ID:               v.ValId,
			Address:          common.HexToAddress(v.Signer),
			VotingPower:      v.VotingPower,
			ProposerPriority: v.ProposerPriority,
		}
	}
	return validators
>>>>>>> 5cdef9b0
}<|MERGE_RESOLUTION|>--- conflicted
+++ resolved
@@ -7,21 +7,6 @@
 	stakeTypes "github.com/0xPolygon/heimdall-v2/x/stake/types"
 )
 
-<<<<<<< HEAD
-// Span Bor represents a current bor span
-type Span struct {
-	ID         uint64 `protobuf:"varint,1,opt,name=id,proto3" json:"id,omitempty"`
-	StartBlock uint64 `protobuf:"varint,2,opt,name=start_block,json=startBlock,proto3" json:"start_block,omitempty"`
-	EndBlock   uint64 `protobuf:"varint,3,opt,name=end_block,json=endBlock,proto3" json:"end_block,omitempty"`
-}
-
-// HeimdallSpan represents span from heimdall APIs
-type HeimdallSpan struct {
-	Span
-	ValidatorSet      valset.ValidatorSet `protobuf:"bytes,4,opt,name=validator_set,json=validatorSet,proto3" json:"validator_set"`
-	SelectedProducers []valset.Validator  `protobuf:"bytes,5,rep,name=selected_producers,json=selectedProducers,proto3" json:"selected_producers"`
-	ChainID           string              `protobuf:"bytes,6,opt,name=bor_chain_id,json=borChainId,proto3" json:"bor_chain_id,omitempty"`
-=======
 func ConvertHeimdallValSetToBorValSet(heimdallValSet stakeTypes.ValidatorSet) valset.ValidatorSet {
 	validators := make([]*valset.Validator, len(heimdallValSet.Validators))
 	for i, v := range heimdallValSet.Validators {
@@ -113,5 +98,4 @@
 		}
 	}
 	return validators
->>>>>>> 5cdef9b0
 }