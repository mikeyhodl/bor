--- conflicted
+++ resolved
@@ -76,12 +76,7 @@
 	if id != keytestID {
 		t.Errorf("splitNodeItemKey returned wrong ID: %v", id)
 	}
-<<<<<<< HEAD
-
-	if !ip.Equal(wantIP) {
-=======
 	if ip != wantIP4in6 {
->>>>>>> aadddf3a
 		t.Errorf("splitNodeItemKey returned wrong IP: %v", ip)
 	}
 
@@ -140,57 +135,30 @@
 	if stored := db.LastPingReceived(node.ID(), node.IPAddr()); stored.Unix() != 0 {
 		t.Errorf("ping: non-existing object: %v", stored)
 	}
-<<<<<<< HEAD
-
-	if err := db.UpdateLastPingReceived(node.ID(), node.IP(), inst); err != nil {
-		t.Errorf("ping: failed to update: %v", err)
-	}
-
-	if stored := db.LastPingReceived(node.ID(), node.IP()); stored.Unix() != inst.Unix() {
-=======
 	if err := db.UpdateLastPingReceived(node.ID(), node.IPAddr(), inst); err != nil {
 		t.Errorf("ping: failed to update: %v", err)
 	}
 	if stored := db.LastPingReceived(node.ID(), node.IPAddr()); stored.Unix() != inst.Unix() {
->>>>>>> aadddf3a
 		t.Errorf("ping: value mismatch: have %v, want %v", stored, inst)
 	}
 	// Check fetch/store operations on a node pong object
 	if stored := db.LastPongReceived(node.ID(), node.IPAddr()); stored.Unix() != 0 {
 		t.Errorf("pong: non-existing object: %v", stored)
 	}
-<<<<<<< HEAD
-
-	if err := db.UpdateLastPongReceived(node.ID(), node.IP(), inst); err != nil {
-		t.Errorf("pong: failed to update: %v", err)
-	}
-
-	if stored := db.LastPongReceived(node.ID(), node.IP()); stored.Unix() != inst.Unix() {
-=======
 	if err := db.UpdateLastPongReceived(node.ID(), node.IPAddr(), inst); err != nil {
 		t.Errorf("pong: failed to update: %v", err)
 	}
 	if stored := db.LastPongReceived(node.ID(), node.IPAddr()); stored.Unix() != inst.Unix() {
->>>>>>> aadddf3a
 		t.Errorf("pong: value mismatch: have %v, want %v", stored, inst)
 	}
 	// Check fetch/store operations on a node findnode-failure object
 	if stored := db.FindFails(node.ID(), node.IPAddr()); stored != 0 {
 		t.Errorf("find-node fails: non-existing object: %v", stored)
 	}
-<<<<<<< HEAD
-
-	if err := db.UpdateFindFails(node.ID(), node.IP(), num); err != nil {
-		t.Errorf("find-node fails: failed to update: %v", err)
-	}
-
-	if stored := db.FindFails(node.ID(), node.IP()); stored != num {
-=======
 	if err := db.UpdateFindFails(node.ID(), node.IPAddr(), num); err != nil {
 		t.Errorf("find-node fails: failed to update: %v", err)
 	}
 	if stored := db.FindFails(node.ID(), node.IPAddr()); stored != num {
->>>>>>> aadddf3a
 		t.Errorf("find-node fails: value mismatch: have %v, want %v", stored, num)
 	}
 	// Check fetch/store operations on an actual node object
@@ -311,12 +279,7 @@
 		if err := db.UpdateNode(seed.node); err != nil {
 			return fmt.Errorf("node %d: failed to insert: %v", i, err)
 		}
-<<<<<<< HEAD
-
-		if err := db.UpdateLastPongReceived(seed.node.ID(), seed.node.IP(), seed.pong); err != nil {
-=======
 		if err := db.UpdateLastPongReceived(seed.node.ID(), seed.node.IPAddr(), seed.pong); err != nil {
->>>>>>> aadddf3a
 			return fmt.Errorf("node %d: failed to insert bondTime: %v", i, err)
 		}
 	}
@@ -485,12 +448,7 @@
 				t.Fatalf("node %d: failed to insert: %v", i, err)
 			}
 		}
-<<<<<<< HEAD
-
-		if err := db.UpdateLastPongReceived(seed.node.ID(), seed.node.IP(), seed.pong); err != nil {
-=======
 		if err := db.UpdateLastPongReceived(seed.node.ID(), seed.node.IPAddr(), seed.pong); err != nil {
->>>>>>> aadddf3a
 			t.Fatalf("node %d: failed to update bondTime: %v", i, err)
 		}
 	}
@@ -502,12 +460,7 @@
 
 	for i, seed := range nodeDBExpirationNodes {
 		node := db.Node(seed.node.ID())
-<<<<<<< HEAD
-		pong := db.LastPongReceived(seed.node.ID(), seed.node.IP())
-
-=======
 		pong := db.LastPongReceived(seed.node.ID(), seed.node.IPAddr())
->>>>>>> aadddf3a
 		if seed.exp {
 			if seed.storeNode && node != nil {
 				t.Errorf("node %d (%s) shouldn't be present after expiration", i, seed.node.ID().TerminalString())
