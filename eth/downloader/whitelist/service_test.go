--- conflicted
+++ resolved
@@ -81,11 +81,7 @@
 	return service
 }
 
-<<<<<<< HEAD
-// TestWhitelistCheckpoint checks the checkpoint whitelist setter and getter functions.
-=======
 // TestWhitelistedCheckpoint tests the whitelisting functionalities using checkpoints.
->>>>>>> 5cdef9b0
 func TestWhitelistedCheckpoint(t *testing.T) {
 	t.Parallel()
 
