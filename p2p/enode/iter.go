--- conflicted
+++ resolved
@@ -420,12 +420,7 @@
 				// Here, the timeout is reset to the configured value
 				// because the source delivered a node.
 				source.timeout = m.timeout
-<<<<<<< HEAD
-				m.cur = n
-
-=======
 				m.cur = item
->>>>>>> 12b4131f
 				return true
 			}
 			// This source has ended.
