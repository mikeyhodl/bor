--- conflicted
+++ resolved
@@ -17,139 +17,17 @@
 package txpool
 
 import (
-	"container/heap"
-	"context"
 	"errors"
 	"fmt"
 	"math/big"
 	"sync"
 
-	"github.com/holiman/uint256"
-	"go.opentelemetry.io/otel/attribute"
-	"go.opentelemetry.io/otel/trace"
-
 	"github.com/ethereum/go-ethereum/common"
-<<<<<<< HEAD
-	"github.com/ethereum/go-ethereum/common/tracing"
-	"github.com/ethereum/go-ethereum/consensus/misc"
-=======
->>>>>>> bed84606
 	"github.com/ethereum/go-ethereum/core"
 	"github.com/ethereum/go-ethereum/core/types"
 	"github.com/ethereum/go-ethereum/event"
 	"github.com/ethereum/go-ethereum/log"
 	"github.com/ethereum/go-ethereum/metrics"
-<<<<<<< HEAD
-	"github.com/ethereum/go-ethereum/params"
-)
-
-const (
-	// chainHeadChanSize is the size of channel listening to ChainHeadEvent.
-	chainHeadChanSize = 10
-
-	// txSlotSize is used to calculate how many data slots a single transaction
-	// takes up based on its size. The slots are used as DoS protection, ensuring
-	// that validating a new transaction remains a constant operation (in reality
-	// O(maxslots), where max slots are 4 currently).
-	txSlotSize = 32 * 1024
-
-	// txMaxSize is the maximum size a single transaction can have. This field has
-	// non-trivial consequences: larger transactions are significantly harder and
-	// more expensive to propagate; larger transactions also take more resources
-	// to validate whether they fit into the pool or not.
-	txMaxSize = 4 * txSlotSize // 128KB
-)
-
-var (
-	// ErrAlreadyKnown is returned if the transactions is already contained
-	// within the pool.
-	ErrAlreadyKnown = errors.New("already known")
-
-	// ErrInvalidSender is returned if the transaction contains an invalid signature.
-	ErrInvalidSender = errors.New("invalid sender")
-
-	// ErrUnderpriced is returned if a transaction's gas price is below the minimum
-	// configured for the transaction pool.
-	ErrUnderpriced = errors.New("transaction underpriced")
-
-	// ErrTxPoolOverflow is returned if the transaction pool is full and can't accept
-	// another remote transaction.
-	ErrTxPoolOverflow = errors.New("txpool is full")
-
-	// ErrReplaceUnderpriced is returned if a transaction is attempted to be replaced
-	// with a different one without the required price bump.
-	ErrReplaceUnderpriced = errors.New("replacement transaction underpriced")
-
-	// ErrGasLimit is returned if a transaction's requested gas limit exceeds the
-	// maximum allowance of the current block.
-	ErrGasLimit = errors.New("exceeds block gas limit")
-
-	// ErrNegativeValue is a sanity error to ensure no one is able to specify a
-	// transaction with a negative value.
-	ErrNegativeValue = errors.New("negative value")
-
-	// ErrOversizedData is returned if the input data of a transaction is greater
-	// than some meaningful limit a user might use. This is not a consensus error
-	// making the transaction invalid, rather a DOS protection.
-	ErrOversizedData = errors.New("oversized data")
-
-	// ErrFutureReplacePending is returned if a future transaction replaces a pending
-	// transaction. Future transactions should only be able to replace other future transactions.
-	ErrFutureReplacePending = errors.New("future transaction tries to replace pending")
-
-	// ErrOverdraft is returned if a transaction would cause the senders balance to go negative
-	// thus invalidating a potential large number of transactions.
-	ErrOverdraft = errors.New("transaction would cause overdraft")
-)
-
-var (
-	evictionInterval    = time.Minute     // Time interval to check for evictable transactions
-	statsReportInterval = 8 * time.Second // Time interval to report transaction pool stats
-)
-
-var (
-	// Metrics for the pending pool
-	pendingDiscardMeter   = metrics.NewRegisteredMeter("txpool/pending/discard", nil)
-	pendingReplaceMeter   = metrics.NewRegisteredMeter("txpool/pending/replace", nil)
-	pendingRateLimitMeter = metrics.NewRegisteredMeter("txpool/pending/ratelimit", nil) // Dropped due to rate limiting
-	pendingNofundsMeter   = metrics.NewRegisteredMeter("txpool/pending/nofunds", nil)   // Dropped due to out-of-funds
-
-	// Metrics for the queued pool
-	queuedDiscardMeter   = metrics.NewRegisteredMeter("txpool/queued/discard", nil)
-	queuedReplaceMeter   = metrics.NewRegisteredMeter("txpool/queued/replace", nil)
-	queuedRateLimitMeter = metrics.NewRegisteredMeter("txpool/queued/ratelimit", nil) // Dropped due to rate limiting
-	queuedNofundsMeter   = metrics.NewRegisteredMeter("txpool/queued/nofunds", nil)   // Dropped due to out-of-funds
-	queuedEvictionMeter  = metrics.NewRegisteredMeter("txpool/queued/eviction", nil)  // Dropped due to lifetime
-
-	// General tx metrics
-	knownTxMeter       = metrics.NewRegisteredMeter("txpool/known", nil)
-	validTxMeter       = metrics.NewRegisteredMeter("txpool/valid", nil)
-	invalidTxMeter     = metrics.NewRegisteredMeter("txpool/invalid", nil)
-	underpricedTxMeter = metrics.NewRegisteredMeter("txpool/underpriced", nil)
-	overflowedTxMeter  = metrics.NewRegisteredMeter("txpool/overflowed", nil)
-
-	// throttleTxMeter counts how many transactions are rejected due to too-many-changes between
-	// txpool reorgs.
-	throttleTxMeter = metrics.NewRegisteredMeter("txpool/throttle", nil)
-	// reorgDurationTimer measures how long time a txpool reorg takes.
-	reorgDurationTimer = metrics.NewRegisteredTimer("txpool/reorgtime", nil)
-	// dropBetweenReorgHistogram counts how many drops we experience between two reorg runs. It is expected
-	// that this number is pretty low, since txpool reorgs happen very frequently.
-	dropBetweenReorgHistogram = metrics.NewRegisteredHistogram("txpool/dropbetweenreorg", nil, metrics.NewExpDecaySample(1028, 0.015))
-
-	pendingGauge = metrics.NewRegisteredGauge("txpool/pending", nil)
-	queuedGauge  = metrics.NewRegisteredGauge("txpool/queued", nil)
-	localGauge   = metrics.NewRegisteredGauge("txpool/local", nil)
-	slotsGauge   = metrics.NewRegisteredGauge("txpool/slots", nil)
-
-	resetCacheGauge  = metrics.NewRegisteredGauge("txpool/resetcache", nil)
-	reinitCacheGauge = metrics.NewRegisteredGauge("txpool/reinittcache", nil)
-	hitCacheCounter  = metrics.NewRegisteredCounter("txpool/cachehit", nil)
-	missCacheCounter = metrics.NewRegisteredCounter("txpool/cachemiss", nil)
-
-	reheapTimer = metrics.NewRegisteredTimer("txpool/reheap", nil)
-=======
->>>>>>> bed84606
 )
 
 // TxStatus is the current status of a transaction as seen by the pool.
@@ -181,115 +59,6 @@
 	SubscribeChainHeadEvent(ch chan<- core.ChainHeadEvent) event.Subscription
 }
 
-<<<<<<< HEAD
-// Config are the configuration parameters of the transaction pool.
-type Config struct {
-	Locals    []common.Address // Addresses that should be treated by default as local
-	NoLocals  bool             // Whether local transaction handling should be disabled
-	Journal   string           // Journal of local transactions to survive node restarts
-	Rejournal time.Duration    // Time interval to regenerate the local transaction journal
-
-	PriceLimit uint64 // Minimum gas price to enforce for acceptance into the pool
-	PriceBump  uint64 // Minimum price bump percentage to replace an already existing transaction (nonce)
-
-	AccountSlots uint64 // Number of executable transaction slots guaranteed per account
-	GlobalSlots  uint64 // Maximum number of executable transaction slots for all accounts
-	AccountQueue uint64 // Maximum number of non-executable transaction slots permitted per account
-	GlobalQueue  uint64 // Maximum number of non-executable transaction slots for all accounts
-
-	Lifetime            time.Duration // Maximum amount of time non-executable transaction are queued
-	AllowUnprotectedTxs bool          // Allow non-EIP-155 transactions
-}
-
-// DefaultConfig contains the default configurations for the transaction
-// pool.
-var DefaultConfig = Config{
-	Journal:   "transactions.rlp",
-	Rejournal: time.Hour,
-
-	PriceLimit: 1,
-	PriceBump:  10,
-
-	AccountSlots: 16,
-	GlobalSlots:  4096 + 1024, // urgent + floating queue capacity with 4:1 ratio
-	AccountQueue: 64,
-	GlobalQueue:  1024,
-
-	Lifetime:            3 * time.Hour,
-	AllowUnprotectedTxs: false,
-}
-
-// sanitize checks the provided user configurations and changes anything that's
-// unreasonable or unworkable.
-func (config *Config) sanitize() Config {
-	conf := *config
-	if conf.Rejournal < time.Second {
-		log.Warn("Sanitizing invalid txpool journal time", "provided", conf.Rejournal, "updated", time.Second)
-		conf.Rejournal = time.Second
-	}
-
-	if conf.PriceLimit < 1 {
-		log.Warn("Sanitizing invalid txpool price limit", "provided", conf.PriceLimit, "updated", DefaultConfig.PriceLimit)
-		conf.PriceLimit = DefaultConfig.PriceLimit
-	}
-
-	if conf.PriceBump < 1 {
-		log.Warn("Sanitizing invalid txpool price bump", "provided", conf.PriceBump, "updated", DefaultConfig.PriceBump)
-		conf.PriceBump = DefaultConfig.PriceBump
-	}
-
-	if conf.AccountSlots < 1 {
-		log.Warn("Sanitizing invalid txpool account slots", "provided", conf.AccountSlots, "updated", DefaultConfig.AccountSlots)
-		conf.AccountSlots = DefaultConfig.AccountSlots
-	}
-
-	if conf.GlobalSlots < 1 {
-		log.Warn("Sanitizing invalid txpool global slots", "provided", conf.GlobalSlots, "updated", DefaultConfig.GlobalSlots)
-		conf.GlobalSlots = DefaultConfig.GlobalSlots
-	}
-
-	if conf.AccountQueue < 1 {
-		log.Warn("Sanitizing invalid txpool account queue", "provided", conf.AccountQueue, "updated", DefaultConfig.AccountQueue)
-		conf.AccountQueue = DefaultConfig.AccountQueue
-	}
-
-	if conf.GlobalQueue < 1 {
-		log.Warn("Sanitizing invalid txpool global queue", "provided", conf.GlobalQueue, "updated", DefaultConfig.GlobalQueue)
-		conf.GlobalQueue = DefaultConfig.GlobalQueue
-	}
-
-	if conf.Lifetime < 1 {
-		log.Warn("Sanitizing invalid txpool lifetime", "provided", conf.Lifetime, "updated", DefaultConfig.Lifetime)
-		conf.Lifetime = DefaultConfig.Lifetime
-	}
-
-	return conf
-}
-
-// TxPool contains all currently known transactions. Transactions
-// enter the pool when they are received from the network or submitted
-// locally. They exit the pool when they are included in the blockchain.
-//
-// The pool separates processable transactions (which can be applied to the
-// current state) and future transactions. Transactions move between those
-// two states over time as they are received and processed.
-type TxPool struct {
-	config       Config
-	chainconfig  *params.ChainConfig
-	chain        blockChain
-	gasPrice     *big.Int
-	gasPriceUint *uint256.Int
-	gasPriceMu   sync.RWMutex
-	txFeed       event.Feed
-	scope        event.SubscriptionScope
-	signer       types.Signer
-	mu           sync.RWMutex
-
-	istanbul atomic.Bool // Fork indicator whether we are in the istanbul stage.
-	eip2718  atomic.Bool // Fork indicator whether we are using EIP-2718 type transactions.
-	eip1559  atomic.Bool // Fork indicator whether we are using EIP-1559 type transactions.
-	shanghai atomic.Bool // Fork indicator whether we are in the Shanghai stage.
-=======
 // TxPool is an aggregator for various transaction specific pools, collectively
 // tracking all the transactions deemed interesting by the node. Transactions
 // enter the pool when they are received from the network or submitted locally.
@@ -297,191 +66,23 @@
 // resource constraints.
 type TxPool struct {
 	subpools []SubPool // List of subpools for specialized transaction handling
->>>>>>> bed84606
 
 	reservations map[common.Address]SubPool // Map with the account to pool reservations
 	reserveLock  sync.Mutex                 // Lock protecting the account reservations
 
-<<<<<<< HEAD
-	locals  *accountSet // Set of local transaction to exempt from eviction rules
-	journal *journal    // Journal of local transaction to back up to disk
-
-	pending      map[common.Address]*list // All currently processable transactions
-	pendingCount int
-	pendingMu    sync.RWMutex
-	queue        map[common.Address]*list     // Queued but non-processable transactions
-	beats        map[common.Address]time.Time // Last heartbeat from each known account
-	all          *lookup                      // All transactions to allow lookups
-	priced       *pricedList                  // All transactions sorted by price
-
-	chainHeadCh     chan core.ChainHeadEvent
-	chainHeadSub    event.Subscription
-	reqResetCh      chan *txpoolResetRequest
-	reqPromoteCh    chan *accountSet
-	queueTxEventCh  chan *types.Transaction
-	reorgDoneCh     chan chan struct{}
-	reorgShutdownCh chan struct{}  // requests shutdown of scheduleReorgLoop
-	wg              sync.WaitGroup // tracks loop, scheduleReorgLoop
-	initDoneCh      chan struct{}  // is closed once the pool is initialized (for tests)
-
-	changesSinceReorg int // A counter for how many drops we've performed in-between reorg.
-
-	promoteTxCh chan struct{} // should be used only for tests
-=======
 	subs event.SubscriptionScope // Subscription scope to unscubscribe all on shutdown
 	quit chan chan error         // Quit channel to tear down the head updater
->>>>>>> bed84606
 }
 
 // New creates a new transaction pool to gather, sort and filter inbound
 // transactions from the network.
-<<<<<<< HEAD
-func NewTxPool(config Config, chainconfig *params.ChainConfig, chain blockChain, options ...func(pool *TxPool)) *TxPool {
-	// Sanitize the input to ensure no vulnerable gas prices are set
-	config = (&config).sanitize()
-=======
 func New(gasTip *big.Int, chain BlockChain, subpools []SubPool) (*TxPool, error) {
 	// Retrieve the current head so that all subpools and this main coordinator
 	// pool will have the same starting state, even if the chain moves forward
 	// during initialization.
 	head := chain.CurrentBlock()
->>>>>>> bed84606
 
 	pool := &TxPool{
-<<<<<<< HEAD
-		config:          config,
-		chainconfig:     chainconfig,
-		chain:           chain,
-		signer:          types.LatestSigner(chainconfig),
-		pending:         make(map[common.Address]*list),
-		queue:           make(map[common.Address]*list),
-		beats:           make(map[common.Address]time.Time),
-		all:             newLookup(),
-		chainHeadCh:     make(chan core.ChainHeadEvent, chainHeadChanSize),
-		reqResetCh:      make(chan *txpoolResetRequest),
-		reqPromoteCh:    make(chan *accountSet),
-		queueTxEventCh:  make(chan *types.Transaction),
-		reorgDoneCh:     make(chan chan struct{}),
-		reorgShutdownCh: make(chan struct{}),
-		initDoneCh:      make(chan struct{}),
-		gasPrice:        new(big.Int).SetUint64(config.PriceLimit),
-		gasPriceUint:    uint256.NewInt(config.PriceLimit),
-	}
-
-	pool.locals = newAccountSet(pool.signer)
-
-	for _, addr := range config.Locals {
-		log.Info("Setting new local account", "address", addr)
-		pool.locals.add(addr)
-	}
-
-	pool.priced = newPricedList(pool.all)
-	pool.reset(nil, chain.CurrentBlock())
-
-	// apply options
-	for _, fn := range options {
-		fn(pool)
-	}
-
-	// Start the reorg loop early so it can handle requests generated during journal loading.
-	pool.wg.Add(1)
-	go pool.scheduleReorgLoop()
-
-	// If local transactions and journaling is enabled, load from disk
-	if !config.NoLocals && config.Journal != "" {
-		pool.journal = newTxJournal(config.Journal)
-
-		if err := pool.journal.load(pool.AddLocals); err != nil {
-			log.Warn("Failed to load transaction journal", "err", err)
-		}
-
-		if err := pool.journal.rotate(pool.local()); err != nil {
-			log.Warn("Failed to rotate transaction journal", "err", err)
-		}
-	}
-
-	// Subscribe events from blockchain and start the main event loop.
-	pool.chainHeadSub = pool.chain.SubscribeChainHeadEvent(pool.chainHeadCh)
-	pool.wg.Add(1)
-
-	go pool.loop()
-
-	return pool
-}
-
-// loop is the transaction pool's main event loop, waiting for and reacting to
-// outside blockchain events as well as for various reporting and transaction
-// eviction events.
-func (pool *TxPool) loop() {
-	defer pool.wg.Done()
-
-	var (
-		prevPending, prevQueued, prevStales int
-		// Start the stats reporting and transaction eviction tickers
-		report  = time.NewTicker(statsReportInterval)
-		evict   = time.NewTicker(evictionInterval)
-		journal = time.NewTicker(pool.config.Rejournal)
-		// Track the previous head headers for transaction reorgs
-		head = pool.chain.CurrentBlock()
-	)
-
-	defer report.Stop()
-	defer evict.Stop()
-	defer journal.Stop()
-
-	// Notify tests that the init phase is done
-	close(pool.initDoneCh)
-
-	for {
-		select {
-		// Handle ChainHeadEvent
-		case ev := <-pool.chainHeadCh:
-			if ev.Block != nil {
-				pool.requestReset(head, ev.Block.Header())
-				head = ev.Block.Header()
-			}
-
-		// System shutdown.
-		case <-pool.chainHeadSub.Err():
-			close(pool.reorgShutdownCh)
-			return
-
-		// Handle stats reporting ticks
-		case <-report.C:
-			pending, queued := pool.stats()
-			stales := int(pool.priced.stales.Load())
-
-			if pending != prevPending || queued != prevQueued || stales != prevStales {
-				log.Debug("Transaction pool status report", "executable", pending, "queued", queued, "stales", stales)
-				prevPending, prevQueued, prevStales = pending, queued, stales
-			}
-
-		// Handle inactive account transaction eviction
-		case <-evict.C:
-			now := time.Now()
-
-			var (
-				list     types.Transactions
-				tx       *types.Transaction
-				toRemove []common.Hash
-			)
-
-			pool.mu.RLock()
-			for addr := range pool.queue {
-				// Skip local transactions from the eviction mechanism
-				if pool.locals.contains(addr) {
-					continue
-				}
-
-				// Any non-locals old enough should be removed
-				if now.Sub(pool.beats[addr]) > pool.config.Lifetime {
-					list = pool.queue[addr].Flatten()
-					for _, tx = range list {
-						toRemove = append(toRemove, tx.Hash())
-					}
-
-					queuedEvictionMeter.Mark(int64(len(list)))
-=======
 		subpools:     subpools,
 		reservations: make(map[common.Address]SubPool),
 		quit:         make(chan chan error),
@@ -515,432 +116,9 @@
 				if owner == subpool {
 					log.Error("pool attempted to reserve already-owned address", "address", addr)
 					return nil // Ignore fault to give the pool a chance to recover while the bug gets fixed
->>>>>>> bed84606
 				}
 				return errors.New("address already reserved")
 			}
-<<<<<<< HEAD
-
-			pool.mu.RUnlock()
-
-			if len(toRemove) > 0 {
-				pool.mu.Lock()
-
-				var hash common.Hash
-
-				for _, hash = range toRemove {
-					pool.removeTx(hash, true)
-				}
-
-				pool.mu.Unlock()
-			}
-
-		// Handle local transaction journal rotation
-		case <-journal.C:
-			if pool.journal != nil {
-				pool.mu.Lock()
-				if err := pool.journal.rotate(pool.local()); err != nil {
-					log.Warn("Failed to rotate local tx journal", "err", err)
-				}
-				pool.mu.Unlock()
-			}
-		}
-	}
-}
-
-// Stop terminates the transaction pool.
-func (pool *TxPool) Stop() {
-	// Unsubscribe all subscriptions registered from txpool
-	pool.scope.Close()
-
-	// Unsubscribe subscriptions registered from blockchain
-	pool.chainHeadSub.Unsubscribe()
-	pool.wg.Wait()
-
-	if pool.journal != nil {
-		pool.journal.close()
-	}
-
-	log.Info("Transaction pool stopped")
-}
-
-// SubscribeNewTxsEvent registers a subscription of NewTxsEvent and
-// starts sending event to the given channel.
-func (pool *TxPool) SubscribeNewTxsEvent(ch chan<- core.NewTxsEvent) event.Subscription {
-	return pool.scope.Track(pool.txFeed.Subscribe(ch))
-}
-
-// GasPrice returns the current gas price enforced by the transaction pool.
-func (pool *TxPool) GasPrice() *big.Int {
-	pool.gasPriceMu.RLock()
-	defer pool.gasPriceMu.RUnlock()
-
-	return new(big.Int).Set(pool.gasPrice)
-}
-
-func (pool *TxPool) GasPriceUint256() *uint256.Int {
-	pool.gasPriceMu.RLock()
-	defer pool.gasPriceMu.RUnlock()
-
-	return pool.gasPriceUint.Clone()
-}
-
-// SetGasPrice updates the minimum price required by the transaction pool for a
-// new transaction, and drops all transactions below this threshold.
-func (pool *TxPool) SetGasPrice(price *big.Int) {
-	pool.gasPriceMu.Lock()
-	defer pool.gasPriceMu.Unlock()
-
-	old := pool.gasPrice
-	pool.gasPrice = price
-
-	if pool.gasPriceUint == nil {
-		pool.gasPriceUint, _ = uint256.FromBig(price)
-	} else {
-		pool.gasPriceUint.SetFromBig(price)
-	}
-
-	// if the min miner fee increased, remove transactions below the new threshold
-	if price.Cmp(old) > 0 {
-		pool.mu.Lock()
-		defer pool.mu.Unlock()
-
-		// pool.priced is sorted by GasFeeCap, so we have to iterate through pool.all instead
-		drop := pool.all.RemotesBelowTip(price)
-		for _, tx := range drop {
-			pool.removeTx(tx.Hash(), false)
-		}
-
-		pool.priced.Removed(len(drop))
-	}
-
-	log.Info("Transaction pool price threshold updated", "price", price)
-}
-
-// Nonce returns the next nonce of an account, with all transactions executable
-// by the pool already applied on top.
-func (pool *TxPool) Nonce(addr common.Address) uint64 {
-	pool.mu.RLock()
-	defer pool.mu.RUnlock()
-
-	return pool.pendingNonces.get(addr)
-}
-
-// Stats retrieves the current pool stats, namely the number of pending and the
-// number of queued (non-executable) transactions.
-func (pool *TxPool) Stats() (int, int) {
-	return pool.stats()
-}
-
-// stats retrieves the current pool stats, namely the number of pending and the
-// number of queued (non-executable) transactions.
-func (pool *TxPool) stats() (int, int) {
-	pending := 0
-
-	pool.pendingMu.RLock()
-	for _, list := range pool.pending {
-		pending += list.Len()
-	}
-	pool.pendingMu.RUnlock()
-
-	pool.mu.RLock()
-
-	queued := 0
-	for _, list := range pool.queue {
-		queued += list.Len()
-	}
-
-	pool.mu.RUnlock()
-
-	return pending, queued
-}
-
-// Content retrieves the data content of the transaction pool, returning all the
-// pending as well as queued transactions, grouped by account and sorted by nonce.
-func (pool *TxPool) Content() (map[common.Address]types.Transactions, map[common.Address]types.Transactions) {
-	pool.pendingMu.RLock()
-
-	pending := make(map[common.Address]types.Transactions, len(pool.pending))
-	for addr, list := range pool.pending {
-		pending[addr] = list.Flatten()
-	}
-	pool.pendingMu.RUnlock()
-
-	queued := make(map[common.Address]types.Transactions, len(pool.queue))
-
-	pool.mu.RLock()
-
-	for addr, list := range pool.queue {
-		queued[addr] = list.Flatten()
-	}
-
-	pool.mu.RUnlock()
-
-	return pending, queued
-}
-
-// ContentFrom retrieves the data content of the transaction pool, returning the
-// pending as well as queued transactions of this address, grouped by nonce.
-func (pool *TxPool) ContentFrom(addr common.Address) (types.Transactions, types.Transactions) {
-	var pending types.Transactions
-
-	pool.pendingMu.RLock()
-	if list, ok := pool.pending[addr]; ok {
-		pending = list.Flatten()
-	}
-	pool.pendingMu.RUnlock()
-
-	pool.mu.RLock()
-
-	var queued types.Transactions
-	if list, ok := pool.queue[addr]; ok {
-		queued = list.Flatten()
-	}
-
-	pool.mu.RUnlock()
-
-	return pending, queued
-}
-
-// Pending retrieves all currently processable transactions, grouped by origin
-// account and sorted by nonce. The returned transaction set is a copy and can be
-// freely modified by calling code.
-//
-// The enforceTips parameter can be used to do an extra filtering on the pending
-// transactions and only return those whose **effective** tip is large enough in
-// the next pending execution environment.
-//
-//nolint:gocognit
-func (pool *TxPool) Pending(ctx context.Context, enforceTips bool) map[common.Address]types.Transactions {
-	pending := make(map[common.Address]types.Transactions, 10)
-
-	tracing.Exec(ctx, "TxpoolPending", "txpool.Pending()", func(ctx context.Context, span trace.Span) {
-		tracing.ElapsedTime(ctx, span, "txpool.Pending.RLock()", func(ctx context.Context, s trace.Span) {
-			pool.pendingMu.RLock()
-		})
-
-		defer pool.pendingMu.RUnlock()
-
-		pendingAccounts := len(pool.pending)
-
-		var pendingTxs int
-
-		tracing.ElapsedTime(ctx, span, "Loop", func(ctx context.Context, s trace.Span) {
-			gasPriceUint := uint256.NewInt(0)
-			baseFee := uint256.NewInt(0)
-
-			for addr, list := range pool.pending {
-				txs := list.Flatten()
-
-				// If the miner requests tip enforcement, cap the lists now
-				if enforceTips && !pool.locals.contains(addr) {
-					for i, tx := range txs {
-						pool.pendingMu.RUnlock()
-
-						pool.gasPriceMu.RLock()
-						if pool.gasPriceUint != nil {
-							gasPriceUint.Set(pool.gasPriceUint)
-						}
-
-						pool.priced.urgent.baseFeeMu.Lock()
-						if pool.priced.urgent.baseFee != nil {
-							baseFee.Set(pool.priced.urgent.baseFee)
-						}
-						pool.priced.urgent.baseFeeMu.Unlock()
-
-						pool.gasPriceMu.RUnlock()
-
-						pool.pendingMu.RLock()
-
-						if tx.EffectiveGasTipUintLt(gasPriceUint, baseFee) {
-							txs = txs[:i]
-							break
-						}
-					}
-				}
-
-				if len(txs) > 0 {
-					pending[addr] = txs
-					pendingTxs += len(txs)
-				}
-			}
-
-			tracing.SetAttributes(span,
-				attribute.Int("pending-transactions", pendingTxs),
-				attribute.Int("pending-accounts", pendingAccounts),
-			)
-		})
-	})
-
-	return pending
-}
-
-// Locals retrieves the accounts currently considered local by the pool.
-func (pool *TxPool) Locals() []common.Address {
-	return pool.locals.flatten()
-}
-
-// local retrieves all currently known local transactions, grouped by origin
-// account and sorted by nonce. The returned transaction set is a copy and can be
-// freely modified by calling code.
-func (pool *TxPool) local() map[common.Address]types.Transactions {
-	txs := make(map[common.Address]types.Transactions)
-
-	pool.locals.m.RLock()
-	defer pool.locals.m.RUnlock()
-
-	for addr := range pool.locals.accounts {
-		pool.pendingMu.RLock()
-		if pending := pool.pending[addr]; pending != nil {
-			txs[addr] = append(txs[addr], pending.Flatten()...)
-		}
-		pool.pendingMu.RUnlock()
-
-		if queued := pool.queue[addr]; queued != nil {
-			txs[addr] = append(txs[addr], queued.Flatten()...)
-		}
-	}
-
-	return txs
-}
-
-// validateTxBasics checks whether a transaction is valid according to the consensus
-// rules, but does not check state-dependent validation such as sufficient balance.
-// This check is meant as an early check which only needs to be performed once,
-// and does not require the pool mutex to be held.
-// nolint:gocognit
-func (pool *TxPool) validateTxBasics(tx *types.Transaction, local bool) error {
-	// Accept only legacy transactions until EIP-2718/2930 activates.
-	if !pool.eip2718.Load() && tx.Type() != types.LegacyTxType {
-		return core.ErrTxTypeNotSupported
-	}
-
-	// Reject dynamic fee transactions until EIP-1559 activates.
-	if !pool.eip1559.Load() && tx.Type() == types.DynamicFeeTxType {
-		return core.ErrTxTypeNotSupported
-	}
-
-	// Reject transactions over defined size to prevent DOS attacks
-	if tx.Size() > txMaxSize {
-		return ErrOversizedData
-	}
-	// Check whether the init code size has been exceeded.
-	if pool.shanghai.Load() && tx.To() == nil && len(tx.Data()) > params.MaxInitCodeSize {
-		return fmt.Errorf("%w: code size %v limit %v", core.ErrMaxInitCodeSizeExceeded, len(tx.Data()), params.MaxInitCodeSize)
-	}
-	// Transactions can't be negative. This may never happen using RLP decoded
-	// transactions but may occur if you create a transaction using the RPC.
-	if tx.Value().Sign() < 0 {
-		return ErrNegativeValue
-	}
-
-	// Ensure the transaction doesn't exceed the current block limit gas.
-	if pool.currentMaxGas.Load() < tx.Gas() {
-		return ErrGasLimit
-	}
-
-	// Sanity check for extremely large numbers
-	gasFeeCap := tx.GasFeeCapRef()
-	if gasFeeCap.BitLen() > 256 {
-		return core.ErrFeeCapVeryHigh
-	}
-
-	// do NOT use uint256 here. results vs *big.Int are different
-	gasTipCap := tx.GasTipCapRef()
-	if gasTipCap.BitLen() > 256 {
-		return core.ErrTipVeryHigh
-	}
-
-	// Ensure gasFeeCap is greater than or equal to gasTipCap.
-	gasTipCapU, _ := uint256.FromBig(gasTipCap)
-	if tx.GasFeeCapUIntLt(gasTipCapU) {
-		return core.ErrTipAboveFeeCap
-	}
-
-	// Make sure the transaction is signed properly.
-	from, err := types.Sender(pool.signer, tx)
-	if err != nil && !pool.config.AllowUnprotectedTxs {
-		return ErrInvalidSender
-	}
-
-	// Drop non-local transactions under our own minimal accepted gas price or tip
-	pool.gasPriceMu.RLock()
-
-	if !local && tx.GasTipCapUIntLt(pool.gasPriceUint) {
-		pool.gasPriceMu.RUnlock()
-
-		return ErrUnderpriced
-	}
-
-	pool.gasPriceMu.RUnlock()
-
-	// Ensure the transaction adheres to nonce ordering
-	if pool.currentState.GetNonce(from) > tx.Nonce() {
-		return core.ErrNonceTooLow
-	}
-
-	// Transactor should have enough funds to cover the costs
-	// cost == V + GP * GL
-	balance := pool.currentState.GetBalance(from)
-	// if balance.Cmp(tx.Cost()) < 0 {
-	// 	return core.ErrInsufficientFunds
-	// }
-	// Verify that replacing transactions will not result in overdraft
-	list := pool.pending[from]
-	if list != nil { // Sender already has pending txs
-		sum := new(big.Int).Add(tx.Cost(), list.totalcost)
-		if repl := list.txs.Get(tx.Nonce()); repl != nil {
-			// Deduct the cost of a transaction replaced by this
-			sum.Sub(sum, repl.Cost())
-		}
-
-		if balance.Cmp(sum) < 0 {
-			log.Trace("Replacing transactions would overdraft", "sender", from, "balance", pool.currentState.GetBalance(from), "required", sum)
-			return ErrOverdraft
-		}
-	}
-	// Ensure the transaction has more gas than the basic tx fee.
-	intrGas, err := core.IntrinsicGas(tx.Data(), tx.AccessList(), tx.To() == nil, true, pool.istanbul.Load(), pool.shanghai.Load())
-	if err != nil {
-		return err
-	}
-
-	if tx.Gas() < intrGas {
-		return core.ErrIntrinsicGas
-	}
-
-	return nil
-}
-
-// validateTx checks whether a transaction is valid according to the consensus
-// rules and adheres to some heuristic limits of the local node (price and size).
-func (pool *TxPool) validateTx(tx *types.Transaction, _ bool) error {
-	// Signature has been checked already, this cannot error.
-	from, _ := types.Sender(pool.signer, tx)
-	// Ensure the transaction adheres to nonce ordering
-	if pool.currentState.GetNonce(from) > tx.Nonce() {
-		return core.ErrNonceTooLow
-	}
-	// Transactor should have enough funds to cover the costs
-	// cost == V + GP * GL
-	balance := pool.currentState.GetBalance(from)
-	if balance.Cmp(tx.Cost()) < 0 {
-		return core.ErrInsufficientFunds
-	}
-
-	// Verify that replacing transactions will not result in overdraft
-	list := pool.pending[from]
-	if list != nil { // Sender already has pending txs
-		sum := new(big.Int).Add(tx.Cost(), list.totalcost)
-		if repl := list.txs.Get(tx.Nonce()); repl != nil {
-			// Deduct the cost of a transaction replaced by this
-			sum.Sub(sum, repl.Cost())
-		}
-
-		if balance.Cmp(sum) < 0 {
-			log.Trace("Replacing transactions would overdraft", "sender", from, "balance", pool.currentState.GetBalance(from), "required", sum)
-			return ErrOverdraft
-=======
 			p.reservations[addr] = subpool
 			if metrics.Enabled {
 				m := fmt.Sprintf("%s/%d", reservationsGaugeName, id)
@@ -962,339 +140,9 @@
 		if metrics.Enabled {
 			m := fmt.Sprintf("%s/%d", reservationsGaugeName, id)
 			metrics.GetOrRegisterGauge(m, nil).Dec(1)
->>>>>>> bed84606
 		}
 		return nil
 	}
-<<<<<<< HEAD
-
-	return nil
-}
-
-// add validates a transaction and inserts it into the non-executable queue for later
-// pending promotion and execution. If the transaction is a replacement for an already
-// pending or queued one, it overwrites the previous transaction if its price is higher.
-//
-// If a newly added transaction is marked as local, its sending account will be
-// be added to the allowlist, preventing any associated transaction from being dropped
-// out of the pool due to pricing constraints.
-func (pool *TxPool) add(tx *types.Transaction, local bool) (replaced bool, err error) {
-	// If the transaction is already known, discard it
-	hash := tx.Hash()
-	if pool.all.Get(hash) != nil {
-		log.Trace("Discarding already known transaction", "hash", hash)
-		knownTxMeter.Mark(1)
-
-		return false, ErrAlreadyKnown
-	}
-	// Make the local flag. If it's from local source or it's from the network but
-	// the sender is marked as local previously, treat it as the local transaction.
-	isLocal := local || pool.locals.containsTx(tx)
-
-	// If the transaction fails basic validation, discard it
-	if err := pool.validateTx(tx, isLocal); err != nil {
-		log.Trace("Discarding invalid transaction", "hash", hash, "err", err)
-		invalidTxMeter.Mark(1)
-
-		return false, err
-	}
-
-	// already validated by this point
-	from, _ := types.Sender(pool.signer, tx)
-
-	// If the transaction pool is full, discard underpriced transactions
-	if uint64(pool.all.Slots()+numSlots(tx)) > pool.config.GlobalSlots+pool.config.GlobalQueue {
-		// If the new transaction is underpriced, don't accept it
-		if !isLocal && pool.priced.Underpriced(tx) {
-			log.Trace("Discarding underpriced transaction", "hash", hash, "gasTipCap", tx.GasTipCapUint(), "gasFeeCap", tx.GasFeeCapUint())
-			underpricedTxMeter.Mark(1)
-
-			return false, ErrUnderpriced
-		}
-
-		// We're about to replace a transaction. The reorg does a more thorough
-		// analysis of what to remove and how, but it runs async. We don't want to
-		// do too many replacements between reorg-runs, so we cap the number of
-		// replacements to 25% of the slots
-		if pool.changesSinceReorg > int(pool.config.GlobalSlots/4) {
-			throttleTxMeter.Mark(1)
-			return false, ErrTxPoolOverflow
-		}
-
-		// New transaction is better than our worse ones, make room for it.
-		// If it's a local transaction, forcibly discard all available transactions.
-		// Otherwise if we can't make enough room for new one, abort the operation.
-		drop, success := pool.priced.Discard(pool.all.Slots()-int(pool.config.GlobalSlots+pool.config.GlobalQueue)+numSlots(tx), isLocal)
-
-		// Special case, we still can't make the room for the new remote one.
-		if !isLocal && !success {
-			log.Trace("Discarding overflown transaction", "hash", hash)
-			overflowedTxMeter.Mark(1)
-
-			return false, ErrTxPoolOverflow
-		}
-		// If the new transaction is a future transaction it should never churn pending transactions
-		if pool.isFuture(from, tx) {
-			var replacesPending bool
-
-			for _, dropTx := range drop {
-				dropSender, _ := types.Sender(pool.signer, dropTx)
-				if list := pool.pending[dropSender]; list != nil && list.Contains(dropTx.Nonce()) {
-					replacesPending = true
-					break
-				}
-			}
-			// Add all transactions back to the priced queue
-			if replacesPending {
-				for _, dropTx := range drop {
-					heap.Push(&pool.priced.urgent, dropTx)
-				}
-
-				log.Trace("Discarding future transaction replacing pending tx", "hash", hash)
-
-				return false, ErrFutureReplacePending
-			}
-		}
-		// Kick out the underpriced remote transactions.
-		for _, tx := range drop {
-			log.Trace("Discarding freshly underpriced transaction", "hash", tx.Hash(), "gasTipCap", tx.GasTipCapUint(), "gasFeeCap", tx.GasFeeCapUint())
-			underpricedTxMeter.Mark(1)
-
-			dropped := pool.removeTx(tx.Hash(), false)
-			pool.changesSinceReorg += dropped
-		}
-	}
-
-	// Try to replace an existing transaction in the pending pool
-	pool.pendingMu.RLock()
-
-	if list := pool.pending[from]; list != nil && list.Contains(tx.Nonce()) {
-		// Nonce already pending, check if required price bump is met
-		inserted, old := list.Add(tx, pool.config.PriceBump)
-		pool.pendingCount++
-		pool.pendingMu.RUnlock()
-
-		if !inserted {
-			pendingDiscardMeter.Mark(1)
-			return false, ErrReplaceUnderpriced
-		}
-
-		// New transaction is better, replace old one
-		if old != nil {
-			pool.all.Remove(old.Hash())
-			pool.priced.Removed(1)
-			pendingReplaceMeter.Mark(1)
-		}
-
-		pool.all.Add(tx, isLocal)
-		pool.priced.Put(tx, isLocal)
-		pool.journalTx(from, tx)
-		pool.queueTxEvent(tx)
-		log.Trace("Pooled new executable transaction", "hash", hash, "from", from, "to", tx.To())
-
-		// Successful promotion, bump the heartbeat
-		pool.beats[from] = time.Now()
-
-		return old != nil, nil
-	}
-
-	// it is not an unlocking of unlocked because of the return in previous 'if'
-	pool.pendingMu.RUnlock()
-
-	// New transaction isn't replacing a pending one, push into queue
-	replaced, err = pool.enqueueTx(hash, tx, isLocal, true)
-	if err != nil {
-		return false, err
-	}
-	// Mark local addresses and journal local transactions
-	if local && !pool.locals.contains(from) {
-		log.Info("Setting new local account", "address", from)
-		pool.locals.add(from)
-		pool.priced.Removed(pool.all.RemoteToLocals(pool.locals)) // Migrate the remotes if it's marked as local first time.
-	}
-
-	if isLocal {
-		localGauge.Inc(1)
-	}
-
-	pool.journalTx(from, tx)
-
-	log.Trace("Pooled new future transaction", "hash", hash, "from", from, "to", tx.To())
-
-	return replaced, nil
-}
-
-// isFuture reports whether the given transaction is immediately executable.
-func (pool *TxPool) isFuture(from common.Address, tx *types.Transaction) bool {
-	list := pool.pending[from]
-	if list == nil {
-		return pool.pendingNonces.get(from) != tx.Nonce()
-	}
-	// Sender has pending transactions.
-	if old := list.txs.Get(tx.Nonce()); old != nil {
-		return false // It replaces a pending transaction.
-	}
-	// Not replacing, check if parent nonce exists in pending.
-	return list.txs.Get(tx.Nonce()-1) == nil
-}
-
-// enqueueTx inserts a new transaction into the non-executable transaction queue.
-//
-// Note, this method assumes the pool lock is held!
-func (pool *TxPool) enqueueTx(hash common.Hash, tx *types.Transaction, local bool, addAll bool) (bool, error) {
-	// Try to insert the transaction into the future queue
-	from, _ := types.Sender(pool.signer, tx) // already validated
-	if pool.queue[from] == nil {
-		pool.queue[from] = newList(false)
-	}
-
-	inserted, old := pool.queue[from].Add(tx, pool.config.PriceBump)
-	if !inserted {
-		// An older transaction was better, discard this
-		queuedDiscardMeter.Mark(1)
-		return false, ErrReplaceUnderpriced
-	}
-	// Discard any previous transaction and mark this
-	if old != nil {
-		pool.all.Remove(old.Hash())
-		pool.priced.Removed(1)
-		queuedReplaceMeter.Mark(1)
-	} else {
-		// Nothing was replaced, bump the queued counter
-		queuedGauge.Inc(1)
-	}
-	// If the transaction isn't in lookup set but it's expected to be there,
-	// show the error log.
-	if pool.all.Get(hash) == nil && !addAll {
-		log.Error("Missing transaction in lookup set, please report the issue", "hash", hash)
-	}
-
-	if addAll {
-		pool.all.Add(tx, local)
-		pool.priced.Put(tx, local)
-	}
-	// If we never record the heartbeat, do it right now.
-	if _, exist := pool.beats[from]; !exist {
-		pool.beats[from] = time.Now()
-	}
-
-	return old != nil, nil
-}
-
-// journalTx adds the specified transaction to the local disk journal if it is
-// deemed to have been sent from a local account.
-func (pool *TxPool) journalTx(from common.Address, tx *types.Transaction) {
-	// Only journal if it's enabled and the transaction is local
-	if pool.journal == nil || !pool.locals.contains(from) {
-		return
-	}
-
-	if err := pool.journal.insert(tx); err != nil {
-		log.Warn("Failed to journal local transaction", "err", err)
-	}
-}
-
-// promoteTx adds a transaction to the pending (processable) list of transactions
-// and returns whether it was inserted or an older was better.
-//
-// Note, this method assumes the pool lock is held!
-func (pool *TxPool) promoteTx(addr common.Address, hash common.Hash, tx *types.Transaction) bool {
-	defer func() {
-		if pool.promoteTxCh == nil {
-			return
-		}
-
-		select {
-		case pool.promoteTxCh <- struct{}{}:
-		default:
-		}
-	}()
-
-	// Try to insert the transaction into the pending queue
-	pool.pendingMu.Lock()
-	if pool.pending[addr] == nil {
-		pool.pending[addr] = newList(true)
-	}
-
-	list := pool.pending[addr]
-
-	inserted, old := list.Add(tx, pool.config.PriceBump)
-	pool.pendingCount++
-	pool.pendingMu.Unlock()
-
-	if !inserted {
-		// An older transaction was better, discard this
-		pool.all.Remove(hash)
-		pool.priced.Removed(1)
-		pendingDiscardMeter.Mark(1)
-
-		return false
-	}
-
-	// Otherwise discard any previous transaction and mark this
-	if old != nil {
-		pool.all.Remove(old.Hash())
-		pool.priced.Removed(1)
-		pendingReplaceMeter.Mark(1)
-	} else {
-		// Nothing was replaced, bump the pending counter
-		pendingGauge.Inc(1)
-	}
-
-	// Set the potentially new pending nonce and notify any subsystems of the new tx
-	pool.pendingNonces.set(addr, tx.Nonce()+1)
-
-	// Successful promotion, bump the heartbeat
-	pool.beats[addr] = time.Now()
-
-	return true
-}
-
-// AddLocals enqueues a batch of transactions into the pool if they are valid, marking the
-// senders as a local ones, ensuring they go around the local pricing constraints.
-//
-// This method is used to add transactions from the RPC API and performs synchronous pool
-// reorganization and event propagation.
-func (pool *TxPool) AddLocals(txs []*types.Transaction) []error {
-	return pool.addTxs(txs, !pool.config.NoLocals, true)
-}
-
-// AddLocal enqueues a single local transaction into the pool if it is valid. This is
-// a convenience wrapper around AddLocals.
-func (pool *TxPool) AddLocal(tx *types.Transaction) error {
-	return pool.addTx(tx, !pool.config.NoLocals, true)
-}
-
-// AddRemotes enqueues a batch of transactions into the pool if they are valid. If the
-// senders are not among the locally tracked ones, full pricing constraints will apply.
-//
-// This method is used to add transactions from the p2p network and does not wait for pool
-// reorganization and internal event propagation.
-func (pool *TxPool) AddRemotes(txs []*types.Transaction) []error {
-	return pool.addTxs(txs, false, false)
-}
-
-// AddRemotesSync is like AddRemotes, but waits for pool reorganization. Tests use this method.
-func (pool *TxPool) AddRemotesSync(txs []*types.Transaction) []error {
-	return pool.addTxs(txs, false, true)
-}
-
-func (pool *TxPool) AddRemoteSync(txs *types.Transaction) error {
-	return pool.addTx(txs, false, true)
-}
-
-// This is like AddRemotes with a single transaction, but waits for pool reorganization. Tests use this method.
-func (pool *TxPool) addRemoteSync(tx *types.Transaction) error {
-	errs := pool.AddRemotesSync([]*types.Transaction{tx})
-	return errs[0]
-}
-
-// AddRemote enqueues a single transaction into the pool if it is valid. This is a convenience
-// wrapper around AddRemotes.
-func (pool *TxPool) AddRemote(tx *types.Transaction) error {
-	errs := pool.AddRemotes([]*types.Transaction{tx})
-	return errs[0]
-=======
 }
 
 // Close terminates the transaction pool and all its subpools.
@@ -1318,7 +166,6 @@
 		return fmt.Errorf("subpool close errors: %v", errs)
 	}
 	return nil
->>>>>>> bed84606
 }
 
 // loop is the transaction pool's main event loop, waiting for and reacting to
@@ -1327,364 +174,16 @@
 func (p *TxPool) loop(head *types.Header, chain BlockChain) {
 	// Subscribe to chain head events to trigger subpool resets
 	var (
-<<<<<<< HEAD
-		errs = make([]error, len(txs))
-		news = make([]*types.Transaction, 0, len(txs))
-
-		hash common.Hash
-	)
-
-	for i, tx := range txs {
-		// If the transaction is known, pre-set the error slot
-		hash = tx.Hash()
-
-		if pool.all.Get(hash) != nil {
-			errs[i] = ErrAlreadyKnown
-
-			knownTxMeter.Mark(1)
-
-			continue
-		}
-
-		// Exclude transactions with basic errors, e.g. invalid signatures and
-		// insufficient intrinsic gas as soon as possible and cache senders
-		// in transactions before obtaining lock
-
-		if err := pool.validateTxBasics(tx, local); err != nil {
-			errs[i] = err
-
-			invalidTxMeter.Mark(1)
-
-			continue
-		}
-
-		if pool.config.AllowUnprotectedTxs {
-			pool.signer = types.NewFakeSigner(tx.ChainId())
-		}
-
-		// Accumulate all unknown transactions for deeper processing
-		news = append(news, tx)
-	}
-
-	if len(news) == 0 {
-		return errs
-	}
-
-	// Process all the new transaction and merge any errors into the original slice
-	pool.mu.Lock()
-	newErrs, dirtyAddrs := pool.addTxsLocked(news, local)
-	pool.mu.Unlock()
-
-	var nilSlot = 0
-	for _, err := range newErrs {
-		for errs[nilSlot] != nil {
-			nilSlot++
-		}
-
-		errs[nilSlot] = err
-
-		nilSlot++
-	}
-	// Reorg the pool internals if needed and return
-	done := pool.requestPromoteExecutables(dirtyAddrs)
-	if sync {
-		<-done
-	}
-
-	return errs
-}
-
-// addTxs attempts to queue a batch of transactions if they are valid.
-func (pool *TxPool) addTx(tx *types.Transaction, local, sync bool) error {
-	// Filter out known ones without obtaining the pool lock or recovering signatures
-	var (
-		err  error
-		hash common.Hash
-	)
-
-	func() {
-		// If the transaction is known, pre-set the error slot
-		hash = tx.Hash()
-
-		if pool.all.Get(hash) != nil {
-			err = ErrAlreadyKnown
-
-			knownTxMeter.Mark(1)
-
-			return
-		}
-
-		// Exclude transactions with invalid signatures as soon as
-		// possible and cache senders in transactions before
-		// obtaining lock
-		if pool.config.AllowUnprotectedTxs {
-			pool.signer = types.NewFakeSigner(tx.ChainId())
-		}
-
-		_, err = types.Sender(pool.signer, tx)
-		if err != nil {
-			invalidTxMeter.Mark(1)
-
-			return
-		}
-	}()
-
-	if err != nil {
-		return err
-	}
-
-	var dirtyAddrs *accountSet
-
-	// Process all the new transaction and merge any errors into the original slice
-	pool.mu.Lock()
-	err, dirtyAddrs = pool.addTxLocked(tx, local)
-	pool.mu.Unlock()
-
-	// Reorg the pool internals if needed and return
-	done := pool.requestPromoteExecutables(dirtyAddrs)
-	if sync {
-		<-done
-	}
-
-	return err
-}
-
-// addTxsLocked attempts to queue a batch of transactions if they are valid.
-// The transaction pool lock must be held.
-func (pool *TxPool) addTxsLocked(txs []*types.Transaction, local bool) ([]error, *accountSet) {
-	dirty := newAccountSet(pool.signer)
-
-	var (
-		replaced bool
-		errs     []error
-	)
-
-	for _, tx := range txs {
-		var err error
-
-		replaced, err = pool.add(tx, local)
-		if err == nil && !replaced {
-			dirty.addTx(tx)
-		}
-
-		if err != nil {
-			errs = append(errs, err)
-		}
-	}
-
-	validTxMeter.Mark(int64(len(dirty.accounts)))
-
-	return errs, dirty
-}
-
-func (pool *TxPool) addTxLocked(tx *types.Transaction, local bool) (error, *accountSet) {
-	dirty := newAccountSet(pool.signer)
-
-	var (
-		replaced bool
-		err      error
-	)
-
-	replaced, err = pool.add(tx, local)
-	if err == nil && !replaced {
-		dirty.addTx(tx)
-	}
-
-	validTxMeter.Mark(int64(len(dirty.accounts)))
-
-	return err, dirty
-}
-
-// Status returns the status (unknown/pending/queued) of a batch of transactions
-// identified by their hashes.
-func (pool *TxPool) Status(hashes []common.Hash) []TxStatus {
-	status := make([]TxStatus, len(hashes))
-
-	var (
-		txList    *list
-		isPending bool
-	)
-
-	for i, hash := range hashes {
-		tx := pool.Get(hash)
-		if tx == nil {
-			continue
-		}
-
-		from, _ := types.Sender(pool.signer, tx) // already validated
-
-		pool.pendingMu.RLock()
-
-		if txList = pool.pending[from]; txList != nil && txList.txs.Has(tx.Nonce()) {
-			status[i] = TxStatusPending
-			isPending = true
-		} else {
-			isPending = false
-		}
-
-		pool.pendingMu.RUnlock()
-
-		if !isPending {
-			pool.mu.RLock()
-
-			if txList := pool.queue[from]; txList != nil && txList.txs.Has(tx.Nonce()) {
-				status[i] = TxStatusQueued
-			}
-
-			pool.mu.RUnlock()
-		}
-		// implicit else: the tx may have been included into a block between
-		// checking pool.Get and obtaining the lock. In that case, TxStatusUnknown is correct
-	}
-
-	return status
-}
-
-// Get returns a transaction if it is contained in the pool and nil otherwise.
-func (pool *TxPool) Get(hash common.Hash) *types.Transaction {
-	return pool.all.Get(hash)
-}
-
-// Has returns an indicator whether txpool has a transaction cached with the
-// given hash.
-func (pool *TxPool) Has(hash common.Hash) bool {
-	return pool.all.Get(hash) != nil
-}
-
-// removeTx removes a single transaction from the queue, moving all subsequent
-// transactions back to the future queue.
-// Returns the number of transactions removed from the pending queue.
-func (pool *TxPool) removeTx(hash common.Hash, outofbound bool) int {
-	// Fetch the transaction we wish to delete
-	tx := pool.all.Get(hash)
-	if tx == nil {
-		return 0
-	}
-
-	addr, _ := types.Sender(pool.signer, tx) // already validated during insertion
-
-	// Remove it from the list of known transactions
-	pool.all.Remove(hash)
-
-	if outofbound {
-		pool.priced.Removed(1)
-	}
-
-	if pool.locals.contains(addr) {
-		localGauge.Dec(1)
-	}
-
-	// Remove the transaction from the pending lists and reset the account nonce
-	pool.pendingMu.Lock()
-
-	if pending := pool.pending[addr]; pending != nil {
-		if removed, invalids := pending.Remove(tx); removed {
-			pool.pendingCount--
-
-			// If no more pending transactions are left, remove the list
-			if pending.Empty() {
-				delete(pool.pending, addr)
-			}
-
-			pool.pendingMu.Unlock()
-
-			// Postpone any invalidated transactions
-			for _, tx := range invalids {
-				// Internal shuffle shouldn't touch the lookup set.
-				pool.enqueueTx(tx.Hash(), tx, false, false)
-			}
-
-			// Update the account nonce if needed
-			pool.pendingNonces.setIfLower(addr, tx.Nonce())
-
-			// Reduce the pending counter
-			pendingGauge.Dec(int64(1 + len(invalids)))
-
-			return 1 + len(invalids)
-		}
-
-		pool.pendingMu.TryLock()
-	}
-
-	pool.pendingMu.Unlock()
-
-	// Transaction is in the future queue
-	if future := pool.queue[addr]; future != nil {
-		if removed, _ := future.Remove(tx); removed {
-			// Reduce the queued counter
-			queuedGauge.Dec(1)
-		}
-
-		if future.Empty() {
-			delete(pool.queue, addr)
-			delete(pool.beats, addr)
-		}
-	}
-
-	return 0
-}
-
-// requestReset requests a pool reset to the new head block.
-// The returned channel is closed when the reset has occurred.
-func (pool *TxPool) requestReset(oldHead *types.Header, newHead *types.Header) chan struct{} {
-	select {
-	case pool.reqResetCh <- &txpoolResetRequest{oldHead, newHead}:
-		return <-pool.reorgDoneCh
-	case <-pool.reorgShutdownCh:
-		return pool.reorgShutdownCh
-	}
-}
-
-// requestPromoteExecutables requests transaction promotion checks for the given addresses.
-// The returned channel is closed when the promotion checks have occurred.
-func (pool *TxPool) requestPromoteExecutables(set *accountSet) chan struct{} {
-	select {
-	case pool.reqPromoteCh <- set:
-		return <-pool.reorgDoneCh
-	case <-pool.reorgShutdownCh:
-		return pool.reorgShutdownCh
-	}
-}
-
-// queueTxEvent enqueues a transaction event to be sent in the next reorg run.
-func (pool *TxPool) queueTxEvent(tx *types.Transaction) {
-	select {
-	case pool.queueTxEventCh <- tx:
-	case <-pool.reorgShutdownCh:
-	}
-}
-
-// scheduleReorgLoop schedules runs of reset and promoteExecutables. Code above should not
-// call those methods directly, but request them being run using requestReset and
-// requestPromoteExecutables instead.
-func (pool *TxPool) scheduleReorgLoop() {
-	defer pool.wg.Done()
-=======
 		newHeadCh  = make(chan core.ChainHeadEvent)
 		newHeadSub = chain.SubscribeChainHeadEvent(newHeadCh)
 	)
 	defer newHeadSub.Unsubscribe()
->>>>>>> bed84606
 
 	// Track the previous and current head to feed to an idle reset
 	var (
 		oldHead = head
 		newHead = oldHead
 	)
-<<<<<<< HEAD
-
-	for {
-		// Launch next background reorg if needed
-		if curDone == nil && launchNextRun {
-			ctx := context.Background()
-
-			// Run the background reorg and announcements
-			go pool.runReorg(ctx, nextDone, reset, dirtyAccounts, queuedEvents)
-
-			// Prepare everything for the next round of reorg
-			curDone, nextDone = nextDone, make(chan struct{})
-			launchNextRun = false
-=======
 	// Consume chain head events and start resets when none is running
 	var (
 		resetBusy = make(chan struct{}, 1) // Allow 1 reset to run concurrently
@@ -1706,7 +205,6 @@
 					}
 					resetDone <- newHead
 				}(oldHead, newHead)
->>>>>>> bed84606
 
 			default:
 				// Reset already running, wait until it finishes
@@ -1714,52 +212,6 @@
 		}
 		// Wait for the next chain head event or a previous reset finish
 		select {
-<<<<<<< HEAD
-		case req := <-pool.reqResetCh:
-			// Reset request: update head if request is already pending.
-			if reset == nil {
-				reset = req
-			} else {
-				reset.newHead = req.newHead
-			}
-
-			launchNextRun = true
-			pool.reorgDoneCh <- nextDone
-
-		case req := <-pool.reqPromoteCh:
-			// Promote request: update address set if request is already pending.
-			if dirtyAccounts == nil {
-				dirtyAccounts = req
-			} else {
-				dirtyAccounts.merge(req)
-			}
-
-			launchNextRun = true
-			pool.reorgDoneCh <- nextDone
-
-		case tx := <-pool.queueTxEventCh:
-			// Queue up the event, but don't schedule a reorg. It's up to the caller to
-			// request one later if they want the events sent.
-			addr, _ := types.Sender(pool.signer, tx)
-			if _, ok := queuedEvents[addr]; !ok {
-				queuedEvents[addr] = newSortedMap()
-			}
-
-			queuedEvents[addr].Put(tx)
-
-		case <-curDone:
-			curDone = nil
-
-		case <-pool.reorgShutdownCh:
-			// Wait for current run to finish.
-			if curDone != nil {
-				<-curDone
-			}
-
-			close(nextDone)
-
-			return
-=======
 		case event := <-newHeadCh:
 			// Chain moved forward, store the head for later consumption
 			newHead = event.Block.Header()
@@ -1771,546 +223,12 @@
 
 		case errc = <-p.quit:
 			// Termination requested, break out on the next loop round
->>>>>>> bed84606
 		}
 	}
 	// Notify the closer of termination (no error possible for now)
 	errc <- nil
 }
 
-<<<<<<< HEAD
-// runReorg runs reset and promoteExecutables on behalf of scheduleReorgLoop.
-//
-//nolint:gocognit
-func (pool *TxPool) runReorg(ctx context.Context, done chan struct{}, reset *txpoolResetRequest, dirtyAccounts *accountSet, events map[common.Address]*sortedMap) {
-	tracing.Exec(ctx, "TxPoolReorg", "txpool-reorg", func(ctx context.Context, span trace.Span) {
-		defer func(t0 time.Time) {
-			reorgDurationTimer.Update(time.Since(t0))
-		}(time.Now())
-
-		defer close(done)
-
-		var promoteAddrs []common.Address
-
-		tracing.ElapsedTime(ctx, span, "01 dirty accounts flattening", func(_ context.Context, innerSpan trace.Span) {
-			if dirtyAccounts != nil && reset == nil {
-				// Only dirty accounts need to be promoted, unless we're resetting.
-				// For resets, all addresses in the tx queue will be promoted and
-				// the flatten operation can be avoided.
-				promoteAddrs = dirtyAccounts.flatten()
-			}
-
-			tracing.SetAttributes(
-				innerSpan,
-				attribute.Int("promoteAddresses-flatten", len(promoteAddrs)),
-			)
-		})
-
-		tracing.ElapsedTime(ctx, span, "02 obtaining pool.WMutex", func(_ context.Context, _ trace.Span) {
-			pool.mu.Lock()
-		})
-
-		if reset != nil {
-			tracing.ElapsedTime(ctx, span, "03 reset-head reorg", func(_ context.Context, innerSpan trace.Span) {
-				// Reset from the old head to the new, rescheduling any reorged transactions
-				tracing.ElapsedTime(ctx, innerSpan, "04 reset-head-itself reorg", func(_ context.Context, innerSpan trace.Span) {
-					pool.reset(reset.oldHead, reset.newHead)
-				})
-
-				tracing.SetAttributes(
-					innerSpan,
-					attribute.Int("events-reset-head", len(events)),
-				)
-
-				// Nonces were reset, discard any events that became stale
-				for addr := range events {
-					events[addr].Forward(pool.pendingNonces.get(addr))
-
-					if events[addr].Len() == 0 {
-						delete(events, addr)
-					}
-				}
-
-				// Reset needs promote for all addresses
-				promoteAddrs = make([]common.Address, 0, len(pool.queue))
-				for addr := range pool.queue {
-					promoteAddrs = append(promoteAddrs, addr)
-				}
-
-				tracing.SetAttributes(
-					innerSpan,
-					attribute.Int("promoteAddresses-reset-head", len(promoteAddrs)),
-				)
-			})
-		}
-
-		// Check for pending transactions for every account that sent new ones
-		var promoted []*types.Transaction
-
-		tracing.ElapsedTime(ctx, span, "05 promoteExecutables", func(_ context.Context, _ trace.Span) {
-			promoted = pool.promoteExecutables(promoteAddrs)
-		})
-
-		tracing.SetAttributes(
-			span,
-			attribute.Int("count.promoteAddresses-reset-head", len(promoteAddrs)),
-			attribute.Int("count.all", pool.all.Count()),
-			attribute.Int("count.pending", len(pool.pending)),
-			attribute.Int("count.queue", len(pool.queue)),
-		)
-
-		// If a new block appeared, validate the pool of pending transactions. This will
-		// remove any transaction that has been included in the block or was invalidated
-		// because of another transaction (e.g. higher gas price).
-
-		//nolint:nestif
-		if reset != nil {
-			tracing.ElapsedTime(ctx, span, "new block", func(_ context.Context, innerSpan trace.Span) {
-				tracing.ElapsedTime(ctx, innerSpan, "06 demoteUnexecutables", func(_ context.Context, _ trace.Span) {
-					pool.demoteUnexecutables()
-				})
-
-				var nonces map[common.Address]uint64
-
-				tracing.ElapsedTime(ctx, innerSpan, "07 set_base_fee", func(_ context.Context, _ trace.Span) {
-					if reset.newHead != nil {
-						if pool.chainconfig.IsLondon(new(big.Int).Add(reset.newHead.Number, big.NewInt(1))) {
-							// london fork enabled, reset given the base fee
-							pendingBaseFee := misc.CalcBaseFeeUint(pool.chainconfig, reset.newHead)
-							pool.priced.SetBaseFee(pendingBaseFee)
-						} else {
-							// london fork not enabled, reheap to "reset" the priced list
-							pool.priced.Reheap()
-						}
-					}
-
-					// Update all accounts to the latest known pending nonce
-					nonces = make(map[common.Address]uint64, len(pool.pending))
-				})
-
-				tracing.ElapsedTime(ctx, innerSpan, "08 obtaining pendingMu.RMutex", func(_ context.Context, _ trace.Span) {
-					pool.pendingMu.RLock()
-				})
-
-				var highestPending *types.Transaction
-
-				tracing.ElapsedTime(ctx, innerSpan, "09 fill nonces", func(_ context.Context, innerSpan trace.Span) {
-					for addr, list := range pool.pending {
-						highestPending = list.LastElement()
-						if highestPending != nil {
-							nonces[addr] = highestPending.Nonce() + 1
-						}
-					}
-				})
-
-				pool.pendingMu.RUnlock()
-
-				tracing.ElapsedTime(ctx, innerSpan, "10 reset nonces", func(_ context.Context, _ trace.Span) {
-					pool.pendingNonces.setAll(nonces)
-				})
-			})
-		}
-
-		// Ensure pool.queue and pool.pending sizes stay within the configured limits.
-		tracing.ElapsedTime(ctx, span, "11 truncatePending", func(_ context.Context, _ trace.Span) {
-			pool.truncatePending()
-		})
-
-		tracing.ElapsedTime(ctx, span, "12 truncateQueue", func(_ context.Context, _ trace.Span) {
-			pool.truncateQueue()
-		})
-
-		dropBetweenReorgHistogram.Update(int64(pool.changesSinceReorg))
-		pool.changesSinceReorg = 0 // Reset change counter
-
-		pool.mu.Unlock()
-
-		// Notify subsystems for newly added transactions
-		tracing.ElapsedTime(ctx, span, "13 notify about new transactions", func(_ context.Context, _ trace.Span) {
-			for _, tx := range promoted {
-				addr, _ := types.Sender(pool.signer, tx)
-
-				if _, ok := events[addr]; !ok {
-					events[addr] = newSortedMap()
-				}
-
-				events[addr].Put(tx)
-			}
-		})
-
-		if len(events) > 0 {
-			tracing.ElapsedTime(ctx, span, "14 txFeed", func(_ context.Context, _ trace.Span) {
-				var txs []*types.Transaction
-
-				for _, set := range events {
-					txs = append(txs, set.Flatten()...)
-				}
-
-				pool.txFeed.Send(core.NewTxsEvent{Txs: txs})
-			})
-		}
-	})
-}
-
-// reset retrieves the current state of the blockchain and ensures the content
-// of the transaction pool is valid with regard to the chain state.
-func (pool *TxPool) reset(oldHead, newHead *types.Header) {
-	// If we're reorging an old state, reinject all dropped transactions
-	var reinject types.Transactions
-
-	if oldHead != nil && oldHead.Hash() != newHead.ParentHash {
-		// If the reorg is too deep, avoid doing it (will happen during fast sync)
-		oldNum := oldHead.Number.Uint64()
-		newNum := newHead.Number.Uint64()
-
-		if depth := uint64(math.Abs(float64(oldNum) - float64(newNum))); depth > 64 {
-			log.Debug("Skipping deep transaction reorg", "depth", depth)
-		} else {
-			// Reorg seems shallow enough to pull in all transactions into memory
-			var discarded, included types.Transactions
-
-			var (
-				rem = pool.chain.GetBlock(oldHead.Hash(), oldHead.Number.Uint64())
-				add = pool.chain.GetBlock(newHead.Hash(), newHead.Number.Uint64())
-			)
-
-			if rem == nil {
-				// This can happen if a setHead is performed, where we simply discard the old
-				// head from the chain.
-				// If that is the case, we don't have the lost transactions anymore, and
-				// there's nothing to add
-				if newNum >= oldNum {
-					// If we reorged to a same or higher number, then it's not a case of setHead
-					log.Warn("Transaction pool reset with missing oldhead",
-						"old", oldHead.Hash(), "oldnum", oldNum, "new", newHead.Hash(), "newnum", newNum)
-					return
-				}
-				// If the reorg ended up on a lower number, it's indicative of setHead being the cause
-				log.Debug("Skipping transaction reset caused by setHead",
-					"old", oldHead.Hash(), "oldnum", oldNum, "new", newHead.Hash(), "newnum", newNum)
-				// We still need to update the current state s.th. the lost transactions can be readded by the user
-			} else {
-				for rem.NumberU64() > add.NumberU64() {
-					discarded = append(discarded, rem.Transactions()...)
-
-					if rem = pool.chain.GetBlock(rem.ParentHash(), rem.NumberU64()-1); rem == nil {
-						log.Error("Unrooted old chain seen by tx pool", "block", oldHead.Number, "hash", oldHead.Hash())
-						return
-					}
-				}
-
-				for add.NumberU64() > rem.NumberU64() {
-					included = append(included, add.Transactions()...)
-
-					if add = pool.chain.GetBlock(add.ParentHash(), add.NumberU64()-1); add == nil {
-						log.Error("Unrooted new chain seen by tx pool", "block", newHead.Number, "hash", newHead.Hash())
-						return
-					}
-				}
-
-				for rem.Hash() != add.Hash() {
-					discarded = append(discarded, rem.Transactions()...)
-
-					if rem = pool.chain.GetBlock(rem.ParentHash(), rem.NumberU64()-1); rem == nil {
-						log.Error("Unrooted old chain seen by tx pool", "block", oldHead.Number, "hash", oldHead.Hash())
-						return
-					}
-
-					included = append(included, add.Transactions()...)
-
-					if add = pool.chain.GetBlock(add.ParentHash(), add.NumberU64()-1); add == nil {
-						log.Error("Unrooted new chain seen by tx pool", "block", newHead.Number, "hash", newHead.Hash())
-						return
-					}
-				}
-
-				reinject = types.TxDifference(discarded, included)
-			}
-		}
-	}
-	// Initialize the internal state to the current head
-	if newHead == nil {
-		newHead = pool.chain.CurrentBlock() // Special case during testing
-	}
-
-	statedb, err := pool.chain.StateAt(newHead.Root)
-	if err != nil {
-		log.Error("Failed to reset txpool state", "err", err)
-		return
-	}
-
-	pool.currentState = statedb
-	pool.pendingNonces = newNoncer(statedb)
-	pool.currentMaxGas.Store(newHead.GasLimit)
-
-	// Inject any transactions discarded due to reorgs
-	log.Debug("Reinjecting stale transactions", "count", len(reinject))
-	core.SenderCacher.Recover(pool.signer, reinject)
-	pool.addTxsLocked(reinject, false)
-
-	// Update all fork indicator by next pending block number.
-	next := new(big.Int).Add(newHead.Number, big.NewInt(1))
-	pool.istanbul.Store(pool.chainconfig.IsIstanbul(next))
-	pool.eip2718.Store(pool.chainconfig.IsBerlin(next))
-	pool.eip1559.Store(pool.chainconfig.IsLondon(next))
-	pool.shanghai.Store(pool.chainconfig.IsShanghai(uint64(time.Now().Unix())))
-}
-
-// promoteExecutables moves transactions that have become processable from the
-// future queue to the set of pending transactions. During this process, all
-// invalidated transactions (low nonce, low balance) are deleted.
-func (pool *TxPool) promoteExecutables(accounts []common.Address) []*types.Transaction {
-	// Track the promoted transactions to broadcast them at once
-	var (
-		promoted    []*types.Transaction
-		promotedLen int
-		forwards    types.Transactions
-		forwardsLen int
-		caps        types.Transactions
-		capsLen     int
-		drops       types.Transactions
-		dropsLen    int
-		list        *list
-		hash        common.Hash
-		readies     types.Transactions
-		readiesLen  int
-	)
-
-	balance := uint256.NewInt(0)
-
-	// Iterate over all accounts and promote any executable transactions
-	for _, addr := range accounts {
-		list = pool.queue[addr]
-		if list == nil {
-			continue // Just in case someone calls with a non existing account
-		}
-
-		// Drop all transactions that are deemed too old (low nonce)
-		forwards = list.Forward(pool.currentState.GetNonce(addr))
-		forwardsLen = len(forwards)
-
-		for _, tx := range forwards {
-			hash = tx.Hash()
-			pool.all.Remove(hash)
-		}
-
-		log.Trace("Removed old queued transactions", "count", forwardsLen)
-
-		// Drop all transactions that are too costly (low balance or out of gas)
-		balance.SetFromBig(pool.currentState.GetBalance(addr))
-
-		drops, _ = list.Filter(balance, pool.currentMaxGas.Load())
-		dropsLen = len(drops)
-
-		for _, tx := range drops {
-			hash = tx.Hash()
-			pool.all.Remove(hash)
-		}
-
-		log.Trace("Removed unpayable queued transactions", "count", dropsLen)
-		queuedNofundsMeter.Mark(int64(dropsLen))
-
-		// Gather all executable transactions and promote them
-		readies = list.Ready(pool.pendingNonces.get(addr))
-		readiesLen = len(readies)
-
-		for _, tx := range readies {
-			hash = tx.Hash()
-			if pool.promoteTx(addr, hash, tx) {
-				promoted = append(promoted, tx)
-			}
-		}
-
-		log.Trace("Promoted queued transactions", "count", promotedLen)
-		queuedGauge.Dec(int64(readiesLen))
-
-		// Drop all transactions over the allowed limit
-		if !pool.locals.contains(addr) {
-			caps = list.Cap(int(pool.config.AccountQueue))
-			capsLen = len(caps)
-
-			for _, tx := range caps {
-				hash = tx.Hash()
-				pool.all.Remove(hash)
-
-				log.Trace("Removed cap-exceeding queued transaction", "hash", hash)
-			}
-
-			queuedRateLimitMeter.Mark(int64(capsLen))
-		}
-
-		// Mark all the items dropped as removed
-		pool.priced.Removed(forwardsLen + dropsLen + capsLen)
-
-		queuedGauge.Dec(int64(forwardsLen + dropsLen + capsLen))
-
-		if pool.locals.contains(addr) {
-			localGauge.Dec(int64(forwardsLen + dropsLen + capsLen))
-		}
-
-		// Delete the entire queue entry if it became empty.
-		if list.Empty() {
-			delete(pool.queue, addr)
-			delete(pool.beats, addr)
-		}
-	}
-
-	return promoted
-}
-
-// truncatePending removes transactions from the pending queue if the pool is above the
-// pending limit. The algorithm tries to reduce transaction counts by an approximately
-// equal number for all for accounts with many pending transactions.
-func (pool *TxPool) truncatePending() {
-	pending := uint64(pool.pendingCount)
-	if pending <= pool.config.GlobalSlots {
-		return
-	}
-
-	pendingBeforeCap := pending
-
-	var listLen int
-
-	type pair struct {
-		address common.Address
-		value   int64
-	}
-
-	// Assemble a spam order to penalize large transactors first
-	spammers := make([]pair, 0, 8)
-	count := 0
-
-	var ok bool
-
-	pool.pendingMu.RLock()
-	for addr, list := range pool.pending {
-		// Only evict transactions from high rollers
-		listLen = len(list.txs.items)
-
-		pool.pendingMu.RUnlock()
-
-		pool.locals.m.RLock()
-
-		if uint64(listLen) > pool.config.AccountSlots {
-			if _, ok = pool.locals.accounts[addr]; ok {
-				pool.locals.m.RUnlock()
-
-				pool.pendingMu.RLock()
-
-				continue
-			}
-
-			count++
-
-			spammers = append(spammers, pair{addr, int64(listLen)})
-		}
-
-		pool.locals.m.RUnlock()
-
-		pool.pendingMu.RLock()
-	}
-
-	pool.pendingMu.RUnlock()
-
-	// Gradually drop transactions from offenders
-	offenders := make([]common.Address, 0, len(spammers))
-	sort.Slice(spammers, func(i, j int) bool {
-		return spammers[i].value < spammers[j].value
-	})
-
-	var (
-		offender common.Address
-		caps     types.Transactions
-		capsLen  int
-		list     *list
-		hash     common.Hash
-	)
-
-	// todo: metrics: spammers, offenders, total loops
-	for len(spammers) != 0 && pending > pool.config.GlobalSlots {
-		// Retrieve the next offender if not local address
-		offender, spammers = spammers[len(spammers)-1].address, spammers[:len(spammers)-1]
-		offenders = append(offenders, offender)
-
-		// Equalize balances until all the same or below threshold
-		if len(offenders) > 1 {
-			// Calculate the equalization threshold for all current offenders
-			pool.pendingMu.RLock()
-			threshold := pool.pending[offender].Len()
-
-			// Iteratively reduce all offenders until below limit or threshold reached
-			for pending > pool.config.GlobalSlots && pool.pending[offenders[len(offenders)-2]].Len() > threshold {
-				for i := 0; i < len(offenders)-1; i++ {
-					list = pool.pending[offenders[i]]
-
-					caps = list.Cap(len(list.txs.items) - 1)
-					capsLen = len(caps)
-
-					pool.pendingMu.RUnlock()
-
-					for _, tx := range caps {
-						// Drop the transaction from the global pools too
-						hash = tx.Hash()
-						pool.all.Remove(hash)
-
-						// Update the account nonce to the dropped transaction
-						pool.pendingNonces.setIfLower(offenders[i], tx.Nonce())
-						log.Trace("Removed fairness-exceeding pending transaction", "hash", hash)
-					}
-
-					pool.priced.Removed(capsLen)
-
-					pendingGauge.Dec(int64(capsLen))
-
-					if pool.locals.contains(offenders[i]) {
-						localGauge.Dec(int64(capsLen))
-					}
-
-					pending--
-
-					pool.pendingMu.RLock()
-				}
-			}
-
-			pool.pendingMu.RUnlock()
-		}
-	}
-
-	// If still above threshold, reduce to limit or min allowance
-	if pending > pool.config.GlobalSlots && len(offenders) > 0 {
-		pool.pendingMu.RLock()
-
-		for pending > pool.config.GlobalSlots && uint64(pool.pending[offenders[len(offenders)-1]].Len()) > pool.config.AccountSlots {
-			for _, addr := range offenders {
-				list = pool.pending[addr]
-
-				caps = list.Cap(len(list.txs.items) - 1)
-				capsLen = len(caps)
-
-				pool.pendingMu.RUnlock()
-
-				for _, tx := range caps {
-					// Drop the transaction from the global pools too
-					hash = tx.Hash()
-					pool.all.Remove(hash)
-
-					// Update the account nonce to the dropped transaction
-					pool.pendingNonces.setIfLower(addr, tx.Nonce())
-					log.Trace("Removed fairness-exceeding pending transaction", "hash", hash)
-				}
-
-				pool.priced.Removed(capsLen)
-
-				pendingGauge.Dec(int64(capsLen))
-
-				if _, ok = pool.locals.accounts[addr]; ok {
-					localGauge.Dec(int64(capsLen))
-				}
-
-				pending--
-
-				pool.pendingMu.RLock()
-=======
 // SetGasTip updates the minimum gas tip required by the transaction pool for a
 // new transaction, and drops all transactions below this threshold.
 func (p *TxPool) SetGasTip(tip *big.Int) {
@@ -2363,88 +281,9 @@
 				txsets[j] = append(txsets[j], tx)
 				splits[i] = j
 				break
->>>>>>> bed84606
 			}
 		}
-
-		pool.pendingMu.RUnlock()
-	}
-<<<<<<< HEAD
-
-	pendingRateLimitMeter.Mark(int64(pendingBeforeCap - pending))
-}
-
-// truncateQueue drops the oldest transactions in the queue if the pool is above the global queue limit.
-func (pool *TxPool) truncateQueue() {
-	queued := uint64(0)
-	for _, list := range pool.queue {
-		queued += uint64(list.Len())
-	}
-
-	if queued <= pool.config.GlobalQueue {
-		return
-	}
-
-	// Sort all accounts with queued transactions by heartbeat
-	addresses := make(addressesByHeartbeat, 0, len(pool.queue))
-
-	for addr := range pool.queue {
-		if !pool.locals.contains(addr) { // don't drop locals
-			addresses = append(addresses, addressByHeartbeat{addr, pool.beats[addr]})
-		}
-	}
-
-	sort.Sort(sort.Reverse(addresses))
-
-	var (
-		tx   *types.Transaction
-		txs  types.Transactions
-		list *list
-		addr addressByHeartbeat
-		size uint64
-	)
-
-	// Drop transactions until the total is below the limit or only locals remain
-	for drop := queued - pool.config.GlobalQueue; drop > 0 && len(addresses) > 0; {
-		addr = addresses[len(addresses)-1]
-		list = pool.queue[addr.address]
-
-		addresses = addresses[:len(addresses)-1]
-
-		var (
-			listFlatten types.Transactions
-			isSet       bool
-		)
-
-		// Drop all transactions if they are less than the overflow
-		if size = uint64(list.Len()); size <= drop {
-			listFlatten = list.Flatten()
-			isSet = true
-
-			for _, tx = range listFlatten {
-				pool.removeTx(tx.Hash(), true)
-			}
-
-			drop -= size
-			queuedRateLimitMeter.Mark(int64(size))
-
-			continue
-		}
-
-		// Otherwise drop only last few transactions
-		if !isSet {
-			listFlatten = list.Flatten()
-		}
-
-		txs = listFlatten
-		for i := len(txs) - 1; i >= 0 && drop > 0; i-- {
-			pool.removeTx(txs[i].Hash(), true)
-
-			drop--
-
-			queuedRateLimitMeter.Mark(1)
-		}
-=======
+	}
 	// Add the transactions split apart to the individual subpools and piece
 	// back the errors into the original sort order.
 	errsets := make([][]error, len(p.subpools))
@@ -2461,192 +300,10 @@
 		// Find which subpool handled it and pull in the corresponding error
 		errs[i] = errsets[split][0]
 		errsets[split] = errsets[split][1:]
->>>>>>> bed84606
 	}
 	return errs
 }
 
-<<<<<<< HEAD
-// demoteUnexecutables removes invalid and processed transactions from the pools
-// executable/pending queue and any subsequent transactions that become unexecutable
-// are moved back into the future queue.
-//
-// Note: transactions are not marked as removed in the priced list because re-heaping
-// is always explicitly triggered by SetBaseFee and it would be unnecessary and wasteful
-// to trigger a re-heap is this function
-func (pool *TxPool) demoteUnexecutables() {
-	balance := uint256.NewInt(0)
-
-	var (
-		olds        types.Transactions
-		oldsLen     int
-		hash        common.Hash
-		dropsLen    int
-		invalidsLen int
-		gapped      types.Transactions
-		gappedLen   int
-	)
-
-	// Iterate over all accounts and demote any non-executable transactions
-	pool.pendingMu.RLock()
-
-	for addr, list := range pool.pending {
-		nonce := pool.currentState.GetNonce(addr)
-
-		// Drop all transactions that are deemed too old (low nonce)
-		olds = list.Forward(nonce)
-		oldsLen = len(olds)
-
-		for _, tx := range olds {
-			hash = tx.Hash()
-			pool.all.Remove(hash)
-			log.Trace("Removed old pending transaction", "hash", hash)
-		}
-
-		// Drop all transactions that are too costly (low balance or out of gas), and queue any invalids back for later
-		balance.SetFromBig(pool.currentState.GetBalance(addr))
-		drops, invalids := list.Filter(balance, pool.currentMaxGas.Load())
-		dropsLen = len(drops)
-		invalidsLen = len(invalids)
-
-		for _, tx := range drops {
-			hash = tx.Hash()
-
-			log.Trace("Removed unpayable pending transaction", "hash", hash)
-
-			pool.all.Remove(hash)
-		}
-
-		pendingNofundsMeter.Mark(int64(dropsLen))
-
-		for _, tx := range invalids {
-			hash = tx.Hash()
-
-			log.Trace("Demoting pending transaction", "hash", hash)
-
-			// Internal shuffle shouldn't touch the lookup set.
-			pool.enqueueTx(hash, tx, false, false)
-		}
-
-		pendingGauge.Dec(int64(oldsLen + dropsLen + invalidsLen))
-
-		if pool.locals.contains(addr) {
-			localGauge.Dec(int64(oldsLen + dropsLen + invalidsLen))
-		}
-		// If there's a gap in front, alert (should never happen) and postpone all transactions
-		if list.Len() > 0 && list.txs.Get(nonce) == nil {
-			gapped = list.Cap(0)
-			gappedLen = len(gapped)
-
-			for _, tx := range gapped {
-				hash = tx.Hash()
-				log.Error("Demoting invalidated transaction", "hash", hash)
-
-				// Internal shuffle shouldn't touch the lookup set.
-				pool.enqueueTx(hash, tx, false, false)
-			}
-
-			pendingGauge.Dec(int64(gappedLen))
-		}
-
-		// Delete the entire pending entry if it became empty.
-		if list.Empty() {
-			pool.pendingMu.RUnlock()
-			pool.pendingMu.Lock()
-
-			pool.pendingCount -= pool.pending[addr].Len()
-			delete(pool.pending, addr)
-
-			pool.pendingMu.Unlock()
-			pool.pendingMu.RLock()
-		}
-	}
-
-	pool.pendingMu.RUnlock()
-}
-
-// addressByHeartbeat is an account address tagged with its last activity timestamp.
-type addressByHeartbeat struct {
-	address   common.Address
-	heartbeat time.Time
-}
-
-type addressesByHeartbeat []addressByHeartbeat
-
-func (a addressesByHeartbeat) Len() int           { return len(a) }
-func (a addressesByHeartbeat) Less(i, j int) bool { return a[i].heartbeat.Before(a[j].heartbeat) }
-func (a addressesByHeartbeat) Swap(i, j int)      { a[i], a[j] = a[j], a[i] }
-
-// accountSet is simply a set of addresses to check for existence, and a signer
-// capable of deriving addresses from transactions.
-type accountSet struct {
-	accounts        map[common.Address]struct{}
-	accountsFlatted []common.Address
-	signer          types.Signer
-	m               sync.RWMutex
-}
-
-// newAccountSet creates a new address set with an associated signer for sender
-// derivations.
-func newAccountSet(signer types.Signer, addrs ...common.Address) *accountSet {
-	as := &accountSet{
-		accounts: make(map[common.Address]struct{}, len(addrs)),
-		signer:   signer,
-	}
-	for _, addr := range addrs {
-		as.add(addr)
-	}
-
-	return as
-}
-
-// contains checks if a given address is contained within the set.
-func (as *accountSet) contains(addr common.Address) bool {
-	as.m.RLock()
-	defer as.m.RUnlock()
-
-	_, exist := as.accounts[addr]
-
-	return exist
-}
-
-func (as *accountSet) empty() bool {
-	as.m.RLock()
-	defer as.m.RUnlock()
-
-	return len(as.accounts) == 0
-}
-
-// containsTx checks if the sender of a given tx is within the set. If the sender
-// cannot be derived, this method returns false.
-func (as *accountSet) containsTx(tx *types.Transaction) bool {
-	as.m.RLock()
-	defer as.m.RUnlock()
-
-	if addr, err := types.Sender(as.signer, tx); err == nil {
-		return as.contains(addr)
-	}
-
-	return false
-}
-
-// add inserts a new address into the set to track.
-func (as *accountSet) add(addr common.Address) {
-	as.m.Lock()
-	defer as.m.Unlock()
-
-	if _, ok := as.accounts[addr]; !ok {
-		as.accountsFlatted = append(as.accountsFlatted, addr)
-	}
-
-	as.accounts[addr] = struct{}{}
-}
-
-// addTx adds the sender of tx into the set.
-func (as *accountSet) addTx(tx *types.Transaction) {
-	if addr, err := types.Sender(as.signer, tx); err == nil {
-		as.add(addr)
-=======
 // Pending retrieves all currently processable transactions, grouped by origin
 // account and sorted by nonce.
 func (p *TxPool) Pending(enforceTips bool) map[common.Address][]*LazyTransaction {
@@ -2656,6 +313,7 @@
 			txs[addr] = set
 		}
 	}
+
 	return txs
 }
 
@@ -2665,56 +323,10 @@
 	subs := make([]event.Subscription, len(p.subpools))
 	for i, subpool := range p.subpools {
 		subs[i] = subpool.SubscribeTransactions(ch)
->>>>>>> bed84606
 	}
 	return p.subs.Track(event.JoinSubscriptions(subs...))
 }
 
-<<<<<<< HEAD
-// flatten returns the list of addresses within this set, also caching it for later
-// reuse. The returned slice should not be changed!
-func (as *accountSet) flatten() []common.Address {
-	as.m.RLock()
-	defer as.m.RUnlock()
-
-	return as.accountsFlatted
-}
-
-// merge adds all addresses from the 'other' set into 'as'.
-func (as *accountSet) merge(other *accountSet) {
-	var ok bool
-
-	as.m.Lock()
-	defer as.m.Unlock()
-
-	for addr := range other.accounts {
-		if _, ok = as.accounts[addr]; !ok {
-			as.accountsFlatted = append(as.accountsFlatted, addr)
-		}
-
-		as.accounts[addr] = struct{}{}
-	}
-}
-
-// lookup is used internally by TxPool to track transactions while allowing
-// lookup without mutex contention.
-//
-// Note, although this type is properly protected against concurrent access, it
-// is **not** a type that should ever be mutated or even exposed outside of the
-// transaction pool, since its internal state is tightly coupled with the pools
-// internal mechanisms. The sole purpose of the type is to permit out-of-bound
-// peeking into the pool in TxPool.Get without having to acquire the widely scoped
-// TxPool.mu mutex.
-//
-// This lookup set combines the notion of "local transactions", which is useful
-// to build upper-level structure.
-type lookup struct {
-	slots   int
-	lock    sync.RWMutex
-	locals  map[common.Hash]*types.Transaction
-	remotes map[common.Hash]*types.Transaction
-}
-=======
 // Nonce returns the next nonce of an account, with all transactions executable
 // by the pool already applied on top.
 func (p *TxPool) Nonce(addr common.Address) uint64 {
@@ -2736,7 +348,6 @@
 	var runnable, blocked int
 	for _, subpool := range p.subpools {
 		run, block := subpool.Stats()
->>>>>>> bed84606
 
 		runnable += run
 		blocked += block
@@ -2757,97 +368,13 @@
 		for addr, txs := range run {
 			runnable[addr] = txs
 		}
-<<<<<<< HEAD
-	}
-
-	if remote {
-		for key, value := range t.remotes {
-			if !f(key, value, false) {
-				return
-			}
-=======
 		for addr, txs := range block {
 			blocked[addr] = txs
->>>>>>> bed84606
 		}
 	}
 	return runnable, blocked
 }
 
-<<<<<<< HEAD
-// Get returns a transaction if it exists in the lookup, or nil if not found.
-func (t *lookup) Get(hash common.Hash) *types.Transaction {
-	t.lock.RLock()
-	defer t.lock.RUnlock()
-
-	if tx := t.locals[hash]; tx != nil {
-		return tx
-	}
-
-	return t.remotes[hash]
-}
-
-// GetLocal returns a transaction if it exists in the lookup, or nil if not found.
-func (t *lookup) GetLocal(hash common.Hash) *types.Transaction {
-	t.lock.RLock()
-	defer t.lock.RUnlock()
-
-	return t.locals[hash]
-}
-
-// GetRemote returns a transaction if it exists in the lookup, or nil if not found.
-func (t *lookup) GetRemote(hash common.Hash) *types.Transaction {
-	t.lock.RLock()
-	defer t.lock.RUnlock()
-
-	return t.remotes[hash]
-}
-
-// Count returns the current number of transactions in the lookup.
-func (t *lookup) Count() int {
-	t.lock.RLock()
-	defer t.lock.RUnlock()
-
-	return len(t.locals) + len(t.remotes)
-}
-
-// LocalCount returns the current number of local transactions in the lookup.
-func (t *lookup) LocalCount() int {
-	t.lock.RLock()
-	defer t.lock.RUnlock()
-
-	return len(t.locals)
-}
-
-// RemoteCount returns the current number of remote transactions in the lookup.
-func (t *lookup) RemoteCount() int {
-	t.lock.RLock()
-	defer t.lock.RUnlock()
-
-	return len(t.remotes)
-}
-
-// Slots returns the current number of slots used in the lookup.
-func (t *lookup) Slots() int {
-	t.lock.RLock()
-	defer t.lock.RUnlock()
-
-	return t.slots
-}
-
-// Add adds a transaction to the lookup.
-func (t *lookup) Add(tx *types.Transaction, local bool) {
-	t.lock.Lock()
-	defer t.lock.Unlock()
-
-	t.slots += numSlots(tx)
-	slotsGauge.Update(int64(t.slots))
-
-	if local {
-		t.locals[tx.Hash()] = tx
-	} else {
-		t.remotes[tx.Hash()] = tx
-=======
 // ContentFrom retrieves the data content of the transaction pool, returning the
 // pending as well as queued transactions of this address, grouped by nonce.
 func (p *TxPool) ContentFrom(addr common.Address) ([]*types.Transaction, []*types.Transaction) {
@@ -2856,7 +383,10 @@
 		if len(run) != 0 || len(block) != 0 {
 			return run, block
 		}
->>>>>>> bed84606
+
+		if err != nil {
+			errs = append(errs, err)
+		}
 	}
 	return []*types.Transaction{}, []*types.Transaction{}
 }
@@ -2870,62 +400,6 @@
 			locals[local] = struct{}{}
 		}
 	}
-<<<<<<< HEAD
-
-	if !ok {
-		log.Error("No transaction found to be deleted", "hash", hash)
-		return
-	}
-
-	t.slots -= numSlots(tx)
-	slotsGauge.Update(int64(t.slots))
-
-	delete(t.locals, hash)
-	delete(t.remotes, hash)
-}
-
-// RemoteToLocals migrates the transactions belongs to the given locals to locals
-// set. The assumption is held the locals set is thread-safe to be used.
-func (t *lookup) RemoteToLocals(locals *accountSet) int {
-	t.lock.Lock()
-	defer t.lock.Unlock()
-
-	var migrated int
-
-	for hash, tx := range t.remotes {
-		if locals.containsTx(tx) {
-			locals.m.Lock()
-			t.locals[hash] = tx
-			locals.m.Unlock()
-
-			delete(t.remotes, hash)
-
-			migrated += 1
-		}
-	}
-
-	return migrated
-}
-
-// RemotesBelowTip finds all remote transactions below the given tip threshold.
-func (t *lookup) RemotesBelowTip(threshold *big.Int) types.Transactions {
-	found := make(types.Transactions, 0, 128)
-
-	t.Range(func(hash common.Hash, tx *types.Transaction, local bool) bool {
-		if tx.GasTipCapIntCmp(threshold) < 0 {
-			found = append(found, tx)
-		}
-
-		return true
-	}, false, true) // Only iterate remotes
-
-	return found
-}
-
-// numSlots calculates the number of slots needed for a single transaction.
-func numSlots(tx *types.Transaction) int {
-	return int((tx.Size() + txSlotSize - 1) / txSlotSize)
-=======
 	// Flatten and return the deduplicated local set
 	flat := make([]common.Address, 0, len(locals))
 	for local := range locals {
@@ -2941,7 +415,8 @@
 		if status := subpool.Status(hash); status != TxStatusUnknown {
 			return status
 		}
+
+		pool.pendingMu.TryLock()
 	}
 	return TxStatusUnknown
->>>>>>> bed84606
 }