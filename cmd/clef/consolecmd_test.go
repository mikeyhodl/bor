// Copyright 2022 The go-ethereum Authors
// This file is part of go-ethereum.
//
// go-ethereum is free software: you can redistribute it and/or modify
// it under the terms of the GNU General Public License as published by
// the Free Software Foundation, either version 3 of the License, or
// (at your option) any later version.
//
// go-ethereum is distributed in the hope that it will be useful,
// but WITHOUT ANY WARRANTY; without even the implied warranty of
// MERCHANTABILITY or FITNESS FOR A PARTICULAR PURPOSE. See the
// GNU General Public License for more details.
//
// You should have received a copy of the GNU General Public License
// along with go-ethereum. If not, see <http://www.gnu.org/licenses/>.

package main

import (
	"fmt"
	"os"
	"path/filepath"
	"strings"
	"testing"
)

// TestImportRaw tests clef --importraw
func TestImportRaw(t *testing.T) {
	t.Parallel()
	keyPath := filepath.Join(os.TempDir(), fmt.Sprintf("%v-tempkey.test", t.Name()))
	_ = os.WriteFile(keyPath, []byte("0102030405060708090a0102030405060708090a0102030405060708090a0102"), 0777)

	t.Cleanup(func() { os.Remove(keyPath) })

<<<<<<< HEAD
	t.Parallel()

=======
>>>>>>> da6cdaf6
	t.Run("happy-path", func(t *testing.T) {
		t.Parallel()
		// Run clef importraw
		clef := runClef(t, "--suppress-bootwarn", "--lightkdf", "importraw", keyPath)
		clef.input("myverylongpassword").input("myverylongpassword")

		if out := string(clef.Output()); !strings.Contains(out,
			"Key imported:\n  Address 0x9160DC9105f7De5dC5E7f3d97ef11DA47269BdA6") {
			t.Logf("Output\n%v", out)
			t.Error("Failure")
		}
	})
	// tests clef --importraw with mismatched passwords.
	t.Run("pw-mismatch", func(t *testing.T) {
		t.Parallel()
		// Run clef importraw
		clef := runClef(t, "--suppress-bootwarn", "--lightkdf", "importraw", keyPath)
		clef.input("myverylongpassword1").input("myverylongpassword2").WaitExit()

		if have, want := clef.StderrText(), "Passwords do not match\n"; have != want {
			t.Errorf("have %q, want %q", have, want)
		}
	})
	// tests clef --importraw with a too short password.
	t.Run("short-pw", func(t *testing.T) {
		t.Parallel()
		// Run clef importraw
		clef := runClef(t, "--suppress-bootwarn", "--lightkdf", "importraw", keyPath)
		clef.input("shorty").input("shorty").WaitExit()

		if have, want := clef.StderrText(),
			"password requirements not met: password too short (<10 characters)\n"; have != want {
			t.Errorf("have %q, want %q", have, want)
		}
	})
}

// TestListAccounts tests clef --list-accounts
func TestListAccounts(t *testing.T) {
	t.Parallel()
	keyPath := filepath.Join(os.TempDir(), fmt.Sprintf("%v-tempkey.test", t.Name()))
	_ = os.WriteFile(keyPath, []byte("0102030405060708090a0102030405060708090a0102030405060708090a0102"), 0777)

	t.Cleanup(func() { os.Remove(keyPath) })

<<<<<<< HEAD
	t.Parallel()

	t.Run("no-accounts", func(t *testing.T) {
		t.Parallel()

=======
	t.Run("no-accounts", func(t *testing.T) {
		t.Parallel()
>>>>>>> da6cdaf6
		clef := runClef(t, "--suppress-bootwarn", "--lightkdf", "list-accounts")
		if out := string(clef.Output()); !strings.Contains(out, "The keystore is empty.") {
			t.Logf("Output\n%v", out)
			t.Error("Failure")
		}
	})
	t.Run("one-account", func(t *testing.T) {
		t.Parallel()
		// First, we need to import
		clef := runClef(t, "--suppress-bootwarn", "--lightkdf", "importraw", keyPath)
		clef.input("myverylongpassword").input("myverylongpassword").WaitExit()
		// Secondly, do a listing, using the same datadir
		clef = runWithKeystore(t, clef.Datadir, "--suppress-bootwarn", "--lightkdf", "list-accounts")
		if out := string(clef.Output()); !strings.Contains(out, "0x9160DC9105f7De5dC5E7f3d97ef11DA47269BdA6 (keystore:") {
			t.Logf("Output\n%v", out)
			t.Error("Failure")
		}
	})
}

// TestListWallets tests clef --list-wallets
func TestListWallets(t *testing.T) {
	t.Parallel()
	keyPath := filepath.Join(os.TempDir(), fmt.Sprintf("%v-tempkey.test", t.Name()))
	_ = os.WriteFile(keyPath, []byte("0102030405060708090a0102030405060708090a0102030405060708090a0102"), 0777)

	t.Cleanup(func() { os.Remove(keyPath) })

<<<<<<< HEAD
	t.Parallel()

	t.Run("no-accounts", func(t *testing.T) {
		t.Parallel()

=======
	t.Run("no-accounts", func(t *testing.T) {
		t.Parallel()
>>>>>>> da6cdaf6
		clef := runClef(t, "--suppress-bootwarn", "--lightkdf", "list-wallets")
		if out := string(clef.Output()); !strings.Contains(out, "There are no wallets.") {
			t.Logf("Output\n%v", out)
			t.Error("Failure")
		}
	})
	t.Run("one-account", func(t *testing.T) {
		t.Parallel()
		// First, we need to import
		clef := runClef(t, "--suppress-bootwarn", "--lightkdf", "importraw", keyPath)
		clef.input("myverylongpassword").input("myverylongpassword").WaitExit()
		// Secondly, do a listing, using the same datadir
		clef = runWithKeystore(t, clef.Datadir, "--suppress-bootwarn", "--lightkdf", "list-wallets")
		if out := string(clef.Output()); !strings.Contains(out, "Account 0: 0x9160DC9105f7De5dC5E7f3d97ef11DA47269BdA6") {
			t.Logf("Output\n%v", out)
			t.Error("Failure")
		}
	})
}<|MERGE_RESOLUTION|>--- conflicted
+++ resolved
@@ -32,11 +32,6 @@
 
 	t.Cleanup(func() { os.Remove(keyPath) })
 
-<<<<<<< HEAD
-	t.Parallel()
-
-=======
->>>>>>> da6cdaf6
 	t.Run("happy-path", func(t *testing.T) {
 		t.Parallel()
 		// Run clef importraw
@@ -82,16 +77,8 @@
 
 	t.Cleanup(func() { os.Remove(keyPath) })
 
-<<<<<<< HEAD
-	t.Parallel()
-
 	t.Run("no-accounts", func(t *testing.T) {
 		t.Parallel()
-
-=======
-	t.Run("no-accounts", func(t *testing.T) {
-		t.Parallel()
->>>>>>> da6cdaf6
 		clef := runClef(t, "--suppress-bootwarn", "--lightkdf", "list-accounts")
 		if out := string(clef.Output()); !strings.Contains(out, "The keystore is empty.") {
 			t.Logf("Output\n%v", out)
@@ -120,16 +107,8 @@
 
 	t.Cleanup(func() { os.Remove(keyPath) })
 
-<<<<<<< HEAD
-	t.Parallel()
-
 	t.Run("no-accounts", func(t *testing.T) {
 		t.Parallel()
-
-=======
-	t.Run("no-accounts", func(t *testing.T) {
-		t.Parallel()
->>>>>>> da6cdaf6
 		clef := runClef(t, "--suppress-bootwarn", "--lightkdf", "list-wallets")
 		if out := string(clef.Output()); !strings.Contains(out, "There are no wallets.") {
 			t.Logf("Output\n%v", out)
