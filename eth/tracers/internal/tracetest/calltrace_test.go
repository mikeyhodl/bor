--- conflicted
+++ resolved
@@ -100,11 +100,6 @@
 		if !strings.HasSuffix(file.Name(), ".json") {
 			continue
 		}
-<<<<<<< HEAD
-
-		file := file // capture range variable
-=======
->>>>>>> eb00f169
 		t.Run(camel(strings.TrimSuffix(file.Name(), ".json")), func(t *testing.T) {
 			t.Parallel()
 
@@ -124,15 +119,9 @@
 			}
 			// Configure a blockchain with the given prestate
 			var (
-<<<<<<< HEAD
-				signer       = types.MakeSigner(test.Genesis.Config, new(big.Int).SetUint64(uint64(test.Context.Number)), uint64(test.Context.Time))
-				blockContext = test.Context.toBlockContext(test.Genesis)
-				state        = tests.MakePreState(rawdb.NewMemoryDatabase(), test.Genesis.Alloc, false, rawdb.HashScheme)
-=======
 				signer  = types.MakeSigner(test.Genesis.Config, new(big.Int).SetUint64(uint64(test.Context.Number)), uint64(test.Context.Time))
 				context = test.Context.toBlockContext(test.Genesis)
 				st      = tests.MakePreState(rawdb.NewMemoryDatabase(), test.Genesis.Alloc, false, rawdb.HashScheme)
->>>>>>> eb00f169
 			)
 			st.Close()
 
@@ -140,15 +129,6 @@
 			if err != nil {
 				t.Fatalf("failed to create call tracer: %v", err)
 			}
-<<<<<<< HEAD
-
-			state.StateDB.SetLogger(tracer.Hooks)
-			msg, err := core.TransactionToMessage(tx, signer, blockContext.BaseFee)
-			if err != nil {
-				t.Fatalf("failed to prepare transaction for tracing: %v", err)
-			}
-			evm := vm.NewEVM(blockContext, core.NewEVMTxContext(msg), state.StateDB, test.Genesis.Config, vm.Config{Tracer: tracer.Hooks})
-=======
 			logState := vm.StateDB(st.StateDB)
 			if tracer.Hooks != nil {
 				logState = state.NewHookedState(st.StateDB, tracer.Hooks)
@@ -158,7 +138,6 @@
 				t.Fatalf("failed to prepare transaction for tracing: %v", err)
 			}
 			evm := vm.NewEVM(context, core.NewEVMTxContext(msg), logState, test.Genesis.Config, vm.Config{Tracer: tracer.Hooks})
->>>>>>> eb00f169
 			tracer.OnTxStart(evm.GetVMContext(), tx, msg.From)
 			vmRet, err := core.ApplyMessage(evm, msg, new(core.GasPool).AddGas(tx.Gas()), context.Background())
 			if err != nil {
@@ -216,11 +195,6 @@
 		if !strings.HasSuffix(file.Name(), ".json") {
 			continue
 		}
-<<<<<<< HEAD
-
-		file := file // capture range variable
-=======
->>>>>>> eb00f169
 		b.Run(camel(strings.TrimSuffix(file.Name(), ".json")), func(b *testing.B) {
 			blob, err := os.ReadFile(filepath.Join("testdata", "call_tracer", file.Name()))
 			if err != nil {
@@ -250,21 +224,8 @@
 		Origin:   origin,
 		GasPrice: tx.GasPrice(),
 	}
-<<<<<<< HEAD
-	blockContext := vm.BlockContext{
-		CanTransfer: core.CanTransfer,
-		Transfer:    core.Transfer,
-		Coinbase:    test.Context.Miner,
-		BlockNumber: new(big.Int).SetUint64(uint64(test.Context.Number)),
-		Time:        uint64(test.Context.Time),
-		Difficulty:  (*big.Int)(test.Context.Difficulty),
-		GasLimit:    uint64(test.Context.GasLimit),
-	}
-	msg, err := core.TransactionToMessage(tx, signer, blockContext.BaseFee)
-=======
 	context := test.Context.toBlockContext(test.Genesis)
 	msg, err := core.TransactionToMessage(tx, signer, context.BaseFee)
->>>>>>> eb00f169
 	if err != nil {
 		b.Fatalf("failed to prepare transaction for tracing: %v", err)
 	}
@@ -435,11 +396,7 @@
 				Origin:   origin,
 				GasPrice: tx.GasPrice(),
 			}
-<<<<<<< HEAD
-			evm := vm.NewEVM(blockContext, txContext, state.StateDB, config, vm.Config{Tracer: tc.tracer.Hooks})
-=======
 			evm := vm.NewEVM(context, txContext, logState, config, vm.Config{Tracer: tc.tracer.Hooks})
->>>>>>> eb00f169
 			msg, err := core.TransactionToMessage(tx, signer, big.NewInt(0))
 			if err != nil {
 				t.Fatalf("test %v: failed to create message: %v", tc.name, err)
