// Copyright 2014 The go-ethereum Authors
// This file is part of the go-ethereum library.
//
// The go-ethereum library is free software: you can redistribute it and/or modify
// it under the terms of the GNU Lesser General Public License as published by
// the Free Software Foundation, either version 3 of the License, or
// (at your option) any later version.
//
// The go-ethereum library is distributed in the hope that it will be useful,
// but WITHOUT ANY WARRANTY; without even the implied warranty of
// MERCHANTABILITY or FITNESS FOR A PARTICULAR PURPOSE. See the
// GNU Lesser General Public License for more details.
//
// You should have received a copy of the GNU Lesser General Public License
// along with the go-ethereum library. If not, see <http://www.gnu.org/licenses/>.

// Package eth implements the Ethereum protocol.
package eth

import (
	"context"
	"encoding/json"
	"errors"
	"fmt"
	"math"
	"math/big"
	"runtime"
	"sync"
	"time"

	"github.com/ethereum/go-ethereum/accounts"
	"github.com/ethereum/go-ethereum/common"
	"github.com/ethereum/go-ethereum/common/hexutil"
	"github.com/ethereum/go-ethereum/consensus"
	"github.com/ethereum/go-ethereum/consensus/beacon"
	"github.com/ethereum/go-ethereum/consensus/bor"
	"github.com/ethereum/go-ethereum/consensus/bor/heimdall"
	"github.com/ethereum/go-ethereum/consensus/clique"
	"github.com/ethereum/go-ethereum/core"
	"github.com/ethereum/go-ethereum/core/filtermaps"
	"github.com/ethereum/go-ethereum/core/rawdb"
	"github.com/ethereum/go-ethereum/core/state/pruner"
	"github.com/ethereum/go-ethereum/core/txpool"
	"github.com/ethereum/go-ethereum/core/txpool/legacypool"
	"github.com/ethereum/go-ethereum/core/txpool/locals"
	"github.com/ethereum/go-ethereum/core/types"
	"github.com/ethereum/go-ethereum/core/vm"
	"github.com/ethereum/go-ethereum/eth/downloader"
	"github.com/ethereum/go-ethereum/eth/downloader/whitelist"
	"github.com/ethereum/go-ethereum/eth/ethconfig"
	"github.com/ethereum/go-ethereum/eth/filters"
	"github.com/ethereum/go-ethereum/eth/gasprice"
	"github.com/ethereum/go-ethereum/eth/protocols/eth"
	"github.com/ethereum/go-ethereum/eth/protocols/snap"
	"github.com/ethereum/go-ethereum/eth/tracers"
	"github.com/ethereum/go-ethereum/ethdb"
	"github.com/ethereum/go-ethereum/event"
	hmm "github.com/ethereum/go-ethereum/heimdall-migration-monitor"
	"github.com/ethereum/go-ethereum/internal/ethapi"
	"github.com/ethereum/go-ethereum/internal/shutdowncheck"
	"github.com/ethereum/go-ethereum/internal/version"
	"github.com/ethereum/go-ethereum/log"
	"github.com/ethereum/go-ethereum/metrics"
	"github.com/ethereum/go-ethereum/miner"
	"github.com/ethereum/go-ethereum/node"
	"github.com/ethereum/go-ethereum/p2p"
	"github.com/ethereum/go-ethereum/p2p/dnsdisc"
	"github.com/ethereum/go-ethereum/p2p/enode"
	"github.com/ethereum/go-ethereum/params"
	"github.com/ethereum/go-ethereum/rlp"
	"github.com/ethereum/go-ethereum/rpc"
	gethversion "github.com/ethereum/go-ethereum/version"
)

<<<<<<< HEAD
var (
	MilestoneWhitelistedDelayTimer = metrics.NewRegisteredTimer("chain/milestone/whitelisteddelay", nil)
=======
const (
	// This is the fairness knob for the discovery mixer. When looking for peers, we'll
	// wait this long for a single source of candidates before moving on and trying other
	// sources. If this timeout expires, the source will be skipped in this round, but it
	// will continue to fetch in the background and will have a chance with a new timeout
	// in the next rounds, giving it overall more time but a proportionally smaller share.
	// We expect a normal source to produce ~10 candidates per second.
	discmixTimeout = 100 * time.Millisecond

	// discoveryPrefetchBuffer is the number of peers to pre-fetch from a discovery
	// source. It is useful to avoid the negative effects of potential longer timeouts
	// in the discovery, keeping dial progress while waiting for the next batch of
	// candidates.
	discoveryPrefetchBuffer = 32

	// maxParallelENRRequests is the maximum number of parallel ENR requests that can be
	// performed by a disc/v4 source.
	maxParallelENRRequests = 16
>>>>>>> 12b4131f
)

// Config contains the configuration options of the ETH protocol.
// Deprecated: use ethconfig.Config instead.
type Config = ethconfig.Config

// Ethereum implements the Ethereum full node service.
type Ethereum struct {
	// core protocol objects
	config         *ethconfig.Config
	txPool         *txpool.TxPool
	blobTxPool     *blobpool.BlobPool
	localTxTracker *locals.TxTracker
	blockchain     *core.BlockChain

	handler *handler
	discmix *enode.FairMix
	dropper *dropper

	// DB interfaces
	chainDb ethdb.Database // Block chain database

	eventMux       *event.TypeMux
	engine         consensus.Engine
	accountManager *accounts.Manager
	authorized     bool // If consensus engine is authorized with keystore

	filterMaps      *filtermaps.FilterMaps
	closeFilterMaps chan chan struct{}

	APIBackend *EthAPIBackend

	miner     *miner.Miner
	gasPrice  *big.Int
	etherbase common.Address

	networkID     uint64
	netRPCService *ethapi.NetAPI

	p2pServer *p2p.Server

	lock sync.RWMutex // Protects the variadic fields (e.g. gas price and etherbase)

	closeCh chan struct{} // Channel to signal the background processes to exit

	shutdownTracker *shutdowncheck.ShutdownTracker // Tracks if and when the node has shutdown ungracefully
}

// New creates a new Ethereum object (including the initialisation of the common Ethereum object),
// whose lifecycle will be managed by the provided node.
func New(stack *node.Node, config *ethconfig.Config) (*Ethereum, error) {
	// Ensure configuration values are compatible and sane
	if !config.SyncMode.IsValid() {
		return nil, fmt.Errorf("invalid sync mode %d", config.SyncMode)
	}
	if !config.HistoryMode.IsValid() {
		return nil, fmt.Errorf("invalid history mode %d", config.HistoryMode)
	}

	// PIP-35: Enforce min gas price to 25 gwei
	if config.Miner.GasPrice == nil || config.Miner.GasPrice.Cmp(big.NewInt(params.BorDefaultMinerGasPrice)) != 0 {
		log.Warn("Sanitizing invalid miner gas price", "provided", config.Miner.GasPrice, "updated", ethconfig.Defaults.Miner.GasPrice)
		config.Miner.GasPrice = ethconfig.Defaults.Miner.GasPrice
	}
<<<<<<< HEAD

	if config.NoPruning && config.TrieDirtyCache > 0 {
=======
	if config.NoPruning && config.TrieDirtyCache > 0 && config.StateScheme == rawdb.HashScheme {
>>>>>>> 12b4131f
		if config.SnapshotCache > 0 {
			config.TrieCleanCache += config.TrieDirtyCache * 3 / 5
			config.SnapshotCache += config.TrieDirtyCache * 2 / 5
		} else {
			config.TrieCleanCache += config.TrieDirtyCache
		}
		config.TrieDirtyCache = 0
	}
	log.Info("Allocated trie memory caches", "clean", common.StorageSize(config.TrieCleanCache)*1024*1024, "dirty", common.StorageSize(config.TrieDirtyCache)*1024*1024)

<<<<<<< HEAD
	chainDb, err := stack.OpenDatabaseWithFreezer("chaindata", config.DatabaseCache, config.DatabaseHandles, config.DatabaseFreezer, "ethereum/db/chaindata/", false, false, false)
=======
	dbOptions := node.DatabaseOptions{
		Cache:             config.DatabaseCache,
		Handles:           config.DatabaseHandles,
		AncientsDirectory: config.DatabaseFreezer,
		EraDirectory:      config.DatabaseEra,
		MetricsNamespace:  "eth/db/chaindata/",
	}
	chainDb, err := stack.OpenDatabaseWithOptions("chaindata", dbOptions)
>>>>>>> 12b4131f
	if err != nil {
		return nil, err
	}
	scheme, err := rawdb.ParseStateScheme(config.StateScheme, chainDb)
	if err != nil {
		return nil, err
	}
	// Try to recover offline state pruning only in hash-based.
	if scheme == rawdb.HashScheme {
		if err := pruner.RecoverPruning(stack.ResolvePath(""), chainDb); err != nil {
			log.Error("Failed to recover state", "error", err)
		}
	}

	// Here we determine genesis hash and active ChainConfig.
	// We need these to figure out the consensus parameters and to set up history pruning.
	chainConfig, _, err := core.LoadChainConfig(chainDb, config.Genesis)
	if err != nil {
		return nil, err
	}

	/*
		engine, err := ethconfig.CreateConsensusEngine(chainConfig, chainDb)
		if err != nil {
			return nil, err
		}
	*/

	// Assemble the Ethereum object.
	eth := &Ethereum{
		config:          config,
		chainDb:         chainDb,
		eventMux:        stack.EventMux(),
		accountManager:  stack.AccountManager(),
		authorized:      false,
		networkID:       config.NetworkId,
		gasPrice:        config.Miner.GasPrice,
		etherbase:       config.Miner.Etherbase,
		p2pServer:       stack.Server(),
		discmix:         enode.NewFairMix(discmixTimeout),
		shutdownTracker: shutdowncheck.NewShutdownTracker(chainDb),
		closeCh:         make(chan struct{}),
	}

	// START: Bor changes
	eth.APIBackend = &EthAPIBackend{stack.Config().ExtRPCEnabled(), stack.Config().AllowUnprotectedTxs, eth, nil}
	if eth.APIBackend.allowUnprotectedTxs {
		log.Info("------Unprotected transactions allowed-------")
		config.TxPool.AllowUnprotectedTxs = true
	}

	gpoParams := config.GPO

	blockChainAPI := ethapi.NewBlockChainAPI(eth.APIBackend)
	engine, err := ethconfig.CreateConsensusEngine(chainConfig, config, chainDb, blockChainAPI)
	eth.engine = engine
	if err != nil {
		return nil, err
	}
	// END: Bor changes

	bcVersion := rawdb.ReadDatabaseVersion(chainDb)
	var dbVer = "<nil>"
	if bcVersion != nil {
		dbVer = fmt.Sprintf("%d", *bcVersion)
	}
	log.Info("Initialising Ethereum protocol", "network", config.NetworkId, "dbversion", dbVer)

	// Create BlockChain object.
	if !config.SkipBcVersionCheck {
		if bcVersion != nil && *bcVersion > core.BlockChainVersion {
			return nil, fmt.Errorf("database version is v%d, Geth %s only supports v%d", *bcVersion, version.WithMeta, core.BlockChainVersion)
		} else if bcVersion == nil || *bcVersion < core.BlockChainVersion {
			if bcVersion != nil { // only print warning on upgrade, not on init
				log.Warn("Upgrade blockchain database version", "from", dbVer, "to", core.BlockChainVersion)
			}
			rawdb.WriteDatabaseVersion(chainDb, core.BlockChainVersion)
		}
	}
	var (
<<<<<<< HEAD
		vmConfig = vm.Config{
			EnablePreimageRecording: config.EnablePreimageRecording,
		}
		cacheConfig = &core.CacheConfig{
			TrieCleanLimit:      config.TrieCleanCache,
			TrieCleanNoPrefetch: config.NoPrefetch,
			TrieDirtyLimit:      config.TrieDirtyCache,
			TrieDirtyDisabled:   config.NoPruning,
			TrieTimeLimit:       config.TrieTimeout,
			SnapshotLimit:       config.SnapshotCache,
			Preimages:           config.Preimages,
			StateHistory:        config.StateHistory,
			StateScheme:         scheme,
			TriesInMemory:       config.TriesInMemory,
			ChainHistoryMode:    config.HistoryMode,
=======
		options = &core.BlockChainConfig{
			TrieCleanLimit:   config.TrieCleanCache,
			NoPrefetch:       config.NoPrefetch,
			TrieDirtyLimit:   config.TrieDirtyCache,
			ArchiveMode:      config.NoPruning,
			TrieTimeLimit:    config.TrieTimeout,
			SnapshotLimit:    config.SnapshotCache,
			Preimages:        config.Preimages,
			StateHistory:     config.StateHistory,
			StateScheme:      scheme,
			ChainHistoryMode: config.HistoryMode,
			TxLookupLimit:    int64(min(config.TransactionHistory, math.MaxInt64)),
			VmConfig: vm.Config{
				EnablePreimageRecording: config.EnablePreimageRecording,
			},
>>>>>>> 12b4131f
		}
	)

	if config.VMTrace != "" {
		traceConfig := json.RawMessage("{}")
		if config.VMTraceJsonConfig != "" {
			traceConfig = json.RawMessage(config.VMTraceJsonConfig)
		}
		t, err := tracers.LiveDirectory.New(config.VMTrace, traceConfig)
		if err != nil {
			return nil, fmt.Errorf("failed to create tracer %s: %v", config.VMTrace, err)
		}
		options.VmConfig.Tracer = t
	}

	checker := whitelist.NewService(chainDb)

	// Override the chain config with provided settings.
	var overrides core.ChainOverrides
	if config.OverrideOsaka != nil {
		overrides.OverrideOsaka = config.OverrideOsaka
	}
	if config.OverrideVerkle != nil {
		overrides.OverrideVerkle = config.OverrideVerkle
	}
<<<<<<< HEAD

	// check if Parallel EVM is enabled
	// if enabled, use parallel state processor
	if config.ParallelEVM.Enable {
		eth.blockchain, err = core.NewParallelBlockChain(chainDb, cacheConfig, config.Genesis, &overrides, eth.engine, vmConfig, eth.shouldPreserve, &config.TransactionHistory, checker, config.ParallelEVM.SpeculativeProcesses, config.ParallelEVM.Enforce)
	} else {
		eth.blockchain, err = core.NewBlockChain(chainDb, cacheConfig, config.Genesis, &overrides, eth.engine, vmConfig, eth.shouldPreserve, &config.TransactionHistory, checker)
	}

	// Set blockchain reference for fork detection in whitelist service
	if err == nil {
		checker.SetBlockchain(eth.blockchain)
	}

	// 1.14.8: NewOracle function definition was changed to accept (startPrice *big.Int) param.
	eth.APIBackend.gpo = gasprice.NewOracle(eth.APIBackend, gpoParams, config.Miner.GasPrice)
=======
	options.Overrides = &overrides

	eth.blockchain, err = core.NewBlockChain(chainDb, config.Genesis, eth.engine, options)
>>>>>>> 12b4131f
	if err != nil {
		return nil, err
	}

	// bor: this is nor present in geth
	/*
		_ = eth.engine.VerifyHeader(eth.blockchain, eth.blockchain.CurrentHeader()) // TODO think on it
	*/

	// BOR changes
	eth.APIBackend.gpo.ProcessCache()
	// BOR changes

	// Initialize filtermaps log index.
	fmConfig := filtermaps.Config{
		History:        config.LogHistory,
		Disabled:       config.LogNoHistory,
		ExportFileName: config.LogExportCheckpoints,
		HashScheme:     scheme == rawdb.HashScheme,
	}
	chainView := eth.newChainView(eth.blockchain.CurrentBlock())
	historyCutoff, _ := eth.blockchain.HistoryPruningCutoff()
	var finalBlock uint64
	if fb := eth.blockchain.CurrentFinalBlock(); fb != nil {
		finalBlock = fb.Number.Uint64()
	}
	filterMaps, err := filtermaps.NewFilterMaps(chainDb, chainView, historyCutoff, finalBlock, filtermaps.DefaultParams, fmConfig)
	if err != nil {
		return nil, err
	}
	eth.filterMaps = filterMaps
	eth.closeFilterMaps = make(chan chan struct{})

	if config.BlobPool.Datadir != "" {
		config.BlobPool.Datadir = stack.ResolvePath(config.BlobPool.Datadir)
	}

	if config.TxPool.Journal != "" {
		config.TxPool.Journal = stack.ResolvePath(config.TxPool.Journal)
	}
	legacyPool := legacypool.New(config.TxPool, eth.blockchain)

<<<<<<< HEAD
	// BOR changes
	// Blob pool is removed from Subpool for Bor
	eth.txPool, err = txpool.New(config.TxPool.PriceLimit, eth.blockchain, []txpool.SubPool{legacyPool})
=======
	if config.BlobPool.Datadir != "" {
		config.BlobPool.Datadir = stack.ResolvePath(config.BlobPool.Datadir)
	}
	eth.blobTxPool = blobpool.New(config.BlobPool, eth.blockchain, legacyPool.HasPendingAuth)

	eth.txPool, err = txpool.New(config.TxPool.PriceLimit, eth.blockchain, []txpool.SubPool{legacyPool, eth.blobTxPool})
>>>>>>> 12b4131f
	if err != nil {
		return nil, err
	}

	// The `config.TxPool.PriceLimit` used above doesn't reflect the sanitized/enforced changes
	// made in the txpool. Update the `gasTip` explicitly to reflect the enforced value.
	eth.txPool.SetGasTip(new(big.Int).SetUint64(params.BorDefaultTxPoolPriceLimit))

	if !config.TxPool.NoLocals {
		rejournal := config.TxPool.Rejournal
		if rejournal < time.Second {
			log.Warn("Sanitizing invalid txpool journal time", "provided", rejournal, "updated", time.Second)
			rejournal = time.Second
		}
		eth.localTxTracker = locals.New(config.TxPool.Journal, rejournal, eth.blockchain.Config(), eth.txPool)
		stack.RegisterLifecycle(eth.localTxTracker)
	}

	// Permit the downloader to use the trie cache allowance during fast sync
	cacheLimit := options.TrieCleanLimit + options.TrieDirtyLimit + options.SnapshotLimit
	if eth.handler, err = newHandler(&handlerConfig{
		NodeID:              eth.p2pServer.Self().ID(),
		Database:            chainDb,
		Chain:               eth.blockchain,
		TxPool:              eth.txPool,
		Network:             config.NetworkId,
		Sync:                config.SyncMode,
		BloomCache:          uint64(cacheLimit),
		EventMux:            eth.eventMux,
		RequiredBlocks:      config.RequiredBlocks,
		EthAPI:              blockChainAPI,
		checker:             checker,
		enableBlockTracking: eth.config.EnableBlockTracking,
		txAnnouncementOnly:  eth.p2pServer.TxAnnouncementOnly,
	}); err != nil {
		return nil, err
	}

	eth.dropper = newDropper(eth.p2pServer.MaxDialedConns(), eth.p2pServer.MaxInboundConns())
	eth.miner = miner.New(eth, &config.Miner, eth.blockchain.Config(), eth.EventMux(), eth.engine, eth.isLocalBlock)
	eth.miner.SetExtra(makeExtraData(config.Miner.ExtraData))
	eth.miner.SetPrioAddresses(config.TxPool.Locals)

	eth.APIBackend = &EthAPIBackend{stack.Config().ExtRPCEnabled(), stack.Config().AllowUnprotectedTxs, eth, nil}
	if eth.APIBackend.allowUnprotectedTxs {
		log.Info("Unprotected transactions allowed")
	}
	// 1.14.8: NewOracle function definition was changed to accept (startPrice *big.Int) param.
	eth.APIBackend.gpo = gasprice.NewOracle(eth.APIBackend, config.GPO, config.Miner.GasPrice)

	// Start the RPC service
	eth.netRPCService = ethapi.NewNetAPI(eth.p2pServer, config.NetworkId)

	// Register the backend on the node
	stack.RegisterAPIs(eth.APIs())
	stack.RegisterProtocols(eth.Protocols())
	stack.RegisterLifecycle(eth)

	// Successful startup; push a marker and check previous unclean shutdowns.
	eth.shutdownTracker.MarkStartup()

	return eth, nil
}

func makeExtraData(extra []byte) []byte {
	if len(extra) == 0 {
		// create default extradata
		extra, _ = rlp.EncodeToBytes([]interface{}{
			uint(gethversion.Major<<16 | gethversion.Minor<<8 | gethversion.Patch),
			"bor",
			runtime.Version(),
			runtime.GOOS,
		})
	}

	if uint64(len(extra)) > params.MaximumExtraDataSize {
		log.Warn("Miner extra data exceed limit", "extra", hexutil.Bytes(extra), "limit", params.MaximumExtraDataSize)
		extra = nil
	}

	return extra
}

// PeerCount returns the number of connected peers.
func (s *Ethereum) PeerCount() int {
	return s.p2pServer.PeerCount()
}

// APIs return the collection of RPC services the ethereum package offers.
// NOTE, some of these services probably need to be moved to somewhere else.
func (s *Ethereum) APIs() []rpc.API {
	apis := ethapi.GetAPIs(s.APIBackend)

<<<<<<< HEAD
	// Append any APIs exposed explicitly by the consensus engine
	apis = append(apis, s.engine.APIs(s.BlockChain())...)

	// BOR change starts
	filterSystem := filters.NewFilterSystem(s.APIBackend, filters.Config{})
	// set genesis to public filter api
	publicFilterAPI := filters.NewFilterAPI(filterSystem, s.config.BorLogs)
	// avoiding constructor changed by introducing new method to set genesis
	publicFilterAPI.SetChainConfig(s.blockchain.Config())
	// BOR change ends

=======
>>>>>>> 12b4131f
	// Append all the local APIs and return
	return append(apis, []rpc.API{
		{
			Namespace: "miner",
			Service:   NewMinerAPI(s),
		}, {
			Namespace: "eth",
			Service:   publicFilterAPI, // BOR related change
		}, {
			Namespace: "admin",
			Service:   NewAdminAPI(s),
		}, {
			Namespace: "debug",
			Service:   NewDebugAPI(s),
		}, {
			Namespace: "net",
			Service:   s.netRPCService,
		},
	}...)
}

func (s *Ethereum) ResetWithGenesisBlock(gb *types.Block) {
	s.blockchain.ResetWithGenesisBlock(gb)
}

func (s *Ethereum) PublicBlockChainAPI() *ethapi.BlockChainAPI {
	return s.handler.ethAPI
}

func (s *Ethereum) Etherbase() (eb common.Address, err error) {
	s.lock.RLock()
	etherbase := s.etherbase
	s.lock.RUnlock()

	if etherbase != (common.Address{}) {
		return etherbase, nil
	}
	return common.Address{}, errors.New("etherbase must be explicitly specified")
}

// isLocalBlock checks whether the specified block is mined
// by local miner accounts.
//
// We regard two types of accounts as local miner account: etherbase
// and accounts specified via `txpool.locals` flag.
func (s *Ethereum) isLocalBlock(header *types.Header) bool {
	author, err := s.engine.Author(header)
	if err != nil {
		log.Warn("Failed to retrieve block author", "number", header.Number.Uint64(), "hash", header.Hash(), "err", err)
		return false
	}
	// Check whether the given address is etherbase.
	s.lock.RLock()
	etherbase := s.etherbase
	s.lock.RUnlock()

	if author == etherbase {
		return true
	}
	// Check whether the given address is specified by `txpool.local`
	// CLI flag.
	for _, account := range s.config.TxPool.Locals {
		if account == author {
			return true
		}
	}

	return false
}

// shouldPreserve checks whether we should preserve the given block
// during the chain reorg depending on whether the author of block
// is a local account.
func (s *Ethereum) shouldPreserve(header *types.Header) bool {
	// The reason we need to disable the self-reorg preserving for clique
	// is it can be probable to introduce a deadlock.
	//
	// e.g. If there are 7 available signers
	//
	// r1   A
	// r2     B
	// r3       C
	// r4         D
	// r5   A      [X] F G
	// r6    [X]
	//
	// In the round5, the in-turn signer E is offline, so the worst case
	// is A, F and G sign the block of round5 and reject the block of opponents
	// and in the round6, the last available signer B is offline, the whole
	// network is stuck.
	if _, ok := s.engine.(*clique.Clique); ok {
		return false
	}

	return s.isLocalBlock(header)
}

// SetEtherbase sets the mining reward address.
func (s *Ethereum) SetEtherbase(etherbase common.Address) {
	s.lock.Lock()
	s.etherbase = etherbase
	s.lock.Unlock()

	s.miner.SetEtherbase(etherbase)
}

// StartMining starts the miner with the given number of CPU threads. If mining
// is already running, this method adjust the number of threads allowed to use
// and updates the minimum price required by the transaction pool.
func (s *Ethereum) StartMining() error {
	// If the miner was not running, initialize it
	if !s.IsMining() {
		// Propagate the initial price point to the transaction pool
		s.lock.RLock()
		price := s.gasPrice
		s.lock.RUnlock()
		s.txPool.SetGasTip(price)

		// Configure the local mining address
		eb, err := s.Etherbase()
		if err != nil {
			log.Error("Cannot start mining without etherbase", "err", err)
			return fmt.Errorf("etherbase missing: %v", err)
		}
		// If personal endpoints are disabled, the server creating
		// this Ethereum instance has already Authorized consensus.
		if !s.authorized {
			var cli *clique.Clique
			if c, ok := s.engine.(*clique.Clique); ok {
				cli = c
			} else if cl, ok := s.engine.(*beacon.Beacon); ok {
				if c, ok := cl.InnerEngine().(*clique.Clique); ok {
					cli = c
				}
			}

			if cli != nil {
				wallet, err := s.accountManager.Find(accounts.Account{Address: eb})
				if wallet == nil || err != nil {
					log.Error("Etherbase account unavailable locally", "err", err)
					return fmt.Errorf("signer missing: %v", err)
				}

				cli.Authorize(eb, wallet.SignData)
			}

			if bor, ok := s.engine.(*bor.Bor); ok {
				wallet, err := s.accountManager.Find(accounts.Account{Address: eb})
				if wallet == nil || err != nil {
					log.Error("Etherbase account unavailable locally", "err", err)

					return fmt.Errorf("signer missing: %v", err)
				}

				bor.Authorize(eb, wallet.SignData)
			}
		}

		// If mining is started, we can disable the transaction rejection mechanism
		// introduced to speed sync times.
		s.handler.enableSyncedFeatures()

		go s.miner.Start()
	}

	return nil
}

// StopMining terminates the miner, both at the consensus engine level as well as
// at the block creation level.
func (s *Ethereum) StopMining() {
	// Update the thread count within the consensus engine
	type threaded interface {
		SetThreads(threads int)
	}

	if th, ok := s.engine.(threaded); ok {
		th.SetThreads(-1)
	}
	// Stop the block creating itself
	ch := make(chan struct{})
	s.miner.Stop(ch)
}

func (s *Ethereum) IsMining() bool      { return s.miner.Mining() }
func (s *Ethereum) Miner() *miner.Miner { return s.miner }

func (s *Ethereum) AccountManager() *accounts.Manager  { return s.accountManager }
func (s *Ethereum) BlockChain() *core.BlockChain       { return s.blockchain }
func (s *Ethereum) TxPool() *txpool.TxPool             { return s.txPool }
<<<<<<< HEAD
func (s *Ethereum) EventMux() *event.TypeMux           { return s.eventMux }
=======
func (s *Ethereum) BlobTxPool() *blobpool.BlobPool     { return s.blobTxPool }
>>>>>>> 12b4131f
func (s *Ethereum) Engine() consensus.Engine           { return s.engine }
func (s *Ethereum) ChainDb() ethdb.Database            { return s.chainDb }
func (s *Ethereum) IsListening() bool                  { return true } // Always listening
func (s *Ethereum) Downloader() *downloader.Downloader { return s.handler.downloader }
func (s *Ethereum) Synced() bool                       { return s.handler.synced.Load() }
func (s *Ethereum) SetSynced()                         { s.handler.enableSyncedFeatures() }
func (s *Ethereum) ArchiveMode() bool                  { return s.config.NoPruning }

// SetAuthorized sets the authorized bool variable
// denoting that consensus has been authorized while creation
func (s *Ethereum) SetAuthorized(authorized bool) {
	s.lock.Lock()
	s.authorized = authorized
	s.lock.Unlock()
}

// Protocols returns all the currently configured
// network protocols to start.
func (s *Ethereum) Protocols() []p2p.Protocol {
	protos := eth.MakeProtocols((*ethHandler)(s.handler), s.networkID, s.discmix)
	if s.config.SnapshotCache > 0 {
		protos = append(protos, snap.MakeProtocols((*snapHandler)(s.handler))...)
	}

	return protos
}

// Start implements node.Lifecycle, starting all internal goroutines needed by the
// Ethereum protocol implementation.
func (s *Ethereum) Start() error {
	if err := s.setupDiscovery(); err != nil {
		return err
	}

	// Regularly update shutdown marker
	s.shutdownTracker.Start()

	// Start the networking layer and the light server if requested
	s.handler.Start(s.p2pServer.MaxPeers)

	// Start the connection manager
	s.dropper.Start(s.p2pServer, func() bool { return !s.Synced() })

	go s.startCheckpointWhitelistService()
	go s.startMilestoneWhitelistService()
	go s.startNoAckMilestoneService()
	go s.startNoAckMilestoneByIDService()

	// start log indexer
	s.filterMaps.Start()
	go s.updateFilterMapsHeads()

	return nil
}

var (
	ErrNotBorConsensus             = errors.New("not bor consensus was given")
	ErrBorConsensusWithoutHeimdall = errors.New("bor consensus without heimdall")
)

const (
	whitelistTimeout      = 30 * time.Second
	noAckMilestoneTimeout = 4 * time.Second
)

// StartCheckpointWhitelistService starts the goroutine to fetch checkpoints and update the
// checkpoint whitelist map.
func (s *Ethereum) startCheckpointWhitelistService() {
	const (
		tickerDuration = 100 * time.Second
		fnName         = "whitelist checkpoint"
	)

	s.retryHeimdallHandler(s.fetchAndHandleWhitelistCheckpoint, tickerDuration, whitelistTimeout)
}

// startMilestoneWhitelistService starts the goroutine to fetch milestiones and update the
// milestone whitelist map.
func (s *Ethereum) startMilestoneWhitelistService() {
	ethHandler, bor, _ := s.getHandler()

	const (
		tickerDuration = 2 * time.Second
	)

	// If heimdall ws is available use WS subscription to new milestone events instead of polling
	if hmm.IsHeimdallV2 && bor != nil && bor.HeimdallWSClient != nil {
		for {
			if err := s.subscribeAndHandleMilestone(context.Background(), ethHandler, bor); err != nil {
				log.Error("Error subscribing to milestone events", "err", err)
			}

			// If we fail to subscribe, retry after a delay
			select {
			case <-s.closeCh:
				return
			case <-time.After(tickerDuration):
				// Continue to retry subscribing to milestone event
			}
		}
	}

	s.retryHeimdallHandler(s.fetchAndHandleMilestone, tickerDuration, whitelistTimeout)
}

func (s *Ethereum) startNoAckMilestoneService() {
	const (
		tickerDuration = 6 * time.Second
	)

	s.retryHeimdallHandler(s.handleNoAckMilestone, tickerDuration, noAckMilestoneTimeout)
}

func (s *Ethereum) startNoAckMilestoneByIDService() {
	const (
		tickerDuration = 1 * time.Minute
	)

	s.retryHeimdallHandler(s.handleNoAckMilestoneByID, tickerDuration, noAckMilestoneTimeout)
}

func (s *Ethereum) retryHeimdallHandler(fn heimdallHandler, tickerDuration time.Duration, timeout time.Duration) {
	retryHeimdallHandler(fn, tickerDuration, timeout, s.closeCh, s.getHandler)
}

func retryHeimdallHandler(fn heimdallHandler, tickerDuration time.Duration, timeout time.Duration, closeCh chan struct{}, getHandler func() (*ethHandler, *bor.Bor, error)) {
	// a shortcut helps with tests and early exit
	select {
	case <-closeCh:
		return
	default:
	}

	ethHandler, bor, err := getHandler()
	if err != nil {
		log.Error("error while getting the ethHandler", "err", err)
		return
	}

	// first run
	firstCtx, cancel := context.WithTimeout(context.Background(), timeout)
	_ = fn(firstCtx, ethHandler, bor)

	cancel()

	ticker := time.NewTicker(tickerDuration)
	defer ticker.Stop()

	for {
		select {
		case <-ticker.C:
			ctx, cancel := context.WithTimeout(context.Background(), timeout)

			// Skip any error reporting here as it's handled in respective functions
			_ = fn(ctx, ethHandler, bor)

			cancel()
		case <-closeCh:
			return
		}
	}
}

// fetchAndHandleWhitelistCheckpoint handles the checkpoint whitelist mechanism.
func (s *Ethereum) fetchAndHandleWhitelistCheckpoint(ctx context.Context, ethHandler *ethHandler, bor *bor.Bor) error {
	// Create a new bor verifier, which will be used to verify checkpoints and milestones
	verifier := newBorVerifier()

	checkpoint, err := ethHandler.fetchWhitelistCheckpoint(ctx, bor)
	// If the array is empty, we're bound to receive an error. Non-nill error and non-empty array
	// means that array has partial elements and it failed for some block. We'll add those partial
	// elements anyway.
	if err != nil {
		return err
	}

	_, err = ethHandler.handleWhitelistCheckpoint(ctx, checkpoint, s, verifier, true)
	return err
}

type heimdallHandler func(ctx context.Context, ethHandler *ethHandler, bor *bor.Bor) error

// fetchAndHandleMilestone handles the milestone mechanism.
func (s *Ethereum) fetchAndHandleMilestone(ctx context.Context, ethHandler *ethHandler, bor *bor.Bor) error {
	// Create a new bor verifier, which will be used to verify checkpoints and milestones
	verifier := newBorVerifier()
	milestone, err := ethHandler.fetchWhitelistMilestone(ctx, bor)
	if err != nil {
		return err
	}

	return ethHandler.handleMilestone(ctx, s, milestone, verifier)
}

func (s *Ethereum) handleNoAckMilestone(ctx context.Context, ethHandler *ethHandler, bor *bor.Bor) error {
	if hmm.IsHeimdallV2 {
		return nil
	}

	milestoneID, err := ethHandler.fetchNoAckMilestone(ctx, bor)

	if errors.Is(err, heimdall.ErrServiceUnavailable) {
		return nil
	}

	if err != nil {
		return err
	}

	ethHandler.downloader.RemoveMilestoneID(milestoneID)

	return nil
}

func (s *Ethereum) handleNoAckMilestoneByID(ctx context.Context, ethHandler *ethHandler, bor *bor.Bor) error {
	if hmm.IsHeimdallV2 {
		return nil
	}

	milestoneIDs := ethHandler.downloader.GetMilestoneIDsList()

	for _, milestoneID := range milestoneIDs {
		// todo: check if we can ignore the error
		err := ethHandler.fetchNoAckMilestoneByID(ctx, bor, milestoneID)
		if err == nil {
			ethHandler.downloader.RemoveMilestoneID(milestoneID)
		}
	}

	return nil
}

func (s *Ethereum) subscribeAndHandleMilestone(ctx context.Context, ethHandler *ethHandler, bor *bor.Bor) error {
	milestoneEvents := bor.HeimdallWSClient.SubscribeMilestoneEvents(ctx)

	for {
		select {
		case m, ok := <-milestoneEvents:
			if !ok {
				return nil
			}

			err := ethHandler.handleMilestone(ctx, s, m, newBorVerifier())
			if err != nil {
				log.Error("error handling milestone ws event", "err", err)
			}

		case <-ctx.Done():
			return nil
		}
	}
}

func (s *Ethereum) newChainView(head *types.Header) *filtermaps.ChainView {
	if head == nil {
		return nil
	}
	return filtermaps.NewChainView(s.blockchain, head.Number.Uint64(), head.Hash())
}

func (s *Ethereum) updateFilterMapsHeads() {
	headEventCh := make(chan core.ChainEvent, 10)
	blockProcCh := make(chan bool, 10)
	sub := s.blockchain.SubscribeChainEvent(headEventCh)
	sub2 := s.blockchain.SubscribeBlockProcessingEvent(blockProcCh)
	defer func() {
		sub.Unsubscribe()
		sub2.Unsubscribe()
		for {
			select {
			case <-headEventCh:
			case <-blockProcCh:
			default:
				return
			}
		}
	}()

	var head *types.Header
	setHead := func(newHead *types.Header) {
		if newHead == nil {
			return
		}
		if head == nil || newHead.Hash() != head.Hash() {
			head = newHead
			chainView := s.newChainView(head)
			historyCutoff, _ := s.blockchain.HistoryPruningCutoff()
			var finalBlock uint64
			if fb := s.blockchain.CurrentFinalBlock(); fb != nil {
				finalBlock = fb.Number.Uint64()
			}
			s.filterMaps.SetTarget(chainView, historyCutoff, finalBlock)
		}
	}
	setHead(s.blockchain.CurrentBlock())

	for {
		select {
		case ev := <-headEventCh:
			setHead(ev.Header)
		case blockProc := <-blockProcCh:
			s.filterMaps.SetBlockProcessing(blockProc)
		case <-time.After(time.Second * 10):
			setHead(s.blockchain.CurrentBlock())
		case ch := <-s.closeFilterMaps:
			close(ch)
			return
		}
	}
}

func (s *Ethereum) setupDiscovery() error {
	eth.StartENRUpdater(s.blockchain, s.p2pServer.LocalNode())

	// Add eth nodes from DNS.
	dnsclient := dnsdisc.NewClient(dnsdisc.Config{})
	if len(s.config.EthDiscoveryURLs) > 0 {
		iter, err := dnsclient.NewIterator(s.config.EthDiscoveryURLs...)
		if err != nil {
			return err
		}
		s.discmix.AddSource(iter)
	}

	// Add snap nodes from DNS.
	if len(s.config.SnapDiscoveryURLs) > 0 {
		iter, err := dnsclient.NewIterator(s.config.SnapDiscoveryURLs...)
		if err != nil {
			return err
		}
		s.discmix.AddSource(iter)
	}

	// Add DHT nodes from discv4.
	if s.p2pServer.DiscoveryV4() != nil {
		iter := s.p2pServer.DiscoveryV4().RandomNodes()
		resolverFunc := func(ctx context.Context, enr *enode.Node) *enode.Node {
			// RequestENR does not yet support context. It will simply time out.
			// If the ENR can't be resolved, RequestENR will return nil. We don't
			// care about the specific error here, so we ignore it.
			nn, _ := s.p2pServer.DiscoveryV4().RequestENR(enr)
			return nn
		}
		iter = enode.AsyncFilter(iter, resolverFunc, maxParallelENRRequests)
		iter = enode.Filter(iter, eth.NewNodeFilter(s.blockchain))
		iter = enode.NewBufferIter(iter, discoveryPrefetchBuffer)
		s.discmix.AddSource(iter)
	}

	// Add DHT nodes from discv5.
	if s.p2pServer.DiscoveryV5() != nil {
		filter := eth.NewNodeFilter(s.blockchain)
		iter := enode.Filter(s.p2pServer.DiscoveryV5().RandomNodes(), filter)
		iter = enode.NewBufferIter(iter, discoveryPrefetchBuffer)
		s.discmix.AddSource(iter)
	}

	return nil
}

func (s *Ethereum) getHandler() (*ethHandler, *bor.Bor, error) {
	ethHandler := (*ethHandler)(s.handler)

	bor, ok := ethHandler.chain.Engine().(*bor.Bor)
	if !ok {
		return nil, nil, ErrNotBorConsensus
	}

	if bor.HeimdallClient == nil {
		return nil, nil, ErrBorConsensusWithoutHeimdall
	}

	return ethHandler, bor, nil
}

// Stop implements node.Lifecycle, terminating all internal goroutines used by the
// Ethereum protocol.
func (s *Ethereum) Stop() error {
	// Stop all the peer-related stuff first.
	s.discmix.Close()

	// Close the engine before handler else it may cause a deadlock where
	// the heimdall is unresponsive and the syncing loop keeps waiting
	// for a response and is unable to proceed to exit `Finalize` during
	// block processing.
	s.engine.Close()
	s.dropper.Stop()
	s.handler.Stop()

	// Then stop everything else.
	// Close all bg processes
	close(s.closeCh)

	ch := make(chan struct{})
	s.closeFilterMaps <- ch
	<-ch
	s.filterMaps.Stop()
	s.txPool.Close()
	s.miner.Close()
	s.blockchain.Stop()

	// Clean shutdown marker as the last thing before closing db
	s.shutdownTracker.Stop()

	s.chainDb.Close()
	s.eventMux.Stop()

	return nil
}

//
// Bor related methods
//

// SetBlockchain set blockchain while testing
func (s *Ethereum) SetBlockchain(blockchain *core.BlockChain) {
	s.blockchain = blockchain
}

// SyncMode retrieves the current sync mode, either explicitly set, or derived
// from the chain status.
func (s *Ethereum) SyncMode() downloader.SyncMode {
	// If we're in snap sync mode, return that directly
	if s.handler.snapSync.Load() {
		return downloader.SnapSync
	}
	// We are probably in full sync, but we might have rewound to before the
	// snap sync pivot, check if we should re-enable snap sync.
	head := s.blockchain.CurrentBlock()
	if pivot := rawdb.ReadLastPivotNumber(s.chainDb); pivot != nil {
		if head.Number.Uint64() < *pivot {
			return downloader.SnapSync
		}
	}
	// We are in a full sync, but the associated head state is missing. To complete
	// the head state, forcefully rerun the snap sync. Note it doesn't mean the
	// persistent state is corrupted, just mismatch with the head block.
	if !s.blockchain.HasState(head.Root) {
		log.Info("Reenabled snap sync as chain is stateless")
		return downloader.SnapSync
	}
	// Nope, we're really full syncing
	return downloader.FullSync
}<|MERGE_RESOLUTION|>--- conflicted
+++ resolved
@@ -72,10 +72,10 @@
 	gethversion "github.com/ethereum/go-ethereum/version"
 )
 
-<<<<<<< HEAD
 var (
 	MilestoneWhitelistedDelayTimer = metrics.NewRegisteredTimer("chain/milestone/whitelisteddelay", nil)
-=======
+)
+
 const (
 	// This is the fairness knob for the discovery mixer. When looking for peers, we'll
 	// wait this long for a single source of candidates before moving on and trying other
@@ -94,7 +94,6 @@
 	// maxParallelENRRequests is the maximum number of parallel ENR requests that can be
 	// performed by a disc/v4 source.
 	maxParallelENRRequests = 16
->>>>>>> 12b4131f
 )
 
 // Config contains the configuration options of the ETH protocol.
@@ -159,12 +158,7 @@
 		log.Warn("Sanitizing invalid miner gas price", "provided", config.Miner.GasPrice, "updated", ethconfig.Defaults.Miner.GasPrice)
 		config.Miner.GasPrice = ethconfig.Defaults.Miner.GasPrice
 	}
-<<<<<<< HEAD
-
-	if config.NoPruning && config.TrieDirtyCache > 0 {
-=======
 	if config.NoPruning && config.TrieDirtyCache > 0 && config.StateScheme == rawdb.HashScheme {
->>>>>>> 12b4131f
 		if config.SnapshotCache > 0 {
 			config.TrieCleanCache += config.TrieDirtyCache * 3 / 5
 			config.SnapshotCache += config.TrieDirtyCache * 2 / 5
@@ -175,9 +169,6 @@
 	}
 	log.Info("Allocated trie memory caches", "clean", common.StorageSize(config.TrieCleanCache)*1024*1024, "dirty", common.StorageSize(config.TrieDirtyCache)*1024*1024)
 
-<<<<<<< HEAD
-	chainDb, err := stack.OpenDatabaseWithFreezer("chaindata", config.DatabaseCache, config.DatabaseHandles, config.DatabaseFreezer, "ethereum/db/chaindata/", false, false, false)
-=======
 	dbOptions := node.DatabaseOptions{
 		Cache:             config.DatabaseCache,
 		Handles:           config.DatabaseHandles,
@@ -186,7 +177,6 @@
 		MetricsNamespace:  "eth/db/chaindata/",
 	}
 	chainDb, err := stack.OpenDatabaseWithOptions("chaindata", dbOptions)
->>>>>>> 12b4131f
 	if err != nil {
 		return nil, err
 	}
@@ -267,23 +257,6 @@
 		}
 	}
 	var (
-<<<<<<< HEAD
-		vmConfig = vm.Config{
-			EnablePreimageRecording: config.EnablePreimageRecording,
-		}
-		cacheConfig = &core.CacheConfig{
-			TrieCleanLimit:      config.TrieCleanCache,
-			TrieCleanNoPrefetch: config.NoPrefetch,
-			TrieDirtyLimit:      config.TrieDirtyCache,
-			TrieDirtyDisabled:   config.NoPruning,
-			TrieTimeLimit:       config.TrieTimeout,
-			SnapshotLimit:       config.SnapshotCache,
-			Preimages:           config.Preimages,
-			StateHistory:        config.StateHistory,
-			StateScheme:         scheme,
-			TriesInMemory:       config.TriesInMemory,
-			ChainHistoryMode:    config.HistoryMode,
-=======
 		options = &core.BlockChainConfig{
 			TrieCleanLimit:   config.TrieCleanCache,
 			NoPrefetch:       config.NoPrefetch,
@@ -299,7 +272,6 @@
 			VmConfig: vm.Config{
 				EnablePreimageRecording: config.EnablePreimageRecording,
 			},
->>>>>>> 12b4131f
 		}
 	)
 
@@ -325,14 +297,15 @@
 	if config.OverrideVerkle != nil {
 		overrides.OverrideVerkle = config.OverrideVerkle
 	}
-<<<<<<< HEAD
+
+	options.Overrides = &overrides
 
 	// check if Parallel EVM is enabled
 	// if enabled, use parallel state processor
 	if config.ParallelEVM.Enable {
 		eth.blockchain, err = core.NewParallelBlockChain(chainDb, cacheConfig, config.Genesis, &overrides, eth.engine, vmConfig, eth.shouldPreserve, &config.TransactionHistory, checker, config.ParallelEVM.SpeculativeProcesses, config.ParallelEVM.Enforce)
 	} else {
-		eth.blockchain, err = core.NewBlockChain(chainDb, cacheConfig, config.Genesis, &overrides, eth.engine, vmConfig, eth.shouldPreserve, &config.TransactionHistory, checker)
+		eth.blockchain, err = core.NewBlockChain(chainDb, config.Genesis, eth.engine, options)
 	}
 
 	// Set blockchain reference for fork detection in whitelist service
@@ -342,11 +315,6 @@
 
 	// 1.14.8: NewOracle function definition was changed to accept (startPrice *big.Int) param.
 	eth.APIBackend.gpo = gasprice.NewOracle(eth.APIBackend, gpoParams, config.Miner.GasPrice)
-=======
-	options.Overrides = &overrides
-
-	eth.blockchain, err = core.NewBlockChain(chainDb, config.Genesis, eth.engine, options)
->>>>>>> 12b4131f
 	if err != nil {
 		return nil, err
 	}
@@ -389,18 +357,9 @@
 	}
 	legacyPool := legacypool.New(config.TxPool, eth.blockchain)
 
-<<<<<<< HEAD
 	// BOR changes
 	// Blob pool is removed from Subpool for Bor
 	eth.txPool, err = txpool.New(config.TxPool.PriceLimit, eth.blockchain, []txpool.SubPool{legacyPool})
-=======
-	if config.BlobPool.Datadir != "" {
-		config.BlobPool.Datadir = stack.ResolvePath(config.BlobPool.Datadir)
-	}
-	eth.blobTxPool = blobpool.New(config.BlobPool, eth.blockchain, legacyPool.HasPendingAuth)
-
-	eth.txPool, err = txpool.New(config.TxPool.PriceLimit, eth.blockchain, []txpool.SubPool{legacyPool, eth.blobTxPool})
->>>>>>> 12b4131f
 	if err != nil {
 		return nil, err
 	}
@@ -494,7 +453,6 @@
 func (s *Ethereum) APIs() []rpc.API {
 	apis := ethapi.GetAPIs(s.APIBackend)
 
-<<<<<<< HEAD
 	// Append any APIs exposed explicitly by the consensus engine
 	apis = append(apis, s.engine.APIs(s.BlockChain())...)
 
@@ -506,8 +464,6 @@
 	publicFilterAPI.SetChainConfig(s.blockchain.Config())
 	// BOR change ends
 
-=======
->>>>>>> 12b4131f
 	// Append all the local APIs and return
 	return append(apis, []rpc.API{
 		{
@@ -698,11 +654,7 @@
 func (s *Ethereum) AccountManager() *accounts.Manager  { return s.accountManager }
 func (s *Ethereum) BlockChain() *core.BlockChain       { return s.blockchain }
 func (s *Ethereum) TxPool() *txpool.TxPool             { return s.txPool }
-<<<<<<< HEAD
-func (s *Ethereum) EventMux() *event.TypeMux           { return s.eventMux }
-=======
 func (s *Ethereum) BlobTxPool() *blobpool.BlobPool     { return s.blobTxPool }
->>>>>>> 12b4131f
 func (s *Ethereum) Engine() consensus.Engine           { return s.engine }
 func (s *Ethereum) ChainDb() ethdb.Database            { return s.chainDb }
 func (s *Ethereum) IsListening() bool                  { return true } // Always listening
