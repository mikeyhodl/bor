name: CI

on:
  push:
    branches:
      - 'master'
      - 'qa'
      - 'develop'
  pull_request:
    branches:
      - '**'
    types: [opened, synchronize]

concurrency:
  group: build-${{ github.event.pull_request.number || github.ref }}
  cancel-in-progress: true

jobs:
  build:
    name: Build

    if: (github.event.action != 'closed' || github.event.pull_request.merged == true)
    strategy:
      matrix:
        os: [ubuntu-22.04] # List of OS: https://github.com/actions/virtual-environments
    runs-on: ${{ matrix.os }}

    steps:
      - uses: actions/checkout@v4
      - run: |
          git submodule update --init --recursive --force
          git fetch --no-tags --prune --depth=1 origin +refs/heads/master:refs/remotes/origin/master

      - uses: actions/setup-go@v5
        with:
          go-version: 1.24.3

      - name: Install dependencies on Linux
        if: runner.os == 'Linux'
        run: sudo apt update && sudo apt install build-essential

      - uses: actions/cache@v3
        with:
          path: |
            ~/.cache/go-build
            ~/Library/Caches/go-build
            ~/go/pkg/mod
          key: ${{ runner.os }}-go-${{ hashFiles('**/go.sum') }}
          restore-keys: ${{ runner.os }}-go-

      - name: Build
        run: make bor

  lint:
    if: (github.event.action != 'closed' || github.event.pull_request.merged == true)
    strategy:
      matrix:
        os: [ubuntu-22.04] # List of OS: https://github.com/actions/virtual-environments
    runs-on: ${{ matrix.os }}
    steps:
      - uses: actions/checkout@v4
      - run: |
          git submodule update --init --recursive --force
          git fetch --no-tags --prune --depth=1 origin +refs/heads/master:refs/remotes/origin/master

      - uses: actions/setup-go@v5
        with:
          go-version: 1.24.3

      - name: Install dependencies on Linux
        if: runner.os == 'Linux'
        run: sudo apt update && sudo apt install build-essential

      - name: Golang-ci install
        if: runner.os == 'Linux'
        run: make lintci-deps

      - name: Lint
        if: runner.os == 'Linux'
        run: make lint

  unit-tests:
    if: (github.event.action != 'closed' || github.event.pull_request.merged == true)
    strategy:
      matrix:
        os: [ubuntu-22.04] # List of OS: https://github.com/actions/virtual-environments
    runs-on: ${{ matrix.os }}
    steps:
      - uses: actions/checkout@v4
      - run: |
          git submodule update --init --recursive --force
          git fetch --no-tags --prune --depth=1 origin +refs/heads/master:refs/remotes/origin/master

      - uses: actions/setup-go@v5
        with:
          go-version: 1.24.3

      - name: Install dependencies on Linux
        if: runner.os == 'Linux'
        run: sudo apt update && sudo apt install build-essential

      - uses: actions/cache@v3
        with:
          path: |
            ~/.cache/go-build
            ~/Library/Caches/go-build
            ~/go/pkg/mod
          key: ${{ runner.os }}-go-${{ hashFiles('**/go.sum') }}
          restore-keys: ${{ runner.os }}-go-

      - name: Test
        run: make test

      - uses: PaloAltoNetworks/upload-secure-artifact@main
        with:
          name: unitTest-coverage
          path: cover.out

  # - name: Data race tests
  #   run: make test-race

  # # TODO: make it work
  # - name: Reproducible build test
  #   run: |
  #       make geth
  #       shasum -a256 ./build/bin/geth > bor1.sha256
  #       make geth
  #       shasum -a256 ./build/bin/geth > bor2.sha256
  #       if ! cmp -s bor1.sha256 bor2.sha256; then
  #         echo >&2 "Reproducible build broken"; cat bor1.sha256; cat bor2.sha256; exit 1
  #       fi

  integration-tests:
    if: (github.event.action != 'closed' || github.event.pull_request.merged == true)
    strategy:
      matrix:
        os: [ubuntu-22.04] # List of OS: https://github.com/actions/virtual-environments
    runs-on: ${{ matrix.os }}
    steps:
      - uses: actions/checkout@v4
      - run: |
          git submodule update --init --recursive --force
          git fetch --no-tags --prune --depth=1 origin +refs/heads/master:refs/remotes/origin/master

      - uses: actions/setup-go@v5
        with:
          go-version: 1.24.3

      - name: Install dependencies on Linux
        if: runner.os == 'Linux'
        run: sudo apt update && sudo apt install build-essential

      - uses: actions/cache@v4
        with:
          path: |
            ~/.cache/go-build
            ~/Library/Caches/go-build
            ~/go/pkg/mod
          key: ${{ runner.os }}-go-${{ hashFiles('**/go.sum') }}
          restore-keys: ${{ runner.os }}-go-

      - name: test-integration
        run: make test-integration

      - uses: PaloAltoNetworks/upload-secure-artifact@main
        with:
          name: integrationTest-coverage
          path: cover.out

  codecov:
    if: (github.event.action != 'closed' || github.event.pull_request.merged == true)
    strategy:
      matrix:
        os: [ubuntu-22.04] # List of OS: https://github.com/actions/virtual-environments
    runs-on: ${{ matrix.os }}
    needs: [unit-tests, integration-tests]
    steps:
      - name: Checkout
        uses: actions/checkout@v4
      - name: Download artifacts
        uses: actions/download-artifact@v4.1.8
      - name: Upload coverage to Codecov
        uses: codecov/codecov-action@v3

<<<<<<< HEAD
  # e2e-tests:
  #   if: (github.event.action != 'closed' || github.event.pull_request.merged == true)
  #   strategy:
  #     matrix:
  #       os: [ubuntu-22.04] # List of OS: https://github.com/actions/virtual-environments
  #   runs-on: ${{ matrix.os }}
  #   steps:
  #     - uses: actions/checkout@v4
  #       with:
  #         path: bor
  #     - name: Checkout submodules
  #       run: |
  #         cd bor
  #         git submodule update --init --recursive --force
  #         git fetch --no-tags --prune --depth=1 origin +refs/heads/master:refs/remotes/origin/master

  #     - uses: actions/setup-go@v5
  #       with:
  #         go-version: 1.23.x

  #     - name: Checkout matic-cli
  #       uses: actions/checkout@v4
  #       with:
  #         repository: maticnetwork/matic-cli
  #         ref: heimdall-v2
  #         path: matic-cli

  #     - name: Install dependencies on Linux
  #       if: runner.os == 'Linux'
  #       run: |
  #         sudo apt update
  #         sudo apt install build-essential
  #         curl https://raw.githubusercontent.com/creationix/nvm/master/install.sh | bash
  #         sudo apt install jq curl

  #     - uses: actions/setup-node@v3
  #       with:
  #         node-version: '18.19.0'
  #         cache: 'npm'
  #         cache-dependency-path: |
  #           matic-cli/package-lock.json
  #           matic-cli/devnet/code/contracts/package-lock.json
  #           matic-cli/devnet/code/genesis-contracts/package-lock.json
  #           matic-cli/devnet/code/genesis-contracts/matic-contracts/package-lock.json

  #     - name: Install solc-select
  #       run: |
  #         sudo apt update
  #         sudo apt install python3 python3-pip -y
  #         sudo ln -sf /usr/bin/python3 /usr/bin/python
  #         pip install solc-select

  #     - name: Install Solidity Version
  #       run: |
  #         solc-select install 0.5.17
  #         solc-select install 0.6.12
  #         solc-select use 0.5.17
  #         solc --version

  #     - name: Install Foundry
  #       uses: foundry-rs/foundry-toolchain@v1

  #     - name: Bootstrap devnet
  #       run: |
  #         cd matic-cli
  #         npm install --prefer-offline --no-audit --progress=false
  #         mkdir devnet
  #         cd devnet
  #         ../bin/matic-cli.js setup devnet -c ../../bor/.github/matic-cli-config.yml

  #     - name: Launch devnet
  #       run: |
  #         cd matic-cli/devnet
  #         bash ../util-scripts/docker/devnet_setup.sh
  #         cd -
  #         timeout 2m bash bor/integration-tests/bor_health.sh

  #     - name: Run smoke tests
  #       run: |
  #         echo "Deposit 100 matic for each account to bor network"
  #         cd matic-cli/devnet/devnet
  #         SCRIPT_ADDRESS=$(jq -r '.[0].address' signer-dump.json)
  #         SCRIPT_PRIVATE_KEY=$(jq -r '.[0].priv_key' signer-dump.json)
  #         cd ../code/pos-contracts
  #         CONTRACT_ADDRESS=$(jq -r .root.tokens.MaticToken contractAddresses.json)
  #         forge script scripts/matic-cli-scripts/Deposit.s.sol:MaticDeposit --rpc-url http://localhost:9545 --private-key $SCRIPT_PRIVATE_KEY --broadcast --sig "run(address,address,uint256)" $SCRIPT_ADDRESS $CONTRACT_ADDRESS 100000000000000000000
  #         cd ../../../..
  #         timeout 60m bash bor/integration-tests/smoke_test.sh

  #     - name: Run RPC Tests
  #       run: |
  #         echo "Starting RPC Tests..."
  #         timeout 5m bash bor/integration-tests/rpc_test.sh

  #     - name: Resolve absolute path for logs
  #       id: pathfix
  #       run: |
  #         echo "ABS_LOG_PATH=$(realpath matic-cli/devnet/logs)" >> $GITHUB_ENV

  #     - name: Upload logs
  #       if: always()
  #       uses: PaloAltoNetworks/upload-secure-artifact@main
  #       with:
  #         name: logs_${{ github.run_id }}
  #         path: ${{ env.ABS_LOG_PATH }}

  #     - name: Package code and chain data
  #       if: always()
  #       run: |
  #         cd matic-cli/devnet
  #         docker compose down --remove-orphans
  #         cd -
  #         mkdir -p ${{ github.run_id }}/matic-cli
  #         sudo mv bor ${{ github.run_id }}
  #         sudo mv matic-cli/devnet ${{ github.run_id }}/matic-cli
  #         sudo tar --warning=no-file-changed --exclude='.git' -czf code.tar.gz ${{ github.run_id }}

  #     - name: Upload code and chain data
  #       if: always()
  #       uses: PaloAltoNetworks/upload-secure-artifact@main
  #       with:
  #         name: code_${{ github.run_id }}
  #         path: code.tar.gz
=======
  e2e-tests:
    if: (github.event.action != 'closed' || github.event.pull_request.merged == true)
    strategy:
      matrix:
        os: [ubuntu-22.04] # List of OS: https://github.com/actions/virtual-environments
    runs-on: ${{ matrix.os }}
    steps:
      - uses: actions/checkout@v4
        with:
          path: bor
      - name: Checkout submodules
        run: |
          cd bor
          git submodule update --init --recursive --force
          git fetch --no-tags --prune --depth=1 origin +refs/heads/master:refs/remotes/origin/master

      - uses: actions/setup-go@v5
        with:
          go-version: 1.24.3

      - name: Checkout matic-cli
        uses: actions/checkout@v4
        with:
          repository: maticnetwork/matic-cli
          ref: heimdall-v2
          path: matic-cli

      - name: Install dependencies on Linux
        if: runner.os == 'Linux'
        run: |
          sudo apt update
          sudo apt install build-essential
          curl https://raw.githubusercontent.com/creationix/nvm/master/install.sh | bash
          sudo apt install jq curl

      - uses: actions/setup-node@v3
        with:
          node-version: '18.19.0'
          cache: 'npm'
          cache-dependency-path: |
            matic-cli/package-lock.json
            matic-cli/devnet/code/contracts/package-lock.json
            matic-cli/devnet/code/genesis-contracts/package-lock.json
            matic-cli/devnet/code/genesis-contracts/matic-contracts/package-lock.json

      - name: Install solc-select
        run: |
          sudo apt update
          sudo apt install python3 python3-pip -y
          sudo ln -sf /usr/bin/python3 /usr/bin/python
          pip install solc-select

      - name: Install Solidity Version
        run: |
          solc-select install 0.5.17
          solc-select install 0.6.12
          solc-select use 0.5.17
          solc --version

      - name: Install Foundry
        uses: foundry-rs/foundry-toolchain@v1

      - name: Bootstrap devnet
        run: |
          cd matic-cli
          npm install --prefer-offline --no-audit --progress=false
          mkdir devnet
          cd devnet
          ../bin/matic-cli.js setup devnet -c ../../bor/.github/matic-cli-config.yml

      - name: Launch devnet
        run: |
          cd matic-cli/devnet
          bash ../util-scripts/docker/devnet_setup.sh
          cd -
          timeout 2m bash bor/integration-tests/bor_health.sh

      - name: Run smoke tests
        run: |
          timeout 20m bash bor/integration-tests/smoke_test.sh

      - name: Run RPC Tests
        run: |
          echo "Starting RPC Tests..."
          timeout 5m bash bor/integration-tests/rpc_test.sh

      - name: Resolve absolute path for logs
        id: pathfix
        run: |
          echo "ABS_LOG_PATH=$(realpath matic-cli/devnet/logs)" >> $GITHUB_ENV

      - name: Upload logs
        if: always()
        uses: PaloAltoNetworks/upload-secure-artifact@main
        with:
          name: logs_${{ github.run_id }}
          path: ${{ env.ABS_LOG_PATH }}

      - name: Package code and chain data
        if: always()
        run: |
          cd matic-cli/devnet
          docker compose down --remove-orphans
          cd -
          mkdir -p ${{ github.run_id }}/matic-cli
          sudo mv bor ${{ github.run_id }}
          sudo mv matic-cli/devnet ${{ github.run_id }}/matic-cli
          sudo tar --warning=no-file-changed --exclude='.git' -czf code.tar.gz ${{ github.run_id }}

      - name: Upload code and chain data
        if: always()
        uses: PaloAltoNetworks/upload-secure-artifact@main
        with:
          name: code_${{ github.run_id }}
          path: code.tar.gz
>>>>>>> 5cdef9b0
<|MERGE_RESOLUTION|>--- conflicted
+++ resolved
@@ -182,7 +182,6 @@
       - name: Upload coverage to Codecov
         uses: codecov/codecov-action@v3
 
-<<<<<<< HEAD
   # e2e-tests:
   #   if: (github.event.action != 'closed' || github.event.pull_request.merged == true)
   #   strategy:
@@ -199,16 +198,16 @@
   #         git submodule update --init --recursive --force
   #         git fetch --no-tags --prune --depth=1 origin +refs/heads/master:refs/remotes/origin/master
 
-  #     - uses: actions/setup-go@v5
-  #       with:
-  #         go-version: 1.23.x
-
-  #     - name: Checkout matic-cli
-  #       uses: actions/checkout@v4
-  #       with:
-  #         repository: maticnetwork/matic-cli
-  #         ref: heimdall-v2
-  #         path: matic-cli
+      - uses: actions/setup-go@v5
+        with:
+          go-version: 1.24.3
+
+      - name: Checkout matic-cli
+        uses: actions/checkout@v4
+        with:
+          repository: maticnetwork/matic-cli
+          ref: heimdall-v2
+          path: matic-cli
 
   #     - name: Install dependencies on Linux
   #       if: runner.os == 'Linux'
@@ -253,24 +252,16 @@
   #         cd devnet
   #         ../bin/matic-cli.js setup devnet -c ../../bor/.github/matic-cli-config.yml
 
-  #     - name: Launch devnet
-  #       run: |
-  #         cd matic-cli/devnet
-  #         bash ../util-scripts/docker/devnet_setup.sh
-  #         cd -
-  #         timeout 2m bash bor/integration-tests/bor_health.sh
-
-  #     - name: Run smoke tests
-  #       run: |
-  #         echo "Deposit 100 matic for each account to bor network"
-  #         cd matic-cli/devnet/devnet
-  #         SCRIPT_ADDRESS=$(jq -r '.[0].address' signer-dump.json)
-  #         SCRIPT_PRIVATE_KEY=$(jq -r '.[0].priv_key' signer-dump.json)
-  #         cd ../code/pos-contracts
-  #         CONTRACT_ADDRESS=$(jq -r .root.tokens.MaticToken contractAddresses.json)
-  #         forge script scripts/matic-cli-scripts/Deposit.s.sol:MaticDeposit --rpc-url http://localhost:9545 --private-key $SCRIPT_PRIVATE_KEY --broadcast --sig "run(address,address,uint256)" $SCRIPT_ADDRESS $CONTRACT_ADDRESS 100000000000000000000
-  #         cd ../../../..
-  #         timeout 60m bash bor/integration-tests/smoke_test.sh
+      - name: Launch devnet
+        run: |
+          cd matic-cli/devnet
+          bash ../util-scripts/docker/devnet_setup.sh
+          cd -
+          timeout 2m bash bor/integration-tests/bor_health.sh
+
+      - name: Run smoke tests
+        run: |
+          timeout 20m bash bor/integration-tests/smoke_test.sh
 
   #     - name: Run RPC Tests
   #       run: |
@@ -305,121 +296,4 @@
   #       uses: PaloAltoNetworks/upload-secure-artifact@main
   #       with:
   #         name: code_${{ github.run_id }}
-  #         path: code.tar.gz
-=======
-  e2e-tests:
-    if: (github.event.action != 'closed' || github.event.pull_request.merged == true)
-    strategy:
-      matrix:
-        os: [ubuntu-22.04] # List of OS: https://github.com/actions/virtual-environments
-    runs-on: ${{ matrix.os }}
-    steps:
-      - uses: actions/checkout@v4
-        with:
-          path: bor
-      - name: Checkout submodules
-        run: |
-          cd bor
-          git submodule update --init --recursive --force
-          git fetch --no-tags --prune --depth=1 origin +refs/heads/master:refs/remotes/origin/master
-
-      - uses: actions/setup-go@v5
-        with:
-          go-version: 1.24.3
-
-      - name: Checkout matic-cli
-        uses: actions/checkout@v4
-        with:
-          repository: maticnetwork/matic-cli
-          ref: heimdall-v2
-          path: matic-cli
-
-      - name: Install dependencies on Linux
-        if: runner.os == 'Linux'
-        run: |
-          sudo apt update
-          sudo apt install build-essential
-          curl https://raw.githubusercontent.com/creationix/nvm/master/install.sh | bash
-          sudo apt install jq curl
-
-      - uses: actions/setup-node@v3
-        with:
-          node-version: '18.19.0'
-          cache: 'npm'
-          cache-dependency-path: |
-            matic-cli/package-lock.json
-            matic-cli/devnet/code/contracts/package-lock.json
-            matic-cli/devnet/code/genesis-contracts/package-lock.json
-            matic-cli/devnet/code/genesis-contracts/matic-contracts/package-lock.json
-
-      - name: Install solc-select
-        run: |
-          sudo apt update
-          sudo apt install python3 python3-pip -y
-          sudo ln -sf /usr/bin/python3 /usr/bin/python
-          pip install solc-select
-
-      - name: Install Solidity Version
-        run: |
-          solc-select install 0.5.17
-          solc-select install 0.6.12
-          solc-select use 0.5.17
-          solc --version
-
-      - name: Install Foundry
-        uses: foundry-rs/foundry-toolchain@v1
-
-      - name: Bootstrap devnet
-        run: |
-          cd matic-cli
-          npm install --prefer-offline --no-audit --progress=false
-          mkdir devnet
-          cd devnet
-          ../bin/matic-cli.js setup devnet -c ../../bor/.github/matic-cli-config.yml
-
-      - name: Launch devnet
-        run: |
-          cd matic-cli/devnet
-          bash ../util-scripts/docker/devnet_setup.sh
-          cd -
-          timeout 2m bash bor/integration-tests/bor_health.sh
-
-      - name: Run smoke tests
-        run: |
-          timeout 20m bash bor/integration-tests/smoke_test.sh
-
-      - name: Run RPC Tests
-        run: |
-          echo "Starting RPC Tests..."
-          timeout 5m bash bor/integration-tests/rpc_test.sh
-
-      - name: Resolve absolute path for logs
-        id: pathfix
-        run: |
-          echo "ABS_LOG_PATH=$(realpath matic-cli/devnet/logs)" >> $GITHUB_ENV
-
-      - name: Upload logs
-        if: always()
-        uses: PaloAltoNetworks/upload-secure-artifact@main
-        with:
-          name: logs_${{ github.run_id }}
-          path: ${{ env.ABS_LOG_PATH }}
-
-      - name: Package code and chain data
-        if: always()
-        run: |
-          cd matic-cli/devnet
-          docker compose down --remove-orphans
-          cd -
-          mkdir -p ${{ github.run_id }}/matic-cli
-          sudo mv bor ${{ github.run_id }}
-          sudo mv matic-cli/devnet ${{ github.run_id }}/matic-cli
-          sudo tar --warning=no-file-changed --exclude='.git' -czf code.tar.gz ${{ github.run_id }}
-
-      - name: Upload code and chain data
-        if: always()
-        uses: PaloAltoNetworks/upload-secure-artifact@main
-        with:
-          name: code_${{ github.run_id }}
-          path: code.tar.gz
->>>>>>> 5cdef9b0
+  #         path: code.tar.gz