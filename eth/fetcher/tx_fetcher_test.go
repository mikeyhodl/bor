// Copyright 2019 The go-ethereum Authors
// This file is part of the go-ethereum library.
//
// The go-ethereum library is free software: you can redistribute it and/or modify
// it under the terms of the GNU Lesser General Public License as published by
// the Free Software Foundation, either version 3 of the License, or
// (at your option) any later version.
//
// The go-ethereum library is distributed in the hope that it will be useful,
// but WITHOUT ANY WARRANTY; without even the implied warranty of
// MERCHANTABILITY or FITNESS FOR A PARTICULAR PURPOSE. See the
// GNU Lesser General Public License for more details.
//
// You should have received a copy of the GNU Lesser General Public License
// along with the go-ethereum library. If not, see <http://www.gnu.org/licenses/>.

package fetcher

import (
	"errors"
	"math/big"
	"math/rand"
	"slices"
	"testing"
	"time"

	"github.com/ethereum/go-ethereum/common"
	"github.com/ethereum/go-ethereum/common/mclock"
	"github.com/ethereum/go-ethereum/core/txpool"
	"github.com/ethereum/go-ethereum/core/types"
	"github.com/ethereum/go-ethereum/params"
)

var (
	// testTxs is a set of transactions to use during testing that have meaningful hashes.
	testTxs = []*types.Transaction{
		types.NewTransaction(5577006791947779410, common.Address{0x0f}, new(big.Int), 0, new(big.Int), nil),
		types.NewTransaction(15352856648520921629, common.Address{0xbb}, new(big.Int), 0, new(big.Int), nil),
		types.NewTransaction(3916589616287113937, common.Address{0x86}, new(big.Int), 0, new(big.Int), nil),
		types.NewTransaction(9828766684487745566, common.Address{0xac}, new(big.Int), 0, new(big.Int), nil),
	}
	// testTxsHashes is the hashes of the test transactions above
	testTxsHashes     = []common.Hash{testTxs[0].Hash(), testTxs[1].Hash(), testTxs[2].Hash(), testTxs[3].Hash()}
	testTxArrivalWait = 500 * time.Millisecond
)

type announce struct {
	hash common.Hash
	kind byte
	size uint32
}

type doTxNotify struct {
	peer   string
	hashes []common.Hash
	types  []byte
	sizes  []uint32
}
type doTxEnqueue struct {
	peer   string
	txs    []*types.Transaction
	direct bool
}
type doWait struct {
	time time.Duration
	step bool
}
type doDrop string
type doFunc func()

type isWaiting map[string][]announce

type isScheduled struct {
	tracking map[string][]announce
	fetching map[string][]common.Hash
	dangling map[string][]common.Hash
}
type isUnderpriced int

// txFetcherTest represents a test scenario that can be executed by the test
// runner.
type txFetcherTest struct {
	init  func() *TxFetcher
	steps []interface{}
}

<<<<<<< HEAD
// Tests that transaction announcements are added to a waitlist, and none
// of them are scheduled for retrieval until the wait expires.
func TestTransactionFetcherWaiting(t *testing.T) {
	testTransactionFetcherParallel(t, txFetcherTest{
		init: func() *TxFetcher {
			return NewTxFetcher(
				func(common.Hash) bool { return false },
				nil,
				func(string, []common.Hash) error { return nil },
				nil,
			)
		},
		steps: []interface{}{
			// Initial announcement to get something into the waitlist
			doTxNotify{peer: "A", hashes: []common.Hash{{0x01}, {0x02}}},
			isWaiting(map[string][]common.Hash{
				"A": {{0x01}, {0x02}},
			}),
			// Announce from a new peer to check that no overwrite happens
			doTxNotify{peer: "B", hashes: []common.Hash{{0x03}, {0x04}}},
			isWaiting(map[string][]common.Hash{
				"A": {{0x01}, {0x02}},
				"B": {{0x03}, {0x04}},
			}),
			// Announce clashing hashes but unique new peer
			doTxNotify{peer: "C", hashes: []common.Hash{{0x01}, {0x04}}},
			isWaiting(map[string][]common.Hash{
				"A": {{0x01}, {0x02}},
				"B": {{0x03}, {0x04}},
				"C": {{0x01}, {0x04}},
			}),
			// Announce existing and clashing hashes from existing peer
			doTxNotify{peer: "A", hashes: []common.Hash{{0x01}, {0x03}, {0x05}}},
			isWaiting(map[string][]common.Hash{
				"A": {{0x01}, {0x02}, {0x03}, {0x05}},
				"B": {{0x03}, {0x04}},
				"C": {{0x01}, {0x04}},
			}),
			isScheduled{tracking: nil, fetching: nil},

			// Wait for the arrival timeout which should move all expired items
			// from the wait list to the scheduler
			doWait{time: testTxArrivalWait, step: true},
			isWaiting(nil),
			isScheduled{
				tracking: map[string][]common.Hash{
					"A": {{0x01}, {0x02}, {0x03}, {0x05}},
					"B": {{0x03}, {0x04}},
					"C": {{0x01}, {0x04}},
				},
				fetching: map[string][]common.Hash{ // Depends on deterministic test randomizer
					"A": {{0x02}, {0x03}, {0x05}},
					"C": {{0x01}, {0x04}},
				},
			},
			// Queue up a non-fetchable transaction and then trigger it with a new
			// peer (weird case to test 1 line in the fetcher)
			doTxNotify{peer: "C", hashes: []common.Hash{{0x06}, {0x07}}},
			isWaiting(map[string][]common.Hash{
				"C": {{0x06}, {0x07}},
			}),
			doWait{time: testTxArrivalWait, step: true},
			isScheduled{
				tracking: map[string][]common.Hash{
					"A": {{0x01}, {0x02}, {0x03}, {0x05}},
					"B": {{0x03}, {0x04}},
					"C": {{0x01}, {0x04}, {0x06}, {0x07}},
				},
				fetching: map[string][]common.Hash{
					"A": {{0x02}, {0x03}, {0x05}},
					"C": {{0x01}, {0x04}},
				},
			},
			doTxNotify{peer: "D", hashes: []common.Hash{{0x06}, {0x07}}},
			isScheduled{
				tracking: map[string][]common.Hash{
					"A": {{0x01}, {0x02}, {0x03}, {0x05}},
					"B": {{0x03}, {0x04}},
					"C": {{0x01}, {0x04}, {0x06}, {0x07}},
					"D": {{0x06}, {0x07}},
				},
				fetching: map[string][]common.Hash{
					"A": {{0x02}, {0x03}, {0x05}},
					"C": {{0x01}, {0x04}},
					"D": {{0x06}, {0x07}},
				},
			},
		},
	})
}

=======
>>>>>>> 1015a42d
// Tests that transaction announcements with associated metadata are added to a
// waitlist, and none of them are scheduled for retrieval until the wait expires.
//
// This test is an extended version of TestTransactionFetcherWaiting. It's mostly
// to cover the metadata checks without bloating up the basic behavioral tests
// with all the useless extra fields.
func TestTransactionFetcherWaiting(t *testing.T) {
	testTransactionFetcherParallel(t, txFetcherTest{
		init: func() *TxFetcher {
			return NewTxFetcher(
				func(common.Hash) bool { return false },
				nil,
				func(string, []common.Hash) error { return nil },
				nil,
			)
		},
		steps: []interface{}{
			// Initial announcement to get something into the waitlist
			doTxNotify{peer: "A", hashes: []common.Hash{{0x01}, {0x02}}, types: []byte{types.LegacyTxType, types.LegacyTxType}, sizes: []uint32{111, 222}},
			isWaiting(map[string][]announce{
				"A": {
					{common.Hash{0x01}, types.LegacyTxType, 111},
					{common.Hash{0x02}, types.LegacyTxType, 222},
				},
			}),
			// Announce from a new peer to check that no overwrite happens
			doTxNotify{peer: "B", hashes: []common.Hash{{0x03}, {0x04}}, types: []byte{types.LegacyTxType, types.LegacyTxType}, sizes: []uint32{333, 444}},
			isWaiting(map[string][]announce{
				"A": {
					{common.Hash{0x01}, types.LegacyTxType, 111},
					{common.Hash{0x02}, types.LegacyTxType, 222},
				},
				"B": {
					{common.Hash{0x03}, types.LegacyTxType, 333},
					{common.Hash{0x04}, types.LegacyTxType, 444},
				},
			}),
			// Announce clashing hashes but unique new peer
			doTxNotify{peer: "C", hashes: []common.Hash{{0x01}, {0x04}}, types: []byte{types.LegacyTxType, types.LegacyTxType}, sizes: []uint32{111, 444}},
			isWaiting(map[string][]announce{
				"A": {
					{common.Hash{0x01}, types.LegacyTxType, 111},
					{common.Hash{0x02}, types.LegacyTxType, 222},
				},
				"B": {
					{common.Hash{0x03}, types.LegacyTxType, 333},
					{common.Hash{0x04}, types.LegacyTxType, 444},
				},
				"C": {
					{common.Hash{0x01}, types.LegacyTxType, 111},
					{common.Hash{0x04}, types.LegacyTxType, 444},
				},
			}),
			// Announce existing and clashing hashes from existing peer. Clashes
			// should not overwrite previous announcements.
			doTxNotify{peer: "A", hashes: []common.Hash{{0x01}, {0x03}, {0x05}}, types: []byte{types.LegacyTxType, types.LegacyTxType, types.LegacyTxType}, sizes: []uint32{999, 333, 555}},
			isWaiting(map[string][]announce{
				"A": {
					{common.Hash{0x01}, types.LegacyTxType, 111},
					{common.Hash{0x02}, types.LegacyTxType, 222},
					{common.Hash{0x03}, types.LegacyTxType, 333},
					{common.Hash{0x05}, types.LegacyTxType, 555},
				},
				"B": {
					{common.Hash{0x03}, types.LegacyTxType, 333},
					{common.Hash{0x04}, types.LegacyTxType, 444},
				},
				"C": {
					{common.Hash{0x01}, types.LegacyTxType, 111},
					{common.Hash{0x04}, types.LegacyTxType, 444},
				},
			}),
			// Announce clashing hashes with conflicting metadata. Somebody will
			// be in the wrong, but we don't know yet who.
			doTxNotify{peer: "D", hashes: []common.Hash{{0x01}, {0x02}}, types: []byte{types.LegacyTxType, types.BlobTxType}, sizes: []uint32{999, 222}},
			isWaiting(map[string][]announce{
				"A": {
					{common.Hash{0x01}, types.LegacyTxType, 111},
					{common.Hash{0x02}, types.LegacyTxType, 222},
					{common.Hash{0x03}, types.LegacyTxType, 333},
					{common.Hash{0x05}, types.LegacyTxType, 555},
				},
				"B": {
					{common.Hash{0x03}, types.LegacyTxType, 333},
					{common.Hash{0x04}, types.LegacyTxType, 444},
				},
				"C": {
					{common.Hash{0x01}, types.LegacyTxType, 111},
					{common.Hash{0x04}, types.LegacyTxType, 444},
				},
				"D": {
					{common.Hash{0x01}, types.LegacyTxType, 999},
					{common.Hash{0x02}, types.BlobTxType, 222},
				},
			}),
			isScheduled{tracking: nil, fetching: nil},

			// Wait for the arrival timeout which should move all expired items
			// from the wait list to the scheduler
			doWait{time: txArriveTimeout, step: true},
			isWaiting(nil),
			isScheduled{
				tracking: map[string][]announce{
					"A": {
						{common.Hash{0x01}, types.LegacyTxType, 111},
						{common.Hash{0x02}, types.LegacyTxType, 222},
						{common.Hash{0x03}, types.LegacyTxType, 333},
						{common.Hash{0x05}, types.LegacyTxType, 555},
					},
					"B": {
						{common.Hash{0x03}, types.LegacyTxType, 333},
						{common.Hash{0x04}, types.LegacyTxType, 444},
					},
					"C": {
						{common.Hash{0x01}, types.LegacyTxType, 111},
						{common.Hash{0x04}, types.LegacyTxType, 444},
					},
					"D": {
						{common.Hash{0x01}, types.LegacyTxType, 999},
						{common.Hash{0x02}, types.BlobTxType, 222},
					},
				},
				fetching: map[string][]common.Hash{ // Depends on deterministic test randomizer
					"A": {{0x03}, {0x05}},
					"C": {{0x01}, {0x04}},
					"D": {{0x02}},
				},
			},
			// Queue up a non-fetchable transaction and then trigger it with a new
			// peer (weird case to test 1 line in the fetcher)
			doTxNotify{peer: "C", hashes: []common.Hash{{0x06}, {0x07}}, types: []byte{types.LegacyTxType, types.LegacyTxType}, sizes: []uint32{666, 777}},
			isWaiting(map[string][]announce{
				"C": {
					{common.Hash{0x06}, types.LegacyTxType, 666},
					{common.Hash{0x07}, types.LegacyTxType, 777},
				},
			}),
			doWait{time: txArriveTimeout, step: true},
			isScheduled{
				tracking: map[string][]announce{
					"A": {
						{common.Hash{0x01}, types.LegacyTxType, 111},
						{common.Hash{0x02}, types.LegacyTxType, 222},
						{common.Hash{0x03}, types.LegacyTxType, 333},
						{common.Hash{0x05}, types.LegacyTxType, 555},
					},
					"B": {
						{common.Hash{0x03}, types.LegacyTxType, 333},
						{common.Hash{0x04}, types.LegacyTxType, 444},
					},
					"C": {
						{common.Hash{0x01}, types.LegacyTxType, 111},
						{common.Hash{0x04}, types.LegacyTxType, 444},
						{common.Hash{0x06}, types.LegacyTxType, 666},
						{common.Hash{0x07}, types.LegacyTxType, 777},
					},
					"D": {
						{common.Hash{0x01}, types.LegacyTxType, 999},
						{common.Hash{0x02}, types.BlobTxType, 222},
					},
				},
				fetching: map[string][]common.Hash{
					"A": {{0x03}, {0x05}},
					"C": {{0x01}, {0x04}},
					"D": {{0x02}},
				},
			},
			doTxNotify{peer: "E", hashes: []common.Hash{{0x06}, {0x07}}, types: []byte{types.LegacyTxType, types.LegacyTxType}, sizes: []uint32{666, 777}},
			isScheduled{
				tracking: map[string][]announce{
					"A": {
						{common.Hash{0x01}, types.LegacyTxType, 111},
						{common.Hash{0x02}, types.LegacyTxType, 222},
						{common.Hash{0x03}, types.LegacyTxType, 333},
						{common.Hash{0x05}, types.LegacyTxType, 555},
					},
					"B": {
						{common.Hash{0x03}, types.LegacyTxType, 333},
						{common.Hash{0x04}, types.LegacyTxType, 444},
					},
					"C": {
						{common.Hash{0x01}, types.LegacyTxType, 111},
						{common.Hash{0x04}, types.LegacyTxType, 444},
						{common.Hash{0x06}, types.LegacyTxType, 666},
						{common.Hash{0x07}, types.LegacyTxType, 777},
					},
					"D": {
						{common.Hash{0x01}, types.LegacyTxType, 999},
						{common.Hash{0x02}, types.BlobTxType, 222},
					},
					"E": {
						{common.Hash{0x06}, types.LegacyTxType, 666},
						{common.Hash{0x07}, types.LegacyTxType, 777},
					},
				},
				fetching: map[string][]common.Hash{
					"A": {{0x03}, {0x05}},
					"C": {{0x01}, {0x04}},
					"D": {{0x02}},
					"E": {{0x06}, {0x07}},
				},
			},
		},
	})
}

// Tests that transaction announcements skip the waiting list if they are
// already scheduled.
func TestTransactionFetcherSkipWaiting(t *testing.T) {
	testTransactionFetcherParallel(t, txFetcherTest{
		init: func() *TxFetcher {
			return NewTxFetcher(
				func(common.Hash) bool { return false },
				nil,
				func(string, []common.Hash) error { return nil },
				nil,
			)
		},
		steps: []interface{}{
			// Push an initial announcement through to the scheduled stage
			doTxNotify{
				peer:   "A",
				hashes: []common.Hash{{0x01}, {0x02}},
				types:  []byte{types.LegacyTxType, types.LegacyTxType},
				sizes:  []uint32{111, 222},
			},
			isWaiting(map[string][]announce{
				"A": {
					{common.Hash{0x01}, types.LegacyTxType, 111},
					{common.Hash{0x02}, types.LegacyTxType, 222},
				},
			}),
			isScheduled{tracking: nil, fetching: nil},

			doWait{time: testTxArrivalWait, step: true},
			isWaiting(nil),
			isScheduled{
				tracking: map[string][]announce{
					"A": {
						{common.Hash{0x01}, types.LegacyTxType, 111},
						{common.Hash{0x02}, types.LegacyTxType, 222},
					},
				},
				fetching: map[string][]common.Hash{
					"A": {{0x01}, {0x02}},
				},
			},
			// Announce overlaps from the same peer, ensure the new ones end up
			// in stage one, and clashing ones don't get double tracked
			doTxNotify{peer: "A", hashes: []common.Hash{{0x02}, {0x03}}, types: []byte{types.LegacyTxType, types.LegacyTxType}, sizes: []uint32{222, 333}},
			isWaiting(map[string][]announce{
				"A": {
					{common.Hash{0x03}, types.LegacyTxType, 333},
				},
			}),
			isScheduled{
				tracking: map[string][]announce{
					"A": {
						{common.Hash{0x01}, types.LegacyTxType, 111},
						{common.Hash{0x02}, types.LegacyTxType, 222},
					},
				},
				fetching: map[string][]common.Hash{
					"A": {{0x01}, {0x02}},
				},
			},
			// Announce overlaps from a new peer, ensure new transactions end up
			// in stage one and clashing ones get tracked for the new peer
			doTxNotify{peer: "B", hashes: []common.Hash{{0x02}, {0x03}, {0x04}}, types: []byte{types.LegacyTxType, types.LegacyTxType, types.LegacyTxType}, sizes: []uint32{222, 333, 444}},
			isWaiting(map[string][]announce{
				"A": {
					{common.Hash{0x03}, types.LegacyTxType, 333},
				},
				"B": {
					{common.Hash{0x03}, types.LegacyTxType, 333},
					{common.Hash{0x04}, types.LegacyTxType, 444},
				},
			}),
			isScheduled{
				tracking: map[string][]announce{
					"A": {
						{common.Hash{0x01}, types.LegacyTxType, 111},
						{common.Hash{0x02}, types.LegacyTxType, 222},
					},
					"B": {
						{common.Hash{0x02}, types.LegacyTxType, 222},
					},
				},
				fetching: map[string][]common.Hash{
					"A": {{0x01}, {0x02}},
				},
			},
		},
	})
}

// Tests that only a single transaction request gets scheduled to a peer
// and subsequent announces block or get allotted to someone else.
func TestTransactionFetcherSingletonRequesting(t *testing.T) {
	testTransactionFetcherParallel(t, txFetcherTest{
		init: func() *TxFetcher {
			return NewTxFetcher(
				func(common.Hash) bool { return false },
				nil,
				func(string, []common.Hash) error { return nil },
				nil,
			)
		},
		steps: []interface{}{
			// Push an initial announcement through to the scheduled stage
			doTxNotify{peer: "A", hashes: []common.Hash{{0x01}, {0x02}}, types: []byte{types.LegacyTxType, types.LegacyTxType}, sizes: []uint32{111, 222}},
			isWaiting(map[string][]announce{
				"A": {
					{common.Hash{0x01}, types.LegacyTxType, 111},
					{common.Hash{0x02}, types.LegacyTxType, 222},
				},
			}),
			isScheduled{tracking: nil, fetching: nil},

			doWait{time: testTxArrivalWait, step: true},
			isWaiting(nil),
			isScheduled{
				tracking: map[string][]announce{
					"A": {
						{common.Hash{0x01}, types.LegacyTxType, 111},
						{common.Hash{0x02}, types.LegacyTxType, 222},
					},
				},
				fetching: map[string][]common.Hash{
					"A": {{0x01}, {0x02}},
				},
			},
			// Announce a new set of transactions from the same peer and ensure
			// they do not start fetching since the peer is already busy
			doTxNotify{peer: "A", hashes: []common.Hash{{0x03}, {0x04}}, types: []byte{types.LegacyTxType, types.LegacyTxType}, sizes: []uint32{333, 444}},
			isWaiting(map[string][]announce{
				"A": {
					{common.Hash{0x03}, types.LegacyTxType, 333},
					{common.Hash{0x04}, types.LegacyTxType, 444},
				},
			}),
			isScheduled{
				tracking: map[string][]announce{
					"A": {
						{common.Hash{0x01}, types.LegacyTxType, 111},
						{common.Hash{0x02}, types.LegacyTxType, 222},
					},
				},
				fetching: map[string][]common.Hash{
					"A": {{0x01}, {0x02}},
				},
			},
			doWait{time: testTxArrivalWait, step: true},
			isWaiting(nil),
			isScheduled{
				tracking: map[string][]announce{
					"A": {
						{common.Hash{0x01}, types.LegacyTxType, 111},
						{common.Hash{0x02}, types.LegacyTxType, 222},
						{common.Hash{0x03}, types.LegacyTxType, 333},
						{common.Hash{0x04}, types.LegacyTxType, 444},
					},
				},
				fetching: map[string][]common.Hash{
					"A": {{0x01}, {0x02}},
				},
			},
			// Announce a duplicate set of transactions from a new peer and ensure
			// uniquely new ones start downloading, even if clashing.
			doTxNotify{peer: "B", hashes: []common.Hash{{0x02}, {0x03}, {0x05}, {0x06}}, types: []byte{types.LegacyTxType, types.LegacyTxType, types.LegacyTxType, types.LegacyTxType}, sizes: []uint32{222, 333, 555, 666}},
			isWaiting(map[string][]announce{
				"B": {
					{common.Hash{0x05}, types.LegacyTxType, 555},
					{common.Hash{0x06}, types.LegacyTxType, 666},
				},
			}),
			isScheduled{
				tracking: map[string][]announce{
					"A": {
						{common.Hash{0x01}, types.LegacyTxType, 111},
						{common.Hash{0x02}, types.LegacyTxType, 222},
						{common.Hash{0x03}, types.LegacyTxType, 333},
						{common.Hash{0x04}, types.LegacyTxType, 444},
					},
					"B": {
						{common.Hash{0x02}, types.LegacyTxType, 222},
						{common.Hash{0x03}, types.LegacyTxType, 333},
					},
				},
				fetching: map[string][]common.Hash{
					"A": {{0x01}, {0x02}},
					"B": {{0x03}},
				},
			},
		},
	})
}

// Tests that if a transaction retrieval fails, all the transactions get
// instantly schedule back to someone else or the announcements dropped
// if no alternate source is available.
func TestTransactionFetcherFailedRescheduling(t *testing.T) {
	// Create a channel to control when tx requests can fail
	proceed := make(chan struct{})

	testTransactionFetcherParallel(t, txFetcherTest{
		init: func() *TxFetcher {
			return NewTxFetcher(
				func(common.Hash) bool { return false },
				nil,
				func(origin string, hashes []common.Hash) error {
					<-proceed
					return errors.New("peer disconnected")
				},
				nil,
			)
		},
		steps: []interface{}{
			// Push an initial announcement through to the scheduled stage
			doTxNotify{peer: "A", hashes: []common.Hash{{0x01}, {0x02}}, types: []byte{types.LegacyTxType, types.LegacyTxType}, sizes: []uint32{111, 222}},
			isWaiting(map[string][]announce{
				"A": {
					{common.Hash{0x01}, types.LegacyTxType, 111},
					{common.Hash{0x02}, types.LegacyTxType, 222},
				},
			}),
			isScheduled{tracking: nil, fetching: nil},

			doWait{time: testTxArrivalWait, step: true},
			isWaiting(nil),
			isScheduled{
				tracking: map[string][]announce{
					"A": {
						{common.Hash{0x01}, types.LegacyTxType, 111},
						{common.Hash{0x02}, types.LegacyTxType, 222},
					},
				},
				fetching: map[string][]common.Hash{
					"A": {{0x01}, {0x02}},
				},
			},
			// While the original peer is stuck in the request, push in an second
			// data source.
			doTxNotify{peer: "B", hashes: []common.Hash{{0x02}}, types: []byte{types.LegacyTxType}, sizes: []uint32{222}},
			isWaiting(nil),
			isScheduled{
				tracking: map[string][]announce{
					"A": {
						{common.Hash{0x01}, types.LegacyTxType, 111},
						{common.Hash{0x02}, types.LegacyTxType, 222},
					},
					"B": {
						{common.Hash{0x02}, types.LegacyTxType, 222},
					},
				},
				fetching: map[string][]common.Hash{
					"A": {{0x01}, {0x02}},
				},
			},
			// Wait until the original request fails and check that transactions
			// are either rescheduled or dropped
			doFunc(func() {
				proceed <- struct{}{} // Allow peer A to return the failure
			}),
			doWait{time: 0, step: true},
			isWaiting(nil),
			isScheduled{
				tracking: map[string][]announce{
					"B": {
						{common.Hash{0x02}, types.LegacyTxType, 222},
					},
				},
				fetching: map[string][]common.Hash{
					"B": {{0x02}},
				},
			},
			doFunc(func() {
				proceed <- struct{}{} // Allow peer B to return the failure
			}),
			doWait{time: 0, step: true},
			isWaiting(nil),
			isScheduled{nil, nil, nil},
		},
	})
}

// Tests that if a transaction retrieval succeeds, all alternate origins
// are cleaned up.
func TestTransactionFetcherCleanup(t *testing.T) {
	testTransactionFetcherParallel(t, txFetcherTest{
		init: func() *TxFetcher {
			return NewTxFetcher(
				func(common.Hash) bool { return false },
				func(txs []*types.Transaction) []error {
					return make([]error, len(txs))
				},
				func(string, []common.Hash) error { return nil },
				nil,
			)
		},
		steps: []interface{}{
			// Push an initial announcement through to the scheduled stage
			doTxNotify{peer: "A", hashes: []common.Hash{testTxsHashes[0]}, types: []byte{testTxs[0].Type()}, sizes: []uint32{uint32(testTxs[0].Size())}},
			isWaiting(map[string][]announce{
				"A": {
					{testTxsHashes[0], testTxs[0].Type(), uint32(testTxs[0].Size())},
				},
			}),
			isScheduled{tracking: nil, fetching: nil},

			doWait{time: testTxArrivalWait, step: true},
			isWaiting(nil),
			isScheduled{
				tracking: map[string][]announce{
					"A": {
						{testTxsHashes[0], testTxs[0].Type(), uint32(testTxs[0].Size())},
					},
				},
				fetching: map[string][]common.Hash{
					"A": {testTxsHashes[0]},
				},
			},
			// Request should be delivered
			doTxEnqueue{peer: "A", txs: []*types.Transaction{testTxs[0]}, direct: true},
			isScheduled{nil, nil, nil},
		},
	})
}

// Tests that if a transaction retrieval succeeds, but the response is empty (no
// transactions available, then all are nuked instead of being rescheduled (yes,
// this was a bug)).
func TestTransactionFetcherCleanupEmpty(t *testing.T) {
	testTransactionFetcherParallel(t, txFetcherTest{
		init: func() *TxFetcher {
			return NewTxFetcher(
				func(common.Hash) bool { return false },
				func(txs []*types.Transaction) []error {
					return make([]error, len(txs))
				},
				func(string, []common.Hash) error { return nil },
				nil,
			)
		},
		steps: []interface{}{
			// Push an initial announcement through to the scheduled stage
			doTxNotify{peer: "A", hashes: []common.Hash{testTxsHashes[0]}, types: []byte{testTxs[0].Type()}, sizes: []uint32{uint32(testTxs[0].Size())}},
			isWaiting(map[string][]announce{
				"A": {
					{testTxsHashes[0], testTxs[0].Type(), uint32(testTxs[0].Size())},
				},
			}),
			isScheduled{tracking: nil, fetching: nil},

			doWait{time: testTxArrivalWait, step: true},
			isWaiting(nil),
			isScheduled{
				tracking: map[string][]announce{
					"A": {
						{testTxsHashes[0], testTxs[0].Type(), uint32(testTxs[0].Size())},
					},
				},
				fetching: map[string][]common.Hash{
					"A": {testTxsHashes[0]},
				},
			},
			// Deliver an empty response and ensure the transaction is cleared, not rescheduled
			doTxEnqueue{peer: "A", txs: []*types.Transaction{}, direct: true},
			isScheduled{nil, nil, nil},
		},
	})
}

// Tests that non-returned transactions are either re-scheduled from a
// different peer, or self if they are after the cutoff point.
func TestTransactionFetcherMissingRescheduling(t *testing.T) {
	testTransactionFetcherParallel(t, txFetcherTest{
		init: func() *TxFetcher {
			return NewTxFetcher(
				func(common.Hash) bool { return false },
				func(txs []*types.Transaction) []error {
					return make([]error, len(txs))
				},
				func(string, []common.Hash) error { return nil },
				nil,
			)
		},
		steps: []interface{}{
			// Push an initial announcement through to the scheduled stage
			doTxNotify{peer: "A",
				hashes: []common.Hash{testTxsHashes[0], testTxsHashes[1], testTxsHashes[2]},
				types:  []byte{testTxs[0].Type(), testTxs[1].Type(), testTxs[2].Type()},
				sizes:  []uint32{uint32(testTxs[0].Size()), uint32(testTxs[1].Size()), uint32(testTxs[2].Size())},
			},
			isWaiting(map[string][]announce{
				"A": {
					{testTxsHashes[0], testTxs[0].Type(), uint32(testTxs[0].Size())},
					{testTxsHashes[1], testTxs[1].Type(), uint32(testTxs[1].Size())},
					{testTxsHashes[2], testTxs[2].Type(), uint32(testTxs[2].Size())},
				},
			}),
			isScheduled{tracking: nil, fetching: nil},

			doWait{time: testTxArrivalWait, step: true},
			isWaiting(nil),
			isScheduled{
				tracking: map[string][]announce{
					"A": {
						{testTxsHashes[0], testTxs[0].Type(), uint32(testTxs[0].Size())},
						{testTxsHashes[1], testTxs[1].Type(), uint32(testTxs[1].Size())},
						{testTxsHashes[2], testTxs[2].Type(), uint32(testTxs[2].Size())},
					},
				},
				fetching: map[string][]common.Hash{
					"A": {testTxsHashes[0], testTxsHashes[1], testTxsHashes[2]},
				},
			},
			// Deliver the middle transaction requested, the one before which
			// should be dropped and the one after re-requested.
			doTxEnqueue{peer: "A", txs: []*types.Transaction{testTxs[1]}, direct: true},
			isScheduled{
				tracking: map[string][]announce{
					"A": {
						{testTxsHashes[2], testTxs[2].Type(), uint32(testTxs[2].Size())},
					},
				},
				fetching: map[string][]common.Hash{
					"A": {testTxsHashes[2]},
				},
			},
		},
	})
}

// Tests that out of two transactions, if one is missing and the last is
// delivered, the peer gets properly cleaned out from the internal state.
func TestTransactionFetcherMissingCleanup(t *testing.T) {
	testTransactionFetcherParallel(t, txFetcherTest{
		init: func() *TxFetcher {
			return NewTxFetcher(
				func(common.Hash) bool { return false },
				func(txs []*types.Transaction) []error {
					return make([]error, len(txs))
				},
				func(string, []common.Hash) error { return nil },
				nil,
			)
		},
		steps: []interface{}{
			// Push an initial announcement through to the scheduled stage
			doTxNotify{peer: "A",
				hashes: []common.Hash{testTxsHashes[0], testTxsHashes[1]},
				types:  []byte{testTxs[0].Type(), testTxs[1].Type()},
				sizes:  []uint32{uint32(testTxs[0].Size()), uint32(testTxs[1].Size())},
			},
			isWaiting(map[string][]announce{
				"A": {
					{testTxsHashes[0], testTxs[0].Type(), uint32(testTxs[0].Size())},
					{testTxsHashes[1], testTxs[1].Type(), uint32(testTxs[1].Size())},
				},
			}),
			isScheduled{tracking: nil, fetching: nil},

			doWait{time: testTxArrivalWait, step: true},
			isWaiting(nil),
			isScheduled{
				tracking: map[string][]announce{
					"A": {
						{testTxsHashes[0], testTxs[0].Type(), uint32(testTxs[0].Size())},
						{testTxsHashes[1], testTxs[1].Type(), uint32(testTxs[1].Size())},
					},
				},
				fetching: map[string][]common.Hash{
					"A": {testTxsHashes[0], testTxsHashes[1]},
				},
			},
			// Deliver the middle transaction requested, the one before which
			// should be dropped and the one after re-requested.
			doTxEnqueue{peer: "A", txs: []*types.Transaction{testTxs[1]}, direct: true}, // This depends on the deterministic random
			isScheduled{nil, nil, nil},
		},
	})
}

// Tests that transaction broadcasts properly clean up announcements.
func TestTransactionFetcherBroadcasts(t *testing.T) {
	testTransactionFetcherParallel(t, txFetcherTest{
		init: func() *TxFetcher {
			return NewTxFetcher(
				func(common.Hash) bool { return false },
				func(txs []*types.Transaction) []error {
					return make([]error, len(txs))
				},
				func(string, []common.Hash) error { return nil },
				nil,
			)
		},
		steps: []interface{}{
			// Set up three transactions to be in different stats, waiting, queued and fetching
<<<<<<< HEAD
			doTxNotify{peer: "A", hashes: []common.Hash{testTxsHashes[0]}},
			doWait{time: testTxArrivalWait, step: true},
			doTxNotify{peer: "A", hashes: []common.Hash{testTxsHashes[1]}},
			doWait{time: testTxArrivalWait, step: true},
			doTxNotify{peer: "A", hashes: []common.Hash{testTxsHashes[2]}},
=======
			doTxNotify{peer: "A", hashes: []common.Hash{testTxsHashes[0]}, types: []byte{testTxs[0].Type()}, sizes: []uint32{uint32(testTxs[0].Size())}},
			doWait{time: txArriveTimeout, step: true},
			doTxNotify{peer: "A", hashes: []common.Hash{testTxsHashes[1]}, types: []byte{testTxs[1].Type()}, sizes: []uint32{uint32(testTxs[1].Size())}},
			doWait{time: txArriveTimeout, step: true},
			doTxNotify{peer: "A", hashes: []common.Hash{testTxsHashes[2]}, types: []byte{testTxs[2].Type()}, sizes: []uint32{uint32(testTxs[2].Size())}},
>>>>>>> 1015a42d

			isWaiting(map[string][]announce{
				"A": {
					{testTxsHashes[2], testTxs[2].Type(), uint32(testTxs[2].Size())},
				},
			}),
			isScheduled{
				tracking: map[string][]announce{
					"A": {
						{testTxsHashes[0], testTxs[0].Type(), uint32(testTxs[0].Size())},
						{testTxsHashes[1], testTxs[1].Type(), uint32(testTxs[1].Size())},
					},
				},
				fetching: map[string][]common.Hash{
					"A": {testTxsHashes[0]},
				},
			},
			// Broadcast all the transactions and ensure everything gets cleaned
			// up, but the dangling request is left alone to avoid doing multiple
			// concurrent requests.
			doTxEnqueue{peer: "A", txs: []*types.Transaction{testTxs[0], testTxs[1], testTxs[2]}, direct: false},
			isWaiting(nil),
			isScheduled{
				tracking: nil,
				fetching: nil,
				dangling: map[string][]common.Hash{
					"A": {testTxsHashes[0]},
				},
			},
			// Deliver the requested hashes
			doTxEnqueue{peer: "A", txs: []*types.Transaction{testTxs[0], testTxs[1], testTxs[2]}, direct: true},
			isScheduled{nil, nil, nil},
		},
	})
}

// Tests that the waiting list timers properly reset and reschedule.
func TestTransactionFetcherWaitTimerResets(t *testing.T) {
	testTransactionFetcherParallel(t, txFetcherTest{
		init: func() *TxFetcher {
			return NewTxFetcher(
				func(common.Hash) bool { return false },
				nil,
				func(string, []common.Hash) error { return nil },
				nil,
			)
		},
		steps: []interface{}{
			doTxNotify{peer: "A", hashes: []common.Hash{{0x01}}, types: []byte{types.LegacyTxType}, sizes: []uint32{111}},
			isWaiting(map[string][]announce{
				"A": {
					{common.Hash{0x01}, types.LegacyTxType, 111},
				},
			}),
			isScheduled{nil, nil, nil},
<<<<<<< HEAD
			doWait{time: testTxArrivalWait / 2, step: false},
			isWaiting(map[string][]common.Hash{
				"A": {{0x01}},
=======
			doWait{time: txArriveTimeout / 2, step: false},
			isWaiting(map[string][]announce{
				"A": {
					{common.Hash{0x01}, types.LegacyTxType, 111},
				},
>>>>>>> 1015a42d
			}),
			isScheduled{nil, nil, nil},

			doTxNotify{peer: "A", hashes: []common.Hash{{0x02}}, types: []byte{types.LegacyTxType}, sizes: []uint32{222}},
			isWaiting(map[string][]announce{
				"A": {
					{common.Hash{0x01}, types.LegacyTxType, 111},
					{common.Hash{0x02}, types.LegacyTxType, 222},
				},
			}),
			isScheduled{nil, nil, nil},
<<<<<<< HEAD
			doWait{time: testTxArrivalWait / 2, step: true},
			isWaiting(map[string][]common.Hash{
				"A": {{0x02}},
=======
			doWait{time: txArriveTimeout / 2, step: true},
			isWaiting(map[string][]announce{
				"A": {
					{common.Hash{0x02}, types.LegacyTxType, 222},
				},
>>>>>>> 1015a42d
			}),
			isScheduled{
				tracking: map[string][]announce{
					"A": {
						{common.Hash{0x01}, types.LegacyTxType, 111},
					},
				},
				fetching: map[string][]common.Hash{
					"A": {{0x01}},
				},
			},

			doWait{time: testTxArrivalWait / 2, step: true},
			isWaiting(nil),
			isScheduled{
				tracking: map[string][]announce{
					"A": {
						{common.Hash{0x01}, types.LegacyTxType, 111},
						{common.Hash{0x02}, types.LegacyTxType, 222},
					},
				},
				fetching: map[string][]common.Hash{
					"A": {{0x01}},
				},
			},
		},
	})
}

// Tests that if a transaction request is not replied to, it will time
// out and be re-scheduled for someone else.
func TestTransactionFetcherTimeoutRescheduling(t *testing.T) {
	testTransactionFetcherParallel(t, txFetcherTest{
		init: func() *TxFetcher {
			return NewTxFetcher(
				func(common.Hash) bool { return false },
				func(txs []*types.Transaction) []error {
					return make([]error, len(txs))
				},
				func(string, []common.Hash) error { return nil },
				nil,
			)
		},
		steps: []interface{}{
			// Push an initial announcement through to the scheduled stage
			doTxNotify{
				peer:   "A",
				hashes: []common.Hash{testTxsHashes[0]},
				types:  []byte{testTxs[0].Type()},
				sizes:  []uint32{uint32(testTxs[0].Size())},
			},
			isWaiting(map[string][]announce{
				"A": {{testTxsHashes[0], testTxs[0].Type(), uint32(testTxs[0].Size())}},
			}),
			isScheduled{tracking: nil, fetching: nil},

			doWait{time: testTxArrivalWait, step: true},
			isWaiting(nil),
			isScheduled{
				tracking: map[string][]announce{
					"A": {{testTxsHashes[0], testTxs[0].Type(), uint32(testTxs[0].Size())}},
				},
				fetching: map[string][]common.Hash{
					"A": {testTxsHashes[0]},
				},
			},
			// Wait until the delivery times out, everything should be cleaned up
			doWait{time: txFetchTimeout, step: true},
			isWaiting(nil),
			isScheduled{
				tracking: nil,
				fetching: nil,
				dangling: map[string][]common.Hash{
					"A": {},
				},
			},
			// Ensure that followup announcements don't get scheduled
<<<<<<< HEAD
			doTxNotify{peer: "A", hashes: []common.Hash{testTxsHashes[1]}},
			doWait{time: testTxArrivalWait, step: true},
=======
			doTxNotify{
				peer:   "A",
				hashes: []common.Hash{testTxsHashes[1]},
				types:  []byte{testTxs[1].Type()},
				sizes:  []uint32{uint32(testTxs[1].Size())},
			},
			doWait{time: txArriveTimeout, step: true},
>>>>>>> 1015a42d
			isScheduled{
				tracking: map[string][]announce{
					"A": {{testTxsHashes[1], testTxs[1].Type(), uint32(testTxs[1].Size())}},
				},
				fetching: nil,
				dangling: map[string][]common.Hash{
					"A": {},
				},
			},
			// If the dangling request arrives a bit later, do not choke
			doTxEnqueue{peer: "A", txs: []*types.Transaction{testTxs[0]}, direct: true},
			isWaiting(nil),
			isScheduled{
				tracking: map[string][]announce{
					"A": {{testTxsHashes[1], testTxs[1].Type(), uint32(testTxs[1].Size())}},
				},
				fetching: map[string][]common.Hash{
					"A": {testTxsHashes[1]},
				},
			},
		},
	})
}

// Tests that the fetching timeout timers properly reset and reschedule.
func TestTransactionFetcherTimeoutTimerResets(t *testing.T) {
	testTransactionFetcherParallel(t, txFetcherTest{
		init: func() *TxFetcher {
			return NewTxFetcher(
				func(common.Hash) bool { return false },
				nil,
				func(string, []common.Hash) error { return nil },
				nil,
			)
		},
		steps: []interface{}{
<<<<<<< HEAD
			doTxNotify{peer: "A", hashes: []common.Hash{{0x01}}},
			doWait{time: testTxArrivalWait, step: true},
			doTxNotify{peer: "B", hashes: []common.Hash{{0x02}}},
			doWait{time: testTxArrivalWait, step: true},
=======
			doTxNotify{peer: "A", hashes: []common.Hash{{0x01}}, types: []byte{types.LegacyTxType}, sizes: []uint32{111}},
			doWait{time: txArriveTimeout, step: true},
			doTxNotify{peer: "B", hashes: []common.Hash{{0x02}}, types: []byte{types.LegacyTxType}, sizes: []uint32{222}},
			doWait{time: txArriveTimeout, step: true},
>>>>>>> 1015a42d

			isWaiting(nil),
			isScheduled{
				tracking: map[string][]announce{
					"A": {
						{common.Hash{0x01}, types.LegacyTxType, 111},
					},
					"B": {
						{common.Hash{0x02}, types.LegacyTxType, 222},
					},
				},
				fetching: map[string][]common.Hash{
					"A": {{0x01}},
					"B": {{0x02}},
				},
			},
			doWait{time: txFetchTimeout - testTxArrivalWait, step: true},
			isScheduled{
				tracking: map[string][]announce{
					"B": {
						{common.Hash{0x02}, types.LegacyTxType, 222},
					},
				},
				fetching: map[string][]common.Hash{
					"B": {{0x02}},
				},
				dangling: map[string][]common.Hash{
					"A": {},
				},
			},
			doWait{time: testTxArrivalWait, step: true},
			isScheduled{
				tracking: nil,
				fetching: nil,
				dangling: map[string][]common.Hash{
					"A": {},
					"B": {},
				},
			},
		},
	})
}

// Tests that if thousands of transactions are announced, only a small
// number of them will be requested at a time.
func TestTransactionFetcherRateLimiting(t *testing.T) {
	// Create a slew of transactions and announce them
	var (
		hashes    []common.Hash
		ts        []byte
		sizes     []uint32
		announces []announce
	)
	for i := 0; i < maxTxAnnounces; i++ {
		hash := common.Hash{byte(i / 256), byte(i % 256)}
		hashes = append(hashes, hash)
		ts = append(ts, types.LegacyTxType)
		sizes = append(sizes, 111)
		announces = append(announces, announce{
			hash: hash,
			kind: types.LegacyTxType,
			size: 111,
		})
	}
	testTransactionFetcherParallel(t, txFetcherTest{
		init: func() *TxFetcher {
			return NewTxFetcher(
				func(common.Hash) bool { return false },
				nil,
				func(string, []common.Hash) error { return nil },
				nil,
			)
		},
		steps: []interface{}{
			// Announce all the transactions, wait a bit and ensure only a small
			// percentage gets requested
<<<<<<< HEAD
			doTxNotify{peer: "A", hashes: hashes},
			doWait{time: testTxArrivalWait, step: true},
=======
			doTxNotify{peer: "A", hashes: hashes, types: ts, sizes: sizes},
			doWait{time: txArriveTimeout, step: true},
>>>>>>> 1015a42d
			isWaiting(nil),
			isScheduled{
				tracking: map[string][]announce{
					"A": announces,
				},
				fetching: map[string][]common.Hash{
					"A": hashes[:maxTxRetrievals],
				},
			},
		},
	})
}

// Tests that if huge transactions are announced, only a small number of them will
// be requested at a time, to keep the responses below a reasonable level.
func TestTransactionFetcherBandwidthLimiting(t *testing.T) {
	testTransactionFetcherParallel(t, txFetcherTest{
		init: func() *TxFetcher {
			return NewTxFetcher(
				func(common.Hash) bool { return false },
				nil,
				func(string, []common.Hash) error { return nil },
				nil,
			)
		},
		steps: []interface{}{
			// Announce mid size transactions from A to verify that multiple
			// ones can be piled into a single request.
			doTxNotify{peer: "A",
				hashes: []common.Hash{{0x01}, {0x02}, {0x03}, {0x04}},
				types:  []byte{types.LegacyTxType, types.LegacyTxType, types.LegacyTxType, types.LegacyTxType},
				sizes:  []uint32{48 * 1024, 48 * 1024, 48 * 1024, 48 * 1024},
			},
			// Announce exactly on the limit transactions to see that only one
			// gets requested
			doTxNotify{peer: "B",
				hashes: []common.Hash{{0x05}, {0x06}},
				types:  []byte{types.LegacyTxType, types.LegacyTxType},
				sizes:  []uint32{maxTxRetrievalSize, maxTxRetrievalSize},
			},
			// Announce oversized blob transactions to see that overflows are ok
			doTxNotify{peer: "C",
				hashes: []common.Hash{{0x07}, {0x08}},
				types:  []byte{types.BlobTxType, types.BlobTxType},
				sizes:  []uint32{params.MaxBlobGasPerBlock, params.MaxBlobGasPerBlock},
			},
			doWait{time: txArriveTimeout, step: true},
			isWaiting(nil),
			isScheduled{
				tracking: map[string][]announce{
					"A": {
						{common.Hash{0x01}, types.LegacyTxType, 48 * 1024},
						{common.Hash{0x02}, types.LegacyTxType, 48 * 1024},
						{common.Hash{0x03}, types.LegacyTxType, 48 * 1024},
						{common.Hash{0x04}, types.LegacyTxType, 48 * 1024},
					},
					"B": {
						{common.Hash{0x05}, types.LegacyTxType, maxTxRetrievalSize},
						{common.Hash{0x06}, types.LegacyTxType, maxTxRetrievalSize},
					},
					"C": {
						{common.Hash{0x07}, types.BlobTxType, params.MaxBlobGasPerBlock},
						{common.Hash{0x08}, types.BlobTxType, params.MaxBlobGasPerBlock},
					},
				},
				fetching: map[string][]common.Hash{
					"A": {{0x01}, {0x02}, {0x03}},
					"B": {{0x05}},
					"C": {{0x07}},
				},
			},
		},
	})
}

// Tests that then number of transactions a peer is allowed to announce and/or
// request at the same time is hard capped.
func TestTransactionFetcherDoSProtection(t *testing.T) {
	// Create a slew of transactions and to announce them
	var (
		hashesA   []common.Hash
		typesA    []byte
		sizesA    []uint32
		announceA []announce
	)
	for i := 0; i < maxTxAnnounces+1; i++ {
		hash := common.Hash{0x01, byte(i / 256), byte(i % 256)}
		hashesA = append(hashesA, hash)
		typesA = append(typesA, types.LegacyTxType)
		sizesA = append(sizesA, 111)

		announceA = append(announceA, announce{
			hash: hash,
			kind: types.LegacyTxType,
			size: 111,
		})
	}
<<<<<<< HEAD

	var hashesB []common.Hash
=======
	var (
		hashesB   []common.Hash
		typesB    []byte
		sizesB    []uint32
		announceB []announce
	)
>>>>>>> 1015a42d
	for i := 0; i < maxTxAnnounces+1; i++ {
		hash := common.Hash{0x02, byte(i / 256), byte(i % 256)}
		hashesB = append(hashesB, hash)
		typesB = append(typesB, types.LegacyTxType)
		sizesB = append(sizesB, 111)

		announceB = append(announceB, announce{
			hash: hash,
			kind: types.LegacyTxType,
			size: 111,
		})
	}
	testTransactionFetcherParallel(t, txFetcherTest{
		init: func() *TxFetcher {
			return NewTxFetcher(
				func(common.Hash) bool { return false },
				nil,
				func(string, []common.Hash) error { return nil },
				nil,
			)
		},
		steps: []interface{}{
			// Announce half of the transaction and wait for them to be scheduled
<<<<<<< HEAD
			doTxNotify{peer: "A", hashes: hashesA[:maxTxAnnounces/2]},
			doTxNotify{peer: "B", hashes: hashesB[:maxTxAnnounces/2-1]},
			doWait{time: testTxArrivalWait, step: true},
=======
			doTxNotify{peer: "A", hashes: hashesA[:maxTxAnnounces/2], types: typesA[:maxTxAnnounces/2], sizes: sizesA[:maxTxAnnounces/2]},
			doTxNotify{peer: "B", hashes: hashesB[:maxTxAnnounces/2-1], types: typesB[:maxTxAnnounces/2-1], sizes: sizesB[:maxTxAnnounces/2-1]},
			doWait{time: txArriveTimeout, step: true},
>>>>>>> 1015a42d

			// Announce the second half and keep them in the wait list
			doTxNotify{peer: "A", hashes: hashesA[maxTxAnnounces/2 : maxTxAnnounces], types: typesA[maxTxAnnounces/2 : maxTxAnnounces], sizes: sizesA[maxTxAnnounces/2 : maxTxAnnounces]},
			doTxNotify{peer: "B", hashes: hashesB[maxTxAnnounces/2-1 : maxTxAnnounces-1], types: typesB[maxTxAnnounces/2-1 : maxTxAnnounces-1], sizes: sizesB[maxTxAnnounces/2-1 : maxTxAnnounces-1]},

			// Ensure the hashes are split half and half
			isWaiting(map[string][]announce{
				"A": announceA[maxTxAnnounces/2 : maxTxAnnounces],
				"B": announceB[maxTxAnnounces/2-1 : maxTxAnnounces-1],
			}),
			isScheduled{
				tracking: map[string][]announce{
					"A": announceA[:maxTxAnnounces/2],
					"B": announceB[:maxTxAnnounces/2-1],
				},
				fetching: map[string][]common.Hash{
					"A": hashesA[:maxTxRetrievals],
					"B": hashesB[:maxTxRetrievals],
				},
			},
			// Ensure that adding even one more hash results in dropping the hash
			doTxNotify{peer: "A", hashes: []common.Hash{hashesA[maxTxAnnounces]}, types: []byte{typesA[maxTxAnnounces]}, sizes: []uint32{sizesA[maxTxAnnounces]}},
			doTxNotify{peer: "B", hashes: hashesB[maxTxAnnounces-1 : maxTxAnnounces+1], types: typesB[maxTxAnnounces-1 : maxTxAnnounces+1], sizes: sizesB[maxTxAnnounces-1 : maxTxAnnounces+1]},

			isWaiting(map[string][]announce{
				"A": announceA[maxTxAnnounces/2 : maxTxAnnounces],
				"B": announceB[maxTxAnnounces/2-1 : maxTxAnnounces],
			}),
			isScheduled{
				tracking: map[string][]announce{
					"A": announceA[:maxTxAnnounces/2],
					"B": announceB[:maxTxAnnounces/2-1],
				},
				fetching: map[string][]common.Hash{
					"A": hashesA[:maxTxRetrievals],
					"B": hashesB[:maxTxRetrievals],
				},
			},
		},
	})
}

// Tests that underpriced transactions don't get rescheduled after being rejected.
func TestTransactionFetcherUnderpricedDedup(t *testing.T) {
	testTransactionFetcherParallel(t, txFetcherTest{
		init: func() *TxFetcher {
			return NewTxFetcher(
				func(common.Hash) bool { return false },
				func(txs []*types.Transaction) []error {
					errs := make([]error, len(txs))
					for i := 0; i < len(errs); i++ {
						if i%2 == 0 {
							errs[i] = txpool.ErrUnderpriced
						} else {
							errs[i] = txpool.ErrReplaceUnderpriced
						}
					}
					return errs
				},
				func(string, []common.Hash) error { return nil },
				nil,
			)
		},
		steps: []interface{}{
			// Deliver a transaction through the fetcher, but reject as underpriced
<<<<<<< HEAD
			doTxNotify{peer: "A", hashes: []common.Hash{testTxsHashes[0], testTxsHashes[1]}},
			doWait{time: testTxArrivalWait, step: true},
=======
			doTxNotify{peer: "A",
				hashes: []common.Hash{testTxsHashes[0], testTxsHashes[1]},
				types:  []byte{testTxs[0].Type(), testTxs[1].Type()},
				sizes:  []uint32{uint32(testTxs[0].Size()), uint32(testTxs[1].Size())},
			},
			doWait{time: txArriveTimeout, step: true},
>>>>>>> 1015a42d
			doTxEnqueue{peer: "A", txs: []*types.Transaction{testTxs[0], testTxs[1]}, direct: true},
			isScheduled{nil, nil, nil},

			// Try to announce the transaction again, ensure it's not scheduled back
			doTxNotify{peer: "A",
				hashes: []common.Hash{testTxsHashes[0], testTxsHashes[1], testTxsHashes[2]},
				types:  []byte{testTxs[0].Type(), testTxs[1].Type(), testTxs[2].Type()},
				sizes:  []uint32{uint32(testTxs[0].Size()), uint32(testTxs[1].Size()), uint32(testTxs[2].Size())},
			}, // [2] is needed to force a step in the fetcher
			isWaiting(map[string][]announce{
				"A": {{testTxsHashes[2], testTxs[2].Type(), uint32(testTxs[2].Size())}},
			}),
			isScheduled{nil, nil, nil},
		},
	})
}

// Tests that underpriced transactions don't get rescheduled after being rejected,
// but at the same time there's a hard cap on the number of transactions that are
// tracked.
func TestTransactionFetcherUnderpricedDoSProtection(t *testing.T) {
	// Temporarily disable fetch timeouts as they massively mess up the simulated clock
	defer func(timeout time.Duration) { txFetchTimeout = timeout }(txFetchTimeout)
	txFetchTimeout = 24 * time.Hour

	// Create a slew of transactions to max out the underpriced set
	var txs []*types.Transaction
	for i := 0; i < maxTxUnderpricedSetSize+1; i++ {
		txs = append(txs, types.NewTransaction(rand.Uint64(), common.Address{byte(rand.Intn(256))}, new(big.Int), 0, new(big.Int), nil))
	}
<<<<<<< HEAD

	hashes := make([]common.Hash, len(txs))
	for i, tx := range txs {
		hashes[i] = tx.Hash()
=======
	var (
		hashes []common.Hash
		ts     []byte
		sizes  []uint32
		annos  []announce
	)
	for _, tx := range txs {
		hashes = append(hashes, tx.Hash())
		ts = append(ts, tx.Type())
		sizes = append(sizes, uint32(tx.Size()))
		annos = append(annos, announce{
			hash: tx.Hash(),
			kind: tx.Type(),
			size: uint32(tx.Size()),
		})
>>>>>>> 1015a42d
	}
	// Generate a set of steps to announce and deliver the entire set of transactions
	var steps []interface{}
	for i := 0; i < maxTxUnderpricedSetSize/maxTxRetrievals; i++ {
		steps = append(steps, doTxNotify{
			peer:   "A",
			hashes: hashes[i*maxTxRetrievals : (i+1)*maxTxRetrievals],
			types:  ts[i*maxTxRetrievals : (i+1)*maxTxRetrievals],
			sizes:  sizes[i*maxTxRetrievals : (i+1)*maxTxRetrievals],
		})
		steps = append(steps, isWaiting(map[string][]announce{
			"A": annos[i*maxTxRetrievals : (i+1)*maxTxRetrievals],
		}))
		steps = append(steps, doWait{time: testTxArrivalWait, step: true})
		steps = append(steps, isScheduled{
			tracking: map[string][]announce{
				"A": annos[i*maxTxRetrievals : (i+1)*maxTxRetrievals],
			},
			fetching: map[string][]common.Hash{
				"A": hashes[i*maxTxRetrievals : (i+1)*maxTxRetrievals],
			},
		})
		steps = append(steps, doTxEnqueue{peer: "A", txs: txs[i*maxTxRetrievals : (i+1)*maxTxRetrievals], direct: true})
		steps = append(steps, isWaiting(nil))
		steps = append(steps, isScheduled{nil, nil, nil})
		steps = append(steps, isUnderpriced((i+1)*maxTxRetrievals))
	}
	testTransactionFetcher(t, txFetcherTest{
		init: func() *TxFetcher {
			return NewTxFetcher(
				func(common.Hash) bool { return false },
				func(txs []*types.Transaction) []error {
					errs := make([]error, len(txs))
					for i := 0; i < len(errs); i++ {
						errs[i] = txpool.ErrUnderpriced
					}
					return errs
				},
				func(string, []common.Hash) error { return nil },
				nil,
			)
		},
		steps: append(steps, []interface{}{
			// The preparation of the test has already been done in `steps`, add the last check
<<<<<<< HEAD
			doTxNotify{peer: "A", hashes: []common.Hash{hashes[maxTxUnderpricedSetSize]}},
			doWait{time: testTxArrivalWait, step: true},
=======
			doTxNotify{
				peer:   "A",
				hashes: []common.Hash{hashes[maxTxUnderpricedSetSize]},
				types:  []byte{ts[maxTxUnderpricedSetSize]},
				sizes:  []uint32{sizes[maxTxUnderpricedSetSize]},
			},
			doWait{time: txArriveTimeout, step: true},
>>>>>>> 1015a42d
			doTxEnqueue{peer: "A", txs: []*types.Transaction{txs[maxTxUnderpricedSetSize]}, direct: true},
			isUnderpriced(maxTxUnderpricedSetSize),
		}...),
	})
}

// Tests that unexpected deliveries don't corrupt the internal state.
func TestTransactionFetcherOutOfBoundDeliveries(t *testing.T) {
	testTransactionFetcherParallel(t, txFetcherTest{
		init: func() *TxFetcher {
			return NewTxFetcher(
				func(common.Hash) bool { return false },
				func(txs []*types.Transaction) []error {
					return make([]error, len(txs))
				},
				func(string, []common.Hash) error { return nil },
				nil,
			)
		},
		steps: []interface{}{
			// Deliver something out of the blue
			isWaiting(nil),
			isScheduled{nil, nil, nil},
			doTxEnqueue{peer: "A", txs: []*types.Transaction{testTxs[0]}, direct: false},
			isWaiting(nil),
			isScheduled{nil, nil, nil},

			// Set up a few hashes into various stages
<<<<<<< HEAD
			doTxNotify{peer: "A", hashes: []common.Hash{testTxsHashes[0]}},
			doWait{time: testTxArrivalWait, step: true},
			doTxNotify{peer: "A", hashes: []common.Hash{testTxsHashes[1]}},
			doWait{time: testTxArrivalWait, step: true},
			doTxNotify{peer: "A", hashes: []common.Hash{testTxsHashes[2]}},
=======
			doTxNotify{peer: "A", hashes: []common.Hash{testTxsHashes[0]}, types: []byte{testTxs[0].Type()}, sizes: []uint32{uint32(testTxs[0].Size())}},
			doWait{time: txArriveTimeout, step: true},
			doTxNotify{peer: "A", hashes: []common.Hash{testTxsHashes[1]}, types: []byte{testTxs[1].Type()}, sizes: []uint32{uint32(testTxs[1].Size())}},
			doWait{time: txArriveTimeout, step: true},
			doTxNotify{peer: "A", hashes: []common.Hash{testTxsHashes[2]}, types: []byte{testTxs[2].Type()}, sizes: []uint32{uint32(testTxs[2].Size())}},
>>>>>>> 1015a42d

			isWaiting(map[string][]announce{
				"A": {
					{testTxsHashes[2], testTxs[2].Type(), uint32(testTxs[2].Size())},
				},
			}),
			isScheduled{
				tracking: map[string][]announce{
					"A": {
						{testTxsHashes[0], testTxs[0].Type(), uint32(testTxs[0].Size())},
						{testTxsHashes[1], testTxs[1].Type(), uint32(testTxs[1].Size())},
					},
				},
				fetching: map[string][]common.Hash{
					"A": {testTxsHashes[0]},
				},
			},
			// Deliver everything and more out of the blue
			doTxEnqueue{peer: "B", txs: []*types.Transaction{testTxs[0], testTxs[1], testTxs[2], testTxs[3]}, direct: true},
			isWaiting(nil),
			isScheduled{
				tracking: nil,
				fetching: nil,
				dangling: map[string][]common.Hash{
					"A": {testTxsHashes[0]},
				},
			},
		},
	})
}

// Tests that dropping a peer cleans out all internal data structures in all the
// live or dangling stages.
func TestTransactionFetcherDrop(t *testing.T) {
	testTransactionFetcherParallel(t, txFetcherTest{
		init: func() *TxFetcher {
			return NewTxFetcher(
				func(common.Hash) bool { return false },
				func(txs []*types.Transaction) []error {
					return make([]error, len(txs))
				},
				func(string, []common.Hash) error { return nil },
				nil,
			)
		},
		steps: []interface{}{
			// Set up a few hashes into various stages
<<<<<<< HEAD
			doTxNotify{peer: "A", hashes: []common.Hash{{0x01}}},
			doWait{time: testTxArrivalWait, step: true},
			doTxNotify{peer: "A", hashes: []common.Hash{{0x02}}},
			doWait{time: testTxArrivalWait, step: true},
			doTxNotify{peer: "A", hashes: []common.Hash{{0x03}}},
=======
			doTxNotify{peer: "A", hashes: []common.Hash{{0x01}}, types: []byte{types.LegacyTxType}, sizes: []uint32{111}},
			doWait{time: txArriveTimeout, step: true},
			doTxNotify{peer: "A", hashes: []common.Hash{{0x02}}, types: []byte{types.LegacyTxType}, sizes: []uint32{222}},
			doWait{time: txArriveTimeout, step: true},
			doTxNotify{peer: "A", hashes: []common.Hash{{0x03}}, types: []byte{types.LegacyTxType}, sizes: []uint32{333}},
>>>>>>> 1015a42d

			isWaiting(map[string][]announce{
				"A": {
					{common.Hash{0x03}, types.LegacyTxType, 333},
				},
			}),
			isScheduled{
				tracking: map[string][]announce{
					"A": {
						{common.Hash{0x01}, types.LegacyTxType, 111},
						{common.Hash{0x02}, types.LegacyTxType, 222},
					},
				},
				fetching: map[string][]common.Hash{
					"A": {{0x01}},
				},
			},
			// Drop the peer and ensure everything's cleaned out
			doDrop("A"),
			isWaiting(nil),
			isScheduled{nil, nil, nil},

			// Push the node into a dangling (timeout) state
<<<<<<< HEAD
			doTxNotify{peer: "A", hashes: []common.Hash{testTxsHashes[0]}},
			doWait{time: testTxArrivalWait, step: true},
=======
			doTxNotify{peer: "A", hashes: []common.Hash{testTxsHashes[0]}, types: []byte{testTxs[0].Type()}, sizes: []uint32{uint32(testTxs[0].Size())}},
			doWait{time: txArriveTimeout, step: true},
>>>>>>> 1015a42d
			isWaiting(nil),
			isScheduled{
				tracking: map[string][]announce{
					"A": {
						{testTxsHashes[0], testTxs[0].Type(), uint32(testTxs[0].Size())},
					},
				},
				fetching: map[string][]common.Hash{
					"A": {testTxsHashes[0]},
				},
			},
			doWait{time: txFetchTimeout, step: true},
			isWaiting(nil),
			isScheduled{
				tracking: nil,
				fetching: nil,
				dangling: map[string][]common.Hash{
					"A": {},
				},
			},
			// Drop the peer and ensure everything's cleaned out
			doDrop("A"),
			isWaiting(nil),
			isScheduled{nil, nil, nil},
		},
	})
}

// Tests that dropping a peer instantly reschedules failed announcements to any
// available peer.
func TestTransactionFetcherDropRescheduling(t *testing.T) {
	testTransactionFetcherParallel(t, txFetcherTest{
		init: func() *TxFetcher {
			return NewTxFetcher(
				func(common.Hash) bool { return false },
				func(txs []*types.Transaction) []error {
					return make([]error, len(txs))
				},
				func(string, []common.Hash) error { return nil },
				nil,
			)
		},
		steps: []interface{}{
			// Set up a few hashes into various stages
<<<<<<< HEAD
			doTxNotify{peer: "A", hashes: []common.Hash{{0x01}}},
			doWait{time: testTxArrivalWait, step: true},
			doTxNotify{peer: "B", hashes: []common.Hash{{0x01}}},
=======
			doTxNotify{peer: "A", hashes: []common.Hash{{0x01}}, types: []byte{types.LegacyTxType}, sizes: []uint32{111}},
			doWait{time: txArriveTimeout, step: true},
			doTxNotify{peer: "B", hashes: []common.Hash{{0x01}}, types: []byte{types.LegacyTxType}, sizes: []uint32{111}},
>>>>>>> 1015a42d

			isWaiting(nil),
			isScheduled{
				tracking: map[string][]announce{
					"A": {{common.Hash{0x01}, types.LegacyTxType, 111}},
					"B": {{common.Hash{0x01}, types.LegacyTxType, 111}},
				},
				fetching: map[string][]common.Hash{
					"A": {{0x01}},
				},
			},
			// Drop the peer and ensure everything's cleaned out
			doDrop("A"),
			isWaiting(nil),
			isScheduled{
				tracking: map[string][]announce{
					"B": {{common.Hash{0x01}, types.LegacyTxType, 111}},
				},
				fetching: map[string][]common.Hash{
					"B": {{0x01}},
				},
			},
		},
	})
}

// Tests that announced transactions with the wrong transaction type or size will
// result in a dropped peer.
func TestInvalidAnnounceMetadata(t *testing.T) {
	drop := make(chan string, 2)
	testTransactionFetcherParallel(t, txFetcherTest{
		init: func() *TxFetcher {
			return NewTxFetcher(
				func(common.Hash) bool { return false },
				func(txs []*types.Transaction) []error {
					return make([]error, len(txs))
				},
				func(string, []common.Hash) error { return nil },
				func(peer string) { drop <- peer },
			)
		},
		steps: []interface{}{
			// Initial announcement to get something into the waitlist
			doTxNotify{
				peer:   "A",
				hashes: []common.Hash{testTxsHashes[0], testTxsHashes[1]},
				types:  []byte{testTxs[0].Type(), testTxs[1].Type()},
				sizes:  []uint32{uint32(testTxs[0].Size()), uint32(testTxs[1].Size())},
			},
			isWaiting(map[string][]announce{
				"A": {
					{testTxsHashes[0], testTxs[0].Type(), uint32(testTxs[0].Size())},
					{testTxsHashes[1], testTxs[1].Type(), uint32(testTxs[1].Size())},
				},
			}),
			// Announce from new peers conflicting transactions
			doTxNotify{
				peer:   "B",
				hashes: []common.Hash{testTxsHashes[0]},
				types:  []byte{testTxs[0].Type()},
				sizes:  []uint32{1024 + uint32(testTxs[0].Size())},
			},
			doTxNotify{
				peer:   "C",
				hashes: []common.Hash{testTxsHashes[1]},
				types:  []byte{1 + testTxs[1].Type()},
				sizes:  []uint32{uint32(testTxs[1].Size())},
			},
			isWaiting(map[string][]announce{
				"A": {
					{testTxsHashes[0], testTxs[0].Type(), uint32(testTxs[0].Size())},
					{testTxsHashes[1], testTxs[1].Type(), uint32(testTxs[1].Size())},
				},
				"B": {
					{testTxsHashes[0], testTxs[0].Type(), 1024 + uint32(testTxs[0].Size())},
				},
				"C": {
					{testTxsHashes[1], 1 + testTxs[1].Type(), uint32(testTxs[1].Size())},
				},
			}),
			// Schedule all the transactions for retrieval
			doWait{time: txArriveTimeout, step: true},
			isWaiting(nil),
			isScheduled{
				tracking: map[string][]announce{
					"A": {
						{testTxsHashes[0], testTxs[0].Type(), uint32(testTxs[0].Size())},
						{testTxsHashes[1], testTxs[1].Type(), uint32(testTxs[1].Size())},
					},
					"B": {
						{testTxsHashes[0], testTxs[0].Type(), 1024 + uint32(testTxs[0].Size())},
					},
					"C": {
						{testTxsHashes[1], 1 + testTxs[1].Type(), uint32(testTxs[1].Size())},
					},
				},
				fetching: map[string][]common.Hash{
					"A": {testTxsHashes[0]},
					"C": {testTxsHashes[1]},
				},
			},
			// Deliver the transactions and wait for B to be dropped
			doTxEnqueue{peer: "A", txs: []*types.Transaction{testTxs[0], testTxs[1]}},
			doFunc(func() { <-drop }),
			doFunc(func() { <-drop }),
		},
	})
}

// This test reproduces a crash caught by the fuzzer. The root cause was a
// dangling transaction timing out and clashing on re-add with a concurrently
// announced one.
func TestTransactionFetcherFuzzCrash01(t *testing.T) {
	testTransactionFetcherParallel(t, txFetcherTest{
		init: func() *TxFetcher {
			return NewTxFetcher(
				func(common.Hash) bool { return false },
				func(txs []*types.Transaction) []error {
					return make([]error, len(txs))
				},
				func(string, []common.Hash) error { return nil },
				nil,
			)
		},
		steps: []interface{}{
			// Get a transaction into fetching mode and make it dangling with a broadcast
<<<<<<< HEAD
			doTxNotify{peer: "A", hashes: []common.Hash{testTxsHashes[0]}},
			doWait{time: testTxArrivalWait, step: true},
=======
			doTxNotify{peer: "A", hashes: []common.Hash{testTxsHashes[0]}, types: []byte{testTxs[0].Type()}, sizes: []uint32{uint32(testTxs[0].Size())}},
			doWait{time: txArriveTimeout, step: true},
>>>>>>> 1015a42d
			doTxEnqueue{peer: "A", txs: []*types.Transaction{testTxs[0]}},

			// Notify the dangling transaction once more and crash via a timeout
			doTxNotify{peer: "A", hashes: []common.Hash{testTxsHashes[0]}, types: []byte{testTxs[0].Type()}, sizes: []uint32{uint32(testTxs[0].Size())}},
			doWait{time: txFetchTimeout, step: true},
		},
	})
}

// This test reproduces a crash caught by the fuzzer. The root cause was a
// dangling transaction getting peer-dropped and clashing on re-add with a
// concurrently announced one.
func TestTransactionFetcherFuzzCrash02(t *testing.T) {
	testTransactionFetcherParallel(t, txFetcherTest{
		init: func() *TxFetcher {
			return NewTxFetcher(
				func(common.Hash) bool { return false },
				func(txs []*types.Transaction) []error {
					return make([]error, len(txs))
				},
				func(string, []common.Hash) error { return nil },
				nil,
			)
		},
		steps: []interface{}{
			// Get a transaction into fetching mode and make it dangling with a broadcast
<<<<<<< HEAD
			doTxNotify{peer: "A", hashes: []common.Hash{testTxsHashes[0]}},
			doWait{time: testTxArrivalWait, step: true},
			doTxEnqueue{peer: "A", txs: []*types.Transaction{testTxs[0]}},

			// Notify the dangling transaction once more, re-fetch, and crash via a drop and timeout
			doTxNotify{peer: "B", hashes: []common.Hash{testTxsHashes[0]}},
			doWait{time: testTxArrivalWait, step: true},
=======
			doTxNotify{peer: "A", hashes: []common.Hash{testTxsHashes[0]}, types: []byte{testTxs[0].Type()}, sizes: []uint32{uint32(testTxs[0].Size())}},
			doWait{time: txArriveTimeout, step: true},
			doTxEnqueue{peer: "A", txs: []*types.Transaction{testTxs[0]}},

			// Notify the dangling transaction once more, re-fetch, and crash via a drop and timeout
			doTxNotify{peer: "B", hashes: []common.Hash{testTxsHashes[0]}, types: []byte{testTxs[0].Type()}, sizes: []uint32{uint32(testTxs[0].Size())}},
			doWait{time: txArriveTimeout, step: true},
>>>>>>> 1015a42d
			doDrop("A"),
			doWait{time: txFetchTimeout, step: true},
		},
	})
}

// This test reproduces a crash caught by the fuzzer. The root cause was a
// dangling transaction getting rescheduled via a partial delivery, clashing
// with a concurrent notify.
func TestTransactionFetcherFuzzCrash03(t *testing.T) {
	testTransactionFetcherParallel(t, txFetcherTest{
		init: func() *TxFetcher {
			return NewTxFetcher(
				func(common.Hash) bool { return false },
				func(txs []*types.Transaction) []error {
					return make([]error, len(txs))
				},
				func(string, []common.Hash) error { return nil },
				nil,
			)
		},
		steps: []interface{}{
			// Get a transaction into fetching mode and make it dangling with a broadcast
			doTxNotify{
				peer:   "A",
				hashes: []common.Hash{testTxsHashes[0], testTxsHashes[1]},
				types:  []byte{testTxs[0].Type(), testTxs[1].Type()},
				sizes:  []uint32{uint32(testTxs[0].Size()), uint32(testTxs[1].Size())},
			},
			doWait{time: txFetchTimeout, step: true},
			doTxEnqueue{peer: "A", txs: []*types.Transaction{testTxs[0], testTxs[1]}},

			// Notify the dangling transaction once more, partially deliver, clash&crash with a timeout
<<<<<<< HEAD
			doTxNotify{peer: "B", hashes: []common.Hash{testTxsHashes[0]}},
			doWait{time: testTxArrivalWait, step: true},
=======
			doTxNotify{peer: "B", hashes: []common.Hash{testTxsHashes[0]}, types: []byte{testTxs[0].Type()}, sizes: []uint32{uint32(testTxs[0].Size())}},
			doWait{time: txArriveTimeout, step: true},
>>>>>>> 1015a42d

			doTxEnqueue{peer: "A", txs: []*types.Transaction{testTxs[1]}, direct: true},
			doWait{time: txFetchTimeout, step: true},
		},
	})
}

// This test reproduces a crash caught by the fuzzer. The root cause was a
// dangling transaction getting rescheduled via a disconnect, clashing with
// a concurrent notify.
func TestTransactionFetcherFuzzCrash04(t *testing.T) {
	// Create a channel to control when tx requests can fail
	proceed := make(chan struct{})

	testTransactionFetcherParallel(t, txFetcherTest{
		init: func() *TxFetcher {
			return NewTxFetcher(
				func(common.Hash) bool { return false },
				func(txs []*types.Transaction) []error {
					return make([]error, len(txs))
				},
				func(string, []common.Hash) error {
					<-proceed
					return errors.New("peer disconnected")
				},
				nil,
			)
		},
		steps: []interface{}{
			// Get a transaction into fetching mode and make it dangling with a broadcast
<<<<<<< HEAD
			doTxNotify{peer: "A", hashes: []common.Hash{testTxsHashes[0]}},
			doWait{time: testTxArrivalWait, step: true},
			doTxEnqueue{peer: "A", txs: []*types.Transaction{testTxs[0]}},

			// Notify the dangling transaction once more, re-fetch, and crash via an in-flight disconnect
			doTxNotify{peer: "B", hashes: []common.Hash{testTxsHashes[0]}},
			doWait{time: testTxArrivalWait, step: true},
=======
			doTxNotify{peer: "A", hashes: []common.Hash{testTxsHashes[0]}, types: []byte{testTxs[0].Type()}, sizes: []uint32{uint32(testTxs[0].Size())}},
			doWait{time: txArriveTimeout, step: true},
			doTxEnqueue{peer: "A", txs: []*types.Transaction{testTxs[0]}},

			// Notify the dangling transaction once more, re-fetch, and crash via an in-flight disconnect
			doTxNotify{peer: "B", hashes: []common.Hash{testTxsHashes[0]}, types: []byte{testTxs[0].Type()}, sizes: []uint32{uint32(testTxs[0].Size())}},
			doWait{time: txArriveTimeout, step: true},
>>>>>>> 1015a42d
			doFunc(func() {
				proceed <- struct{}{} // Allow peer A to return the failure
			}),
			doWait{time: 0, step: true},
			doWait{time: txFetchTimeout, step: true},
		},
	})
}

// This test ensures the blob transactions will be scheduled for fetching
// once they are announced in the network.
func TestBlobTransactionAnnounce(t *testing.T) {
	testTransactionFetcherParallel(t, txFetcherTest{
		init: func() *TxFetcher {
			return NewTxFetcher(
				func(common.Hash) bool { return false },
				nil,
				func(string, []common.Hash) error { return nil },
				nil,
			)
		},
		steps: []interface{}{
			// Initial announcement to get something into the waitlist
			doTxNotify{peer: "A", hashes: []common.Hash{{0x01}, {0x02}}, types: []byte{types.LegacyTxType, types.LegacyTxType}, sizes: []uint32{111, 222}},
			isWaiting(map[string][]announce{
				"A": {
					{common.Hash{0x01}, types.LegacyTxType, 111},
					{common.Hash{0x02}, types.LegacyTxType, 222},
				},
			}),
			// Announce a blob transaction
			doTxNotify{peer: "B", hashes: []common.Hash{{0x03}}, types: []byte{types.BlobTxType}, sizes: []uint32{333}},
			isWaiting(map[string][]announce{
				"A": {
					{common.Hash{0x01}, types.LegacyTxType, 111},
					{common.Hash{0x02}, types.LegacyTxType, 222},
				},
				"B": {
					{common.Hash{0x03}, types.BlobTxType, 333},
				},
			}),
			doWait{time: 0, step: true}, // zero time, but the blob fetching should be scheduled
			isWaiting(map[string][]announce{
				"A": {
					{common.Hash{0x01}, types.LegacyTxType, 111},
					{common.Hash{0x02}, types.LegacyTxType, 222},
				},
			}),
			isScheduled{
				tracking: map[string][]announce{
					"B": {
						{common.Hash{0x03}, types.BlobTxType, 333},
					},
				},
				fetching: map[string][]common.Hash{ // Depends on deterministic test randomizer
					"B": {{0x03}},
				},
			},
			doWait{time: txArriveTimeout, step: true}, // zero time, but the blob fetching should be scheduled
			isWaiting(nil),
			isScheduled{
				tracking: map[string][]announce{
					"A": {
						{common.Hash{0x01}, types.LegacyTxType, 111},
						{common.Hash{0x02}, types.LegacyTxType, 222},
					},
					"B": {
						{common.Hash{0x03}, types.BlobTxType, 333},
					},
				},
				fetching: map[string][]common.Hash{ // Depends on deterministic test randomizer
					"A": {{0x01}, {0x02}},
					"B": {{0x03}},
				},
			},
		},
	})
}

func testTransactionFetcherParallel(t *testing.T, tt txFetcherTest) {
	t.Parallel()
	testTransactionFetcher(t, tt)
}

func testTransactionFetcher(t *testing.T, tt txFetcherTest) {
	// Create a fetcher and hook into it's simulated fields
	clock := new(mclock.Simulated)
	wait := make(chan struct{})

	fetcher := tt.init()
	fetcher.clock = clock
	fetcher.step = wait
	fetcher.rand = rand.New(rand.NewSource(0x3a29))

	fetcher.Start()
	defer fetcher.Stop()

	defer func() { // drain the wait chan on exit
		for {
			select {
			case <-wait:
			default:
				return
			}
		}
	}()

	// Crunch through all the test steps and execute them
	for i, step := range tt.steps {
		// Process the original or expanded steps
		switch step := step.(type) {
		case doTxNotify:
			if err := fetcher.Notify(step.peer, step.types, step.sizes, step.hashes); err != nil {
				t.Errorf("step %d: %v", i, err)
			}

			<-wait // Fetcher needs to process this, wait until it's done
			select {
			case <-wait:
				panic("wtf")
			case <-time.After(time.Millisecond):
			}

		case doTxEnqueue:
			if err := fetcher.Enqueue(step.peer, step.txs, step.direct); err != nil {
				t.Errorf("step %d: %v", i, err)
			}

			<-wait // Fetcher needs to process this, wait until it's done

		case doWait:
			clock.Run(step.time)

			if step.step {
				<-wait // Fetcher supposed to do something, wait until it's done
			}

		case doDrop:
			if err := fetcher.Drop(string(step)); err != nil {
				t.Errorf("step %d: %v", i, err)
			}

			<-wait // Fetcher needs to process this, wait until it's done

		case doFunc:
			step()

		case isWaiting:
			// We need to check that the waiting list (stage 1) internals
			// match with the expected set. Check the peer->hash mappings
			// first.
			for peer, announces := range step {
				waiting := fetcher.waitslots[peer]
				if waiting == nil {
					t.Errorf("step %d: peer %s missing from waitslots", i, peer)
					continue
				}
				for _, ann := range announces {
					if meta, ok := waiting[ann.hash]; !ok {
						t.Errorf("step %d, peer %s: hash %x missing from waitslots", i, peer, ann.hash)
					} else {
						if meta.kind != ann.kind || meta.size != ann.size {
							t.Errorf("step %d, peer %s, hash %x: waitslot metadata mismatch: want %v, have %v/%v", i, peer, ann.hash, meta, ann.kind, ann.size)
						}
					}
				}
				for hash, meta := range waiting {
					ann := announce{hash: hash, kind: meta.kind, size: meta.size}
					if !containsAnnounce(announces, ann) {
						t.Errorf("step %d, peer %s: announce %v extra in waitslots", i, peer, ann)
					}
				}
			}

			for peer := range fetcher.waitslots {
				if _, ok := step[peer]; !ok {
					t.Errorf("step %d: peer %s extra in waitslots", i, peer)
				}
			}
			// Peer->hash sets correct, check the hash->peer and timeout sets
			for peer, announces := range step {
				for _, ann := range announces {
					if _, ok := fetcher.waitlist[ann.hash][peer]; !ok {
						t.Errorf("step %d, hash %x: peer %s missing from waitlist", i, ann.hash, peer)
					}
					if _, ok := fetcher.waittime[ann.hash]; !ok {
						t.Errorf("step %d: hash %x missing from waittime", i, ann.hash)
					}
				}
			}

			for hash, peers := range fetcher.waitlist {
				if len(peers) == 0 {
					t.Errorf("step %d, hash %x: empty peerset in waitlist", i, hash)
				}

				for peer := range peers {
					if !containsHashInAnnounces(step[peer], hash) {
						t.Errorf("step %d, hash %x: peer %s extra in waitlist", i, hash, peer)
					}
				}
			}

			for hash := range fetcher.waittime {
				var found bool
				for _, announces := range step {
					if containsHashInAnnounces(announces, hash) {
						found = true
						break
					}
				}

				if !found {
					t.Errorf("step %d,: hash %x extra in waittime", i, hash)
				}
			}

		case isScheduled:
			// Check that all scheduled announces are accounted for and no
			// extra ones are present.
			for peer, announces := range step.tracking {
				scheduled := fetcher.announces[peer]
				if scheduled == nil {
					t.Errorf("step %d: peer %s missing from announces", i, peer)
					continue
				}
				for _, ann := range announces {
					if meta, ok := scheduled[ann.hash]; !ok {
						t.Errorf("step %d, peer %s: hash %x missing from announces", i, peer, ann.hash)
					} else {
						if meta.kind != ann.kind || meta.size != ann.size {
							t.Errorf("step %d, peer %s, hash %x: announce metadata mismatch: want %v, have %v/%v", i, peer, ann.hash, meta, ann.kind, ann.size)
						}
					}
				}
				for hash, meta := range scheduled {
					ann := announce{hash: hash, kind: meta.kind, size: meta.size}
					if !containsAnnounce(announces, ann) {
						t.Errorf("step %d, peer %s: announce %x extra in announces", i, peer, hash)
					}
				}
			}

			for peer := range fetcher.announces {
				if _, ok := step.tracking[peer]; !ok {
					t.Errorf("step %d: peer %s extra in announces", i, peer)
				}
			}
			// Check that all announces required to be fetching are in the
			// appropriate sets
			for peer, hashes := range step.fetching {
				request := fetcher.requests[peer]
				if request == nil {
					t.Errorf("step %d: peer %s missing from requests", i, peer)
					continue
				}

				for _, hash := range hashes {
					if !slices.Contains(request.hashes, hash) {
						t.Errorf("step %d, peer %s: hash %x missing from requests", i, peer, hash)
					}
				}

				for _, hash := range request.hashes {
					if !slices.Contains(hashes, hash) {
						t.Errorf("step %d, peer %s: hash %x extra in requests", i, peer, hash)
					}
				}
			}

			for peer := range fetcher.requests {
				if _, ok := step.fetching[peer]; !ok {
					if _, ok := step.dangling[peer]; !ok {
						t.Errorf("step %d: peer %s extra in requests", i, peer)
					}
				}
			}

			for peer, hashes := range step.fetching {
				for _, hash := range hashes {
					if _, ok := fetcher.fetching[hash]; !ok {
						t.Errorf("step %d, peer %s: hash %x missing from fetching", i, peer, hash)
					}
				}
			}

			for hash := range fetcher.fetching {
				var found bool

				for _, req := range fetcher.requests {
					if slices.Contains(req.hashes, hash) {
						found = true
						break
					}
				}

				if !found {
					t.Errorf("step %d: hash %x extra in fetching", i, hash)
				}
			}

			for _, hashes := range step.fetching {
				for _, hash := range hashes {
					alternates := fetcher.alternates[hash]
					if alternates == nil {
						t.Errorf("step %d: hash %x missing from alternates", i, hash)
						continue
					}

					for peer := range alternates {
						if _, ok := fetcher.announces[peer]; !ok {
							t.Errorf("step %d: peer %s extra in alternates", i, peer)
							continue
						}

						if _, ok := fetcher.announces[peer][hash]; !ok {
							t.Errorf("step %d, peer %s: hash %x extra in alternates", i, hash, peer)
							continue
						}
					}

					for p := range fetcher.announced[hash] {
						if _, ok := alternates[p]; !ok {
							t.Errorf("step %d, hash %x: peer %s missing from alternates", i, hash, p)
							continue
						}
					}
				}
			}

			for peer, hashes := range step.dangling {
				request := fetcher.requests[peer]
				if request == nil {
					t.Errorf("step %d: peer %s missing from requests", i, peer)
					continue
				}

				for _, hash := range hashes {
					if !slices.Contains(request.hashes, hash) {
						t.Errorf("step %d, peer %s: hash %x missing from requests", i, peer, hash)
					}
				}

				for _, hash := range request.hashes {
					if !slices.Contains(hashes, hash) {
						t.Errorf("step %d, peer %s: hash %x extra in requests", i, peer, hash)
					}
				}
			}
			// Check that all transaction announces that are scheduled for
			// retrieval but not actively being downloaded are tracked only
			// in the stage 2 `announced` map.
			var queued []common.Hash
			for _, announces := range step.tracking {
				for _, ann := range announces {
					var found bool

					for _, hs := range step.fetching {
						if slices.Contains(hs, ann.hash) {
							found = true
							break
						}
					}

					if !found {
						queued = append(queued, ann.hash)
					}
				}
			}

			for _, hash := range queued {
				if _, ok := fetcher.announced[hash]; !ok {
					t.Errorf("step %d: hash %x missing from announced", i, hash)
				}
			}

			for hash := range fetcher.announced {
				if !slices.Contains(queued, hash) {
					t.Errorf("step %d: hash %x extra in announced", i, hash)
				}
			}

		case isUnderpriced:
			if fetcher.underpriced.Len() != int(step) {
				t.Errorf("step %d: underpriced set size mismatch: have %d, want %d", i, fetcher.underpriced.Len(), step)
			}

		default:
			t.Fatalf("step %d: unknown step type %T", i, step)
		}
		// After every step, cross validate the internal uniqueness invariants
		// between stage one and stage two.
		for hash := range fetcher.waittime {
			if _, ok := fetcher.announced[hash]; ok {
				t.Errorf("step %d: hash %s present in both stage 1 and 2", i, hash)
			}
		}
	}
}

// containsAnnounce returns whether an announcement is contained within a slice
// of announcements.
func containsAnnounce(slice []announce, ann announce) bool {
	for _, have := range slice {
		if have.hash == ann.hash {
			if have.kind != ann.kind {
				return false
			}
			if have.size != ann.size {
				return false
			}
			return true
		}
	}
	return false
}

// containsHashInAnnounces returns whether a hash is contained within a slice
// of announcements.
func containsHashInAnnounces(slice []announce, hash common.Hash) bool {
	for _, have := range slice {
		if have.hash == hash {
			return true
		}
	}
	return false
}

// Tests that a transaction is forgotten after the timeout.
func TestTransactionForgotten(t *testing.T) {
	fetcher := NewTxFetcher(
		func(common.Hash) bool { return false },
		func(txs []*types.Transaction) []error {
			errs := make([]error, len(txs))
			for i := 0; i < len(errs); i++ {
				errs[i] = txpool.ErrUnderpriced
			}
			return errs
		},
		func(string, []common.Hash) error { return nil },
		func(string) {},
	)
	fetcher.Start()
	defer fetcher.Stop()
	// Create one TX which is 5 minutes old, and one which is recent
	tx1 := types.NewTx(&types.LegacyTx{Nonce: 0})
	tx1.SetTime(time.Now().Add(-maxTxUnderpricedTimeout - 1*time.Second))
	tx2 := types.NewTx(&types.LegacyTx{Nonce: 1})

	// Enqueue both in the fetcher. They will be immediately tagged as underpriced
	if err := fetcher.Enqueue("asdf", []*types.Transaction{tx1, tx2}, false); err != nil {
		t.Fatal(err)
	}
	// isKnownUnderpriced should trigger removal of the first tx (no longer be known underpriced)
	if fetcher.isKnownUnderpriced(tx1.Hash()) {
		t.Fatal("transaction should be forgotten by now")
	}
	// isKnownUnderpriced should not trigger removal of the second
	if !fetcher.isKnownUnderpriced(tx2.Hash()) {
		t.Fatal("transaction should be known underpriced")
	}
}<|MERGE_RESOLUTION|>--- conflicted
+++ resolved
@@ -84,100 +84,6 @@
 	steps []interface{}
 }
 
-<<<<<<< HEAD
-// Tests that transaction announcements are added to a waitlist, and none
-// of them are scheduled for retrieval until the wait expires.
-func TestTransactionFetcherWaiting(t *testing.T) {
-	testTransactionFetcherParallel(t, txFetcherTest{
-		init: func() *TxFetcher {
-			return NewTxFetcher(
-				func(common.Hash) bool { return false },
-				nil,
-				func(string, []common.Hash) error { return nil },
-				nil,
-			)
-		},
-		steps: []interface{}{
-			// Initial announcement to get something into the waitlist
-			doTxNotify{peer: "A", hashes: []common.Hash{{0x01}, {0x02}}},
-			isWaiting(map[string][]common.Hash{
-				"A": {{0x01}, {0x02}},
-			}),
-			// Announce from a new peer to check that no overwrite happens
-			doTxNotify{peer: "B", hashes: []common.Hash{{0x03}, {0x04}}},
-			isWaiting(map[string][]common.Hash{
-				"A": {{0x01}, {0x02}},
-				"B": {{0x03}, {0x04}},
-			}),
-			// Announce clashing hashes but unique new peer
-			doTxNotify{peer: "C", hashes: []common.Hash{{0x01}, {0x04}}},
-			isWaiting(map[string][]common.Hash{
-				"A": {{0x01}, {0x02}},
-				"B": {{0x03}, {0x04}},
-				"C": {{0x01}, {0x04}},
-			}),
-			// Announce existing and clashing hashes from existing peer
-			doTxNotify{peer: "A", hashes: []common.Hash{{0x01}, {0x03}, {0x05}}},
-			isWaiting(map[string][]common.Hash{
-				"A": {{0x01}, {0x02}, {0x03}, {0x05}},
-				"B": {{0x03}, {0x04}},
-				"C": {{0x01}, {0x04}},
-			}),
-			isScheduled{tracking: nil, fetching: nil},
-
-			// Wait for the arrival timeout which should move all expired items
-			// from the wait list to the scheduler
-			doWait{time: testTxArrivalWait, step: true},
-			isWaiting(nil),
-			isScheduled{
-				tracking: map[string][]common.Hash{
-					"A": {{0x01}, {0x02}, {0x03}, {0x05}},
-					"B": {{0x03}, {0x04}},
-					"C": {{0x01}, {0x04}},
-				},
-				fetching: map[string][]common.Hash{ // Depends on deterministic test randomizer
-					"A": {{0x02}, {0x03}, {0x05}},
-					"C": {{0x01}, {0x04}},
-				},
-			},
-			// Queue up a non-fetchable transaction and then trigger it with a new
-			// peer (weird case to test 1 line in the fetcher)
-			doTxNotify{peer: "C", hashes: []common.Hash{{0x06}, {0x07}}},
-			isWaiting(map[string][]common.Hash{
-				"C": {{0x06}, {0x07}},
-			}),
-			doWait{time: testTxArrivalWait, step: true},
-			isScheduled{
-				tracking: map[string][]common.Hash{
-					"A": {{0x01}, {0x02}, {0x03}, {0x05}},
-					"B": {{0x03}, {0x04}},
-					"C": {{0x01}, {0x04}, {0x06}, {0x07}},
-				},
-				fetching: map[string][]common.Hash{
-					"A": {{0x02}, {0x03}, {0x05}},
-					"C": {{0x01}, {0x04}},
-				},
-			},
-			doTxNotify{peer: "D", hashes: []common.Hash{{0x06}, {0x07}}},
-			isScheduled{
-				tracking: map[string][]common.Hash{
-					"A": {{0x01}, {0x02}, {0x03}, {0x05}},
-					"B": {{0x03}, {0x04}},
-					"C": {{0x01}, {0x04}, {0x06}, {0x07}},
-					"D": {{0x06}, {0x07}},
-				},
-				fetching: map[string][]common.Hash{
-					"A": {{0x02}, {0x03}, {0x05}},
-					"C": {{0x01}, {0x04}},
-					"D": {{0x06}, {0x07}},
-				},
-			},
-		},
-	})
-}
-
-=======
->>>>>>> 1015a42d
 // Tests that transaction announcements with associated metadata are added to a
 // waitlist, and none of them are scheduled for retrieval until the wait expires.
 //
@@ -797,7 +703,7 @@
 			},
 			// Deliver the middle transaction requested, the one before which
 			// should be dropped and the one after re-requested.
-			doTxEnqueue{peer: "A", txs: []*types.Transaction{testTxs[1]}, direct: true},
+			doTxEnqueue{peer: "A", txs: []*types.Transaction{testTxs[0]}, direct: true}, // This depends on the deterministic random
 			isScheduled{
 				tracking: map[string][]announce{
 					"A": {
@@ -877,19 +783,11 @@
 		},
 		steps: []interface{}{
 			// Set up three transactions to be in different stats, waiting, queued and fetching
-<<<<<<< HEAD
-			doTxNotify{peer: "A", hashes: []common.Hash{testTxsHashes[0]}},
-			doWait{time: testTxArrivalWait, step: true},
-			doTxNotify{peer: "A", hashes: []common.Hash{testTxsHashes[1]}},
-			doWait{time: testTxArrivalWait, step: true},
-			doTxNotify{peer: "A", hashes: []common.Hash{testTxsHashes[2]}},
-=======
 			doTxNotify{peer: "A", hashes: []common.Hash{testTxsHashes[0]}, types: []byte{testTxs[0].Type()}, sizes: []uint32{uint32(testTxs[0].Size())}},
 			doWait{time: txArriveTimeout, step: true},
 			doTxNotify{peer: "A", hashes: []common.Hash{testTxsHashes[1]}, types: []byte{testTxs[1].Type()}, sizes: []uint32{uint32(testTxs[1].Size())}},
 			doWait{time: txArriveTimeout, step: true},
 			doTxNotify{peer: "A", hashes: []common.Hash{testTxsHashes[2]}, types: []byte{testTxs[2].Type()}, sizes: []uint32{uint32(testTxs[2].Size())}},
->>>>>>> 1015a42d
 
 			isWaiting(map[string][]announce{
 				"A": {
@@ -945,17 +843,11 @@
 				},
 			}),
 			isScheduled{nil, nil, nil},
-<<<<<<< HEAD
-			doWait{time: testTxArrivalWait / 2, step: false},
-			isWaiting(map[string][]common.Hash{
-				"A": {{0x01}},
-=======
 			doWait{time: txArriveTimeout / 2, step: false},
 			isWaiting(map[string][]announce{
 				"A": {
 					{common.Hash{0x01}, types.LegacyTxType, 111},
 				},
->>>>>>> 1015a42d
 			}),
 			isScheduled{nil, nil, nil},
 
@@ -967,17 +859,11 @@
 				},
 			}),
 			isScheduled{nil, nil, nil},
-<<<<<<< HEAD
-			doWait{time: testTxArrivalWait / 2, step: true},
-			isWaiting(map[string][]common.Hash{
-				"A": {{0x02}},
-=======
 			doWait{time: txArriveTimeout / 2, step: true},
 			isWaiting(map[string][]announce{
 				"A": {
 					{common.Hash{0x02}, types.LegacyTxType, 222},
 				},
->>>>>>> 1015a42d
 			}),
 			isScheduled{
 				tracking: map[string][]announce{
@@ -1055,10 +941,6 @@
 				},
 			},
 			// Ensure that followup announcements don't get scheduled
-<<<<<<< HEAD
-			doTxNotify{peer: "A", hashes: []common.Hash{testTxsHashes[1]}},
-			doWait{time: testTxArrivalWait, step: true},
-=======
 			doTxNotify{
 				peer:   "A",
 				hashes: []common.Hash{testTxsHashes[1]},
@@ -1066,7 +948,6 @@
 				sizes:  []uint32{uint32(testTxs[1].Size())},
 			},
 			doWait{time: txArriveTimeout, step: true},
->>>>>>> 1015a42d
 			isScheduled{
 				tracking: map[string][]announce{
 					"A": {{testTxsHashes[1], testTxs[1].Type(), uint32(testTxs[1].Size())}},
@@ -1103,17 +984,10 @@
 			)
 		},
 		steps: []interface{}{
-<<<<<<< HEAD
-			doTxNotify{peer: "A", hashes: []common.Hash{{0x01}}},
-			doWait{time: testTxArrivalWait, step: true},
-			doTxNotify{peer: "B", hashes: []common.Hash{{0x02}}},
-			doWait{time: testTxArrivalWait, step: true},
-=======
 			doTxNotify{peer: "A", hashes: []common.Hash{{0x01}}, types: []byte{types.LegacyTxType}, sizes: []uint32{111}},
 			doWait{time: txArriveTimeout, step: true},
 			doTxNotify{peer: "B", hashes: []common.Hash{{0x02}}, types: []byte{types.LegacyTxType}, sizes: []uint32{222}},
 			doWait{time: txArriveTimeout, step: true},
->>>>>>> 1015a42d
 
 			isWaiting(nil),
 			isScheduled{
@@ -1190,20 +1064,15 @@
 		steps: []interface{}{
 			// Announce all the transactions, wait a bit and ensure only a small
 			// percentage gets requested
-<<<<<<< HEAD
-			doTxNotify{peer: "A", hashes: hashes},
-			doWait{time: testTxArrivalWait, step: true},
-=======
 			doTxNotify{peer: "A", hashes: hashes, types: ts, sizes: sizes},
 			doWait{time: txArriveTimeout, step: true},
->>>>>>> 1015a42d
 			isWaiting(nil),
 			isScheduled{
 				tracking: map[string][]announce{
 					"A": announces,
 				},
 				fetching: map[string][]common.Hash{
-					"A": hashes[:maxTxRetrievals],
+					"A": hashes[1643 : 1643+maxTxRetrievals],
 				},
 			},
 		},
@@ -1263,9 +1132,9 @@
 					},
 				},
 				fetching: map[string][]common.Hash{
-					"A": {{0x01}, {0x02}, {0x03}},
-					"B": {{0x05}},
-					"C": {{0x07}},
+					"A": {{0x02}, {0x03}, {0x04}},
+					"B": {{0x06}},
+					"C": {{0x08}},
 				},
 			},
 		},
@@ -1294,17 +1163,12 @@
 			size: 111,
 		})
 	}
-<<<<<<< HEAD
-
-	var hashesB []common.Hash
-=======
 	var (
 		hashesB   []common.Hash
 		typesB    []byte
 		sizesB    []uint32
 		announceB []announce
 	)
->>>>>>> 1015a42d
 	for i := 0; i < maxTxAnnounces+1; i++ {
 		hash := common.Hash{0x02, byte(i / 256), byte(i % 256)}
 		hashesB = append(hashesB, hash)
@@ -1328,15 +1192,9 @@
 		},
 		steps: []interface{}{
 			// Announce half of the transaction and wait for them to be scheduled
-<<<<<<< HEAD
-			doTxNotify{peer: "A", hashes: hashesA[:maxTxAnnounces/2]},
-			doTxNotify{peer: "B", hashes: hashesB[:maxTxAnnounces/2-1]},
-			doWait{time: testTxArrivalWait, step: true},
-=======
 			doTxNotify{peer: "A", hashes: hashesA[:maxTxAnnounces/2], types: typesA[:maxTxAnnounces/2], sizes: sizesA[:maxTxAnnounces/2]},
 			doTxNotify{peer: "B", hashes: hashesB[:maxTxAnnounces/2-1], types: typesB[:maxTxAnnounces/2-1], sizes: sizesB[:maxTxAnnounces/2-1]},
 			doWait{time: txArriveTimeout, step: true},
->>>>>>> 1015a42d
 
 			// Announce the second half and keep them in the wait list
 			doTxNotify{peer: "A", hashes: hashesA[maxTxAnnounces/2 : maxTxAnnounces], types: typesA[maxTxAnnounces/2 : maxTxAnnounces], sizes: sizesA[maxTxAnnounces/2 : maxTxAnnounces]},
@@ -1353,8 +1211,8 @@
 					"B": announceB[:maxTxAnnounces/2-1],
 				},
 				fetching: map[string][]common.Hash{
-					"A": hashesA[:maxTxRetrievals],
-					"B": hashesB[:maxTxRetrievals],
+					"A": hashesA[1643 : 1643+maxTxRetrievals],
+					"B": append(append([]common.Hash{}, hashesB[maxTxAnnounces/2-3:maxTxAnnounces/2-1]...), hashesB[:maxTxRetrievals-2]...),
 				},
 			},
 			// Ensure that adding even one more hash results in dropping the hash
@@ -1371,8 +1229,8 @@
 					"B": announceB[:maxTxAnnounces/2-1],
 				},
 				fetching: map[string][]common.Hash{
-					"A": hashesA[:maxTxRetrievals],
-					"B": hashesB[:maxTxRetrievals],
+					"A": hashesA[1643 : 1643+maxTxRetrievals],
+					"B": append(append([]common.Hash{}, hashesB[maxTxAnnounces/2-3:maxTxAnnounces/2-1]...), hashesB[:maxTxRetrievals-2]...),
 				},
 			},
 		},
@@ -1402,17 +1260,12 @@
 		},
 		steps: []interface{}{
 			// Deliver a transaction through the fetcher, but reject as underpriced
-<<<<<<< HEAD
-			doTxNotify{peer: "A", hashes: []common.Hash{testTxsHashes[0], testTxsHashes[1]}},
-			doWait{time: testTxArrivalWait, step: true},
-=======
 			doTxNotify{peer: "A",
 				hashes: []common.Hash{testTxsHashes[0], testTxsHashes[1]},
 				types:  []byte{testTxs[0].Type(), testTxs[1].Type()},
 				sizes:  []uint32{uint32(testTxs[0].Size()), uint32(testTxs[1].Size())},
 			},
 			doWait{time: txArriveTimeout, step: true},
->>>>>>> 1015a42d
 			doTxEnqueue{peer: "A", txs: []*types.Transaction{testTxs[0], testTxs[1]}, direct: true},
 			isScheduled{nil, nil, nil},
 
@@ -1443,12 +1296,6 @@
 	for i := 0; i < maxTxUnderpricedSetSize+1; i++ {
 		txs = append(txs, types.NewTransaction(rand.Uint64(), common.Address{byte(rand.Intn(256))}, new(big.Int), 0, new(big.Int), nil))
 	}
-<<<<<<< HEAD
-
-	hashes := make([]common.Hash, len(txs))
-	for i, tx := range txs {
-		hashes[i] = tx.Hash()
-=======
 	var (
 		hashes []common.Hash
 		ts     []byte
@@ -1464,7 +1311,6 @@
 			kind: tx.Type(),
 			size: uint32(tx.Size()),
 		})
->>>>>>> 1015a42d
 	}
 	// Generate a set of steps to announce and deliver the entire set of transactions
 	var steps []interface{}
@@ -1509,10 +1355,6 @@
 		},
 		steps: append(steps, []interface{}{
 			// The preparation of the test has already been done in `steps`, add the last check
-<<<<<<< HEAD
-			doTxNotify{peer: "A", hashes: []common.Hash{hashes[maxTxUnderpricedSetSize]}},
-			doWait{time: testTxArrivalWait, step: true},
-=======
 			doTxNotify{
 				peer:   "A",
 				hashes: []common.Hash{hashes[maxTxUnderpricedSetSize]},
@@ -1520,7 +1362,6 @@
 				sizes:  []uint32{sizes[maxTxUnderpricedSetSize]},
 			},
 			doWait{time: txArriveTimeout, step: true},
->>>>>>> 1015a42d
 			doTxEnqueue{peer: "A", txs: []*types.Transaction{txs[maxTxUnderpricedSetSize]}, direct: true},
 			isUnderpriced(maxTxUnderpricedSetSize),
 		}...),
@@ -1549,19 +1390,11 @@
 			isScheduled{nil, nil, nil},
 
 			// Set up a few hashes into various stages
-<<<<<<< HEAD
-			doTxNotify{peer: "A", hashes: []common.Hash{testTxsHashes[0]}},
-			doWait{time: testTxArrivalWait, step: true},
-			doTxNotify{peer: "A", hashes: []common.Hash{testTxsHashes[1]}},
-			doWait{time: testTxArrivalWait, step: true},
-			doTxNotify{peer: "A", hashes: []common.Hash{testTxsHashes[2]}},
-=======
 			doTxNotify{peer: "A", hashes: []common.Hash{testTxsHashes[0]}, types: []byte{testTxs[0].Type()}, sizes: []uint32{uint32(testTxs[0].Size())}},
 			doWait{time: txArriveTimeout, step: true},
 			doTxNotify{peer: "A", hashes: []common.Hash{testTxsHashes[1]}, types: []byte{testTxs[1].Type()}, sizes: []uint32{uint32(testTxs[1].Size())}},
 			doWait{time: txArriveTimeout, step: true},
 			doTxNotify{peer: "A", hashes: []common.Hash{testTxsHashes[2]}, types: []byte{testTxs[2].Type()}, sizes: []uint32{uint32(testTxs[2].Size())}},
->>>>>>> 1015a42d
 
 			isWaiting(map[string][]announce{
 				"A": {
@@ -1609,19 +1442,11 @@
 		},
 		steps: []interface{}{
 			// Set up a few hashes into various stages
-<<<<<<< HEAD
-			doTxNotify{peer: "A", hashes: []common.Hash{{0x01}}},
-			doWait{time: testTxArrivalWait, step: true},
-			doTxNotify{peer: "A", hashes: []common.Hash{{0x02}}},
-			doWait{time: testTxArrivalWait, step: true},
-			doTxNotify{peer: "A", hashes: []common.Hash{{0x03}}},
-=======
 			doTxNotify{peer: "A", hashes: []common.Hash{{0x01}}, types: []byte{types.LegacyTxType}, sizes: []uint32{111}},
 			doWait{time: txArriveTimeout, step: true},
 			doTxNotify{peer: "A", hashes: []common.Hash{{0x02}}, types: []byte{types.LegacyTxType}, sizes: []uint32{222}},
 			doWait{time: txArriveTimeout, step: true},
 			doTxNotify{peer: "A", hashes: []common.Hash{{0x03}}, types: []byte{types.LegacyTxType}, sizes: []uint32{333}},
->>>>>>> 1015a42d
 
 			isWaiting(map[string][]announce{
 				"A": {
@@ -1645,13 +1470,8 @@
 			isScheduled{nil, nil, nil},
 
 			// Push the node into a dangling (timeout) state
-<<<<<<< HEAD
-			doTxNotify{peer: "A", hashes: []common.Hash{testTxsHashes[0]}},
-			doWait{time: testTxArrivalWait, step: true},
-=======
 			doTxNotify{peer: "A", hashes: []common.Hash{testTxsHashes[0]}, types: []byte{testTxs[0].Type()}, sizes: []uint32{uint32(testTxs[0].Size())}},
 			doWait{time: txArriveTimeout, step: true},
->>>>>>> 1015a42d
 			isWaiting(nil),
 			isScheduled{
 				tracking: map[string][]announce{
@@ -1696,15 +1516,9 @@
 		},
 		steps: []interface{}{
 			// Set up a few hashes into various stages
-<<<<<<< HEAD
-			doTxNotify{peer: "A", hashes: []common.Hash{{0x01}}},
-			doWait{time: testTxArrivalWait, step: true},
-			doTxNotify{peer: "B", hashes: []common.Hash{{0x01}}},
-=======
 			doTxNotify{peer: "A", hashes: []common.Hash{{0x01}}, types: []byte{types.LegacyTxType}, sizes: []uint32{111}},
 			doWait{time: txArriveTimeout, step: true},
 			doTxNotify{peer: "B", hashes: []common.Hash{{0x01}}, types: []byte{types.LegacyTxType}, sizes: []uint32{111}},
->>>>>>> 1015a42d
 
 			isWaiting(nil),
 			isScheduled{
@@ -1831,13 +1645,8 @@
 		},
 		steps: []interface{}{
 			// Get a transaction into fetching mode and make it dangling with a broadcast
-<<<<<<< HEAD
-			doTxNotify{peer: "A", hashes: []common.Hash{testTxsHashes[0]}},
-			doWait{time: testTxArrivalWait, step: true},
-=======
 			doTxNotify{peer: "A", hashes: []common.Hash{testTxsHashes[0]}, types: []byte{testTxs[0].Type()}, sizes: []uint32{uint32(testTxs[0].Size())}},
 			doWait{time: txArriveTimeout, step: true},
->>>>>>> 1015a42d
 			doTxEnqueue{peer: "A", txs: []*types.Transaction{testTxs[0]}},
 
 			// Notify the dangling transaction once more and crash via a timeout
@@ -1864,15 +1673,6 @@
 		},
 		steps: []interface{}{
 			// Get a transaction into fetching mode and make it dangling with a broadcast
-<<<<<<< HEAD
-			doTxNotify{peer: "A", hashes: []common.Hash{testTxsHashes[0]}},
-			doWait{time: testTxArrivalWait, step: true},
-			doTxEnqueue{peer: "A", txs: []*types.Transaction{testTxs[0]}},
-
-			// Notify the dangling transaction once more, re-fetch, and crash via a drop and timeout
-			doTxNotify{peer: "B", hashes: []common.Hash{testTxsHashes[0]}},
-			doWait{time: testTxArrivalWait, step: true},
-=======
 			doTxNotify{peer: "A", hashes: []common.Hash{testTxsHashes[0]}, types: []byte{testTxs[0].Type()}, sizes: []uint32{uint32(testTxs[0].Size())}},
 			doWait{time: txArriveTimeout, step: true},
 			doTxEnqueue{peer: "A", txs: []*types.Transaction{testTxs[0]}},
@@ -1880,7 +1680,6 @@
 			// Notify the dangling transaction once more, re-fetch, and crash via a drop and timeout
 			doTxNotify{peer: "B", hashes: []common.Hash{testTxsHashes[0]}, types: []byte{testTxs[0].Type()}, sizes: []uint32{uint32(testTxs[0].Size())}},
 			doWait{time: txArriveTimeout, step: true},
->>>>>>> 1015a42d
 			doDrop("A"),
 			doWait{time: txFetchTimeout, step: true},
 		},
@@ -1914,13 +1713,8 @@
 			doTxEnqueue{peer: "A", txs: []*types.Transaction{testTxs[0], testTxs[1]}},
 
 			// Notify the dangling transaction once more, partially deliver, clash&crash with a timeout
-<<<<<<< HEAD
-			doTxNotify{peer: "B", hashes: []common.Hash{testTxsHashes[0]}},
-			doWait{time: testTxArrivalWait, step: true},
-=======
 			doTxNotify{peer: "B", hashes: []common.Hash{testTxsHashes[0]}, types: []byte{testTxs[0].Type()}, sizes: []uint32{uint32(testTxs[0].Size())}},
 			doWait{time: txArriveTimeout, step: true},
->>>>>>> 1015a42d
 
 			doTxEnqueue{peer: "A", txs: []*types.Transaction{testTxs[1]}, direct: true},
 			doWait{time: txFetchTimeout, step: true},
@@ -1951,15 +1745,6 @@
 		},
 		steps: []interface{}{
 			// Get a transaction into fetching mode and make it dangling with a broadcast
-<<<<<<< HEAD
-			doTxNotify{peer: "A", hashes: []common.Hash{testTxsHashes[0]}},
-			doWait{time: testTxArrivalWait, step: true},
-			doTxEnqueue{peer: "A", txs: []*types.Transaction{testTxs[0]}},
-
-			// Notify the dangling transaction once more, re-fetch, and crash via an in-flight disconnect
-			doTxNotify{peer: "B", hashes: []common.Hash{testTxsHashes[0]}},
-			doWait{time: testTxArrivalWait, step: true},
-=======
 			doTxNotify{peer: "A", hashes: []common.Hash{testTxsHashes[0]}, types: []byte{testTxs[0].Type()}, sizes: []uint32{uint32(testTxs[0].Size())}},
 			doWait{time: txArriveTimeout, step: true},
 			doTxEnqueue{peer: "A", txs: []*types.Transaction{testTxs[0]}},
@@ -1967,82 +1752,11 @@
 			// Notify the dangling transaction once more, re-fetch, and crash via an in-flight disconnect
 			doTxNotify{peer: "B", hashes: []common.Hash{testTxsHashes[0]}, types: []byte{testTxs[0].Type()}, sizes: []uint32{uint32(testTxs[0].Size())}},
 			doWait{time: txArriveTimeout, step: true},
->>>>>>> 1015a42d
 			doFunc(func() {
 				proceed <- struct{}{} // Allow peer A to return the failure
 			}),
 			doWait{time: 0, step: true},
 			doWait{time: txFetchTimeout, step: true},
-		},
-	})
-}
-
-// This test ensures the blob transactions will be scheduled for fetching
-// once they are announced in the network.
-func TestBlobTransactionAnnounce(t *testing.T) {
-	testTransactionFetcherParallel(t, txFetcherTest{
-		init: func() *TxFetcher {
-			return NewTxFetcher(
-				func(common.Hash) bool { return false },
-				nil,
-				func(string, []common.Hash) error { return nil },
-				nil,
-			)
-		},
-		steps: []interface{}{
-			// Initial announcement to get something into the waitlist
-			doTxNotify{peer: "A", hashes: []common.Hash{{0x01}, {0x02}}, types: []byte{types.LegacyTxType, types.LegacyTxType}, sizes: []uint32{111, 222}},
-			isWaiting(map[string][]announce{
-				"A": {
-					{common.Hash{0x01}, types.LegacyTxType, 111},
-					{common.Hash{0x02}, types.LegacyTxType, 222},
-				},
-			}),
-			// Announce a blob transaction
-			doTxNotify{peer: "B", hashes: []common.Hash{{0x03}}, types: []byte{types.BlobTxType}, sizes: []uint32{333}},
-			isWaiting(map[string][]announce{
-				"A": {
-					{common.Hash{0x01}, types.LegacyTxType, 111},
-					{common.Hash{0x02}, types.LegacyTxType, 222},
-				},
-				"B": {
-					{common.Hash{0x03}, types.BlobTxType, 333},
-				},
-			}),
-			doWait{time: 0, step: true}, // zero time, but the blob fetching should be scheduled
-			isWaiting(map[string][]announce{
-				"A": {
-					{common.Hash{0x01}, types.LegacyTxType, 111},
-					{common.Hash{0x02}, types.LegacyTxType, 222},
-				},
-			}),
-			isScheduled{
-				tracking: map[string][]announce{
-					"B": {
-						{common.Hash{0x03}, types.BlobTxType, 333},
-					},
-				},
-				fetching: map[string][]common.Hash{ // Depends on deterministic test randomizer
-					"B": {{0x03}},
-				},
-			},
-			doWait{time: txArriveTimeout, step: true}, // zero time, but the blob fetching should be scheduled
-			isWaiting(nil),
-			isScheduled{
-				tracking: map[string][]announce{
-					"A": {
-						{common.Hash{0x01}, types.LegacyTxType, 111},
-						{common.Hash{0x02}, types.LegacyTxType, 222},
-					},
-					"B": {
-						{common.Hash{0x03}, types.BlobTxType, 333},
-					},
-				},
-				fetching: map[string][]common.Hash{ // Depends on deterministic test randomizer
-					"A": {{0x01}, {0x02}},
-					"B": {{0x03}},
-				},
-			},
 		},
 	})
 }
