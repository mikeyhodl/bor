--- conflicted
+++ resolved
@@ -66,21 +66,8 @@
 func LatestSigner(config *params.ChainConfig) Signer {
 	var signer Signer
 	if config.ChainID != nil {
-<<<<<<< HEAD
-		if config.CancunBlock != nil {
-			return NewCancunSigner(config.ChainID)
-		}
-		if config.LondonBlock != nil {
-			return NewLondonSigner(config.ChainID)
-		}
-		if config.BerlinBlock != nil {
-			return NewEIP2930Signer(config.ChainID)
-		}
-		if config.EIP155Block != nil {
-			return NewEIP155Signer(config.ChainID)
-=======
 		switch {
-		case config.CancunTime != nil:
+		case config.CancunBlock != nil:
 			signer = NewCancunSigner(config.ChainID)
 		case config.LondonBlock != nil:
 			signer = NewLondonSigner(config.ChainID)
@@ -90,7 +77,6 @@
 			signer = NewEIP155Signer(config.ChainID)
 		default:
 			signer = HomesteadSigner{}
->>>>>>> 1015a42d
 		}
 	} else {
 		signer = HomesteadSigner{}
