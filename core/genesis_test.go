// Copyright 2017 The go-ethereum Authors
// This file is part of the go-ethereum library.
//
// The go-ethereum library is free software: you can redistribute it and/or modify
// it under the terms of the GNU Lesser General Public License as published by
// the Free Software Foundation, either version 3 of the License, or
// (at your option) any later version.
//
// The go-ethereum library is distributed in the hope that it will be useful,
// but WITHOUT ANY WARRANTY; without even the implied warranty of
// MERCHANTABILITY or FITNESS FOR A PARTICULAR PURPOSE. See the
// GNU Lesser General Public License for more details.
//
// You should have received a copy of the GNU Lesser General Public License
// along with the go-ethereum library. If not, see <http://www.gnu.org/licenses/>.

package core

import (
	"bytes"
	"encoding/json"
	"math/big"
	"reflect"
	"testing"

	"github.com/davecgh/go-spew/spew"
	"github.com/ethereum/go-ethereum/common"
	"github.com/ethereum/go-ethereum/consensus/ethash"
	"github.com/ethereum/go-ethereum/core/rawdb"
	"github.com/ethereum/go-ethereum/core/types"
	"github.com/ethereum/go-ethereum/core/vm"
	"github.com/ethereum/go-ethereum/ethdb"
	"github.com/ethereum/go-ethereum/params"
	"github.com/ethereum/go-ethereum/triedb"
	"github.com/ethereum/go-ethereum/triedb/pathdb"
)

func TestSetupGenesis(t *testing.T) {
	testSetupGenesis(t, rawdb.HashScheme)
	testSetupGenesis(t, rawdb.PathScheme)
}

func testSetupGenesis(t *testing.T, scheme string) {
	var (
		customghash = common.HexToHash("0x89c99d90b79719238d2645c7642f2c9295246e80775b38cfd162b696817fbd50")
		customg     = Genesis{
			Config: &params.ChainConfig{HomesteadBlock: big.NewInt(3)},
			Alloc: types.GenesisAlloc{
				{1}: {Balance: big.NewInt(1), Storage: map[common.Hash]common.Hash{{1}: {1}}},
			},
		}
		oldcustomg = customg
	)

	oldcustomg.Config = &params.ChainConfig{HomesteadBlock: big.NewInt(2)}

	tests := []struct {
		name       string
		fn         func(ethdb.Database) (*params.ChainConfig, common.Hash, error)
		wantConfig *params.ChainConfig
		wantHash   common.Hash
		wantErr    error
	}{
		{
			name: "genesis without ChainConfig",
			fn: func(db ethdb.Database) (*params.ChainConfig, common.Hash, error) {
				return SetupGenesisBlock(db, triedb.NewDatabase(db, newDbConfig(scheme)), new(Genesis))
			},
			wantErr:    errGenesisNoConfig,
			wantConfig: params.AllEthashProtocolChanges,
		},
		{
			name: "no block in DB, genesis == nil",
			fn: func(db ethdb.Database) (*params.ChainConfig, common.Hash, error) {
				return SetupGenesisBlock(db, triedb.NewDatabase(db, newDbConfig(scheme)), nil)
			},
			wantHash:   params.MainnetGenesisHash,
			wantConfig: params.MainnetChainConfig,
		},
		{
			name: "mainnet block in DB, genesis == nil",
			fn: func(db ethdb.Database) (*params.ChainConfig, common.Hash, error) {
				DefaultGenesisBlock().MustCommit(db, triedb.NewDatabase(db, newDbConfig(scheme)))
				return SetupGenesisBlock(db, triedb.NewDatabase(db, newDbConfig(scheme)), nil)
			},
			wantHash:   params.MainnetGenesisHash,
			wantConfig: params.MainnetChainConfig,
		},
		{
			name: "custom block in DB, genesis == nil",
			fn: func(db ethdb.Database) (*params.ChainConfig, common.Hash, error) {
				tdb := triedb.NewDatabase(db, newDbConfig(scheme))
				customg.Commit(db, tdb)
				return SetupGenesisBlock(db, tdb, nil)
			},
			wantHash:   customghash,
			wantConfig: customg.Config,
		},
		{
			name: "custom block in DB, genesis == sepolia",
			fn: func(db ethdb.Database) (*params.ChainConfig, common.Hash, error) {
				tdb := triedb.NewDatabase(db, newDbConfig(scheme))
				customg.Commit(db, tdb)
				return SetupGenesisBlock(db, tdb, DefaultSepoliaGenesisBlock())
			},
			wantErr:    &GenesisMismatchError{Stored: customghash, New: params.SepoliaGenesisHash},
			wantHash:   params.SepoliaGenesisHash,
			wantConfig: params.SepoliaChainConfig,
		},
		{
			name: "compatible config in DB",
			fn: func(db ethdb.Database) (*params.ChainConfig, common.Hash, error) {
				tdb := triedb.NewDatabase(db, newDbConfig(scheme))
				oldcustomg.Commit(db, tdb)
				return SetupGenesisBlock(db, tdb, &customg)
			},
			wantHash:   customghash,
			wantConfig: customg.Config,
		},
		{
			name: "incompatible config in DB",
			fn: func(db ethdb.Database) (*params.ChainConfig, common.Hash, error) {
				// Commit the 'old' genesis block with Homestead transition at #2.
				// Advance to block #4, past the homestead transition block of customg.
				tdb := triedb.NewDatabase(db, newDbConfig(scheme))
				oldcustomg.Commit(db, tdb)

				bc, _ := NewBlockChain(db, DefaultCacheConfigWithScheme(scheme), &oldcustomg, nil, ethash.NewFullFaker(), vm.Config{}, nil, nil, nil)
				defer bc.Stop()

				_, blocks, _ := GenerateChainWithGenesis(&oldcustomg, ethash.NewFaker(), 4, nil)
				bc.InsertChain(blocks)

				// This should return a compatibility error.
				return SetupGenesisBlock(db, tdb, &customg)
			},
			wantHash:   customghash,
			wantConfig: customg.Config,
			wantErr: &params.ConfigCompatError{
				What:          "Homestead fork block",
				StoredBlock:   big.NewInt(2),
				NewBlock:      big.NewInt(3),
				RewindToBlock: 1,
			},
		},
	}

	for _, test := range tests {
		db := rawdb.NewMemoryDatabase()
		config, hash, err := test.fn(db)
		// Check the return values.
		if !reflect.DeepEqual(err, test.wantErr) {
			spew := spew.ConfigState{DisablePointerAddresses: true, DisableCapacities: true}
			t.Errorf("%s: returned error %#v, want %#v", test.name, spew.NewFormatter(err), spew.NewFormatter(test.wantErr))
		}

		if !reflect.DeepEqual(config, test.wantConfig) {
			t.Errorf("%s:\nreturned %v\nwant     %v", test.name, config, test.wantConfig)
		}

		if hash != test.wantHash {
			t.Errorf("%s: returned hash %s, want %s", test.name, hash.Hex(), test.wantHash.Hex())
		} else if err == nil {
			// Check database content.
			stored := rawdb.ReadBlock(db, test.wantHash, 0)
			if stored.Hash() != test.wantHash {
				t.Errorf("%s: block in DB has hash %s, want %s", test.name, stored.Hash(), test.wantHash)
			}
		}
	}
}

// TestGenesisHashes checks the congruity of default genesis data to
// corresponding hardcoded genesis hash values.
func TestGenesisHashes(t *testing.T) {
	for i, c := range []struct {
		genesis *Genesis
		want    common.Hash
	}{
		{DefaultGenesisBlock(), params.MainnetGenesisHash},
		{DefaultSepoliaGenesisBlock(), params.SepoliaGenesisHash},
	} {
		// Test via MustCommit
		db := rawdb.NewMemoryDatabase()
		if have := c.genesis.MustCommit(db, triedb.NewDatabase(db, triedb.HashDefaults)).Hash(); have != c.want {
			t.Errorf("case: %d a), want: %s, got: %s", i, c.want.Hex(), have.Hex())
		}
		// Test via ToBlock
		if have := c.genesis.ToBlock().Hash(); have != c.want {
			t.Errorf("case: %d a), want: %s, got: %s", i, c.want.Hex(), have.Hex())
		}
	}
}

func TestGenesis_Commit(t *testing.T) {
	genesis := &Genesis{
		BaseFee: big.NewInt(params.InitialBaseFee),
		Config:  params.TestChainConfig,
		// difficulty is nil
	}

	db := rawdb.NewMemoryDatabase()
	genesisBlock := genesis.MustCommit(db, triedb.NewDatabase(db, triedb.HashDefaults))

	if genesis.Difficulty != nil {
		t.Fatalf("assumption wrong")
	}

	// This value should have been set as default in the ToBlock method.
	if genesisBlock.Difficulty().Cmp(params.GenesisDifficulty) != 0 {
		t.Errorf("assumption wrong: want: %d, got: %v", params.GenesisDifficulty, genesisBlock.Difficulty())
	}

	// Expect the stored total difficulty to be the difficulty of the genesis block.
	stored := rawdb.ReadTd(db, genesisBlock.Hash(), genesisBlock.NumberU64())

	if stored.Cmp(genesisBlock.Difficulty()) != 0 {
		t.Errorf("inequal difficulty; stored: %v, genesisBlock: %v", stored, genesisBlock.Difficulty())
	}
}

func TestReadWriteGenesisAlloc(t *testing.T) {
	var (
		db    = rawdb.NewMemoryDatabase()
		alloc = &types.GenesisAlloc{
			{1}: {Balance: big.NewInt(1), Storage: map[common.Hash]common.Hash{{1}: {1}}},
			{2}: {Balance: big.NewInt(2), Storage: map[common.Hash]common.Hash{{2}: {2}}},
		}
		hash, _ = hashAlloc(alloc, false)
	)

	// nolint : errchkjson
	blob, _ := json.Marshal(alloc)
	rawdb.WriteGenesisStateSpec(db, hash, blob)

	var reload types.GenesisAlloc
	err := reload.UnmarshalJSON(rawdb.ReadGenesisStateSpec(db, hash))
	if err != nil {
		t.Fatalf("Failed to load genesis state %v", err)
	}

	if len(reload) != len(*alloc) {
		t.Fatal("Unexpected genesis allocation")
	}

	for addr, account := range reload {
		want, ok := (*alloc)[addr]
		if !ok {
			t.Fatal("Account is not found")
		}

		if !reflect.DeepEqual(want, account) {
			t.Fatal("Unexpected account")
		}
	}
}

func newDbConfig(scheme string) *triedb.Config {
	if scheme == rawdb.HashScheme {
		return triedb.HashDefaults
	}
	return &triedb.Config{PathDB: pathdb.Defaults}
}

func TestVerkleGenesisCommit(t *testing.T) {
	t.Skip("verkle trie is not yet supported in bor")
	var verkleTime uint64 = 0
	verkleConfig := &params.ChainConfig{
<<<<<<< HEAD
		ChainID:                       big.NewInt(1),
		HomesteadBlock:                big.NewInt(0),
		DAOForkBlock:                  nil,
		DAOForkSupport:                false,
		EIP150Block:                   big.NewInt(0),
		EIP155Block:                   big.NewInt(0),
		EIP158Block:                   big.NewInt(0),
		ByzantiumBlock:                big.NewInt(0),
		ConstantinopleBlock:           big.NewInt(0),
		PetersburgBlock:               big.NewInt(0),
		IstanbulBlock:                 big.NewInt(0),
		MuirGlacierBlock:              big.NewInt(0),
		BerlinBlock:                   big.NewInt(0),
		LondonBlock:                   big.NewInt(0),
		ArrowGlacierBlock:             big.NewInt(0),
		GrayGlacierBlock:              big.NewInt(0),
		MergeNetsplitBlock:            nil,
		ShanghaiBlock:                 big.NewInt(0),
		CancunBlock:                   big.NewInt(0),
		PragueBlock:                   big.NewInt(0),
		VerkleBlock:                   big.NewInt(0),
		TerminalTotalDifficulty:       big.NewInt(0),
		TerminalTotalDifficultyPassed: true,
		Ethash:                        nil,
		Clique:                        nil,
=======
		ChainID:                 big.NewInt(1),
		HomesteadBlock:          big.NewInt(0),
		DAOForkBlock:            nil,
		DAOForkSupport:          false,
		EIP150Block:             big.NewInt(0),
		EIP155Block:             big.NewInt(0),
		EIP158Block:             big.NewInt(0),
		ByzantiumBlock:          big.NewInt(0),
		ConstantinopleBlock:     big.NewInt(0),
		PetersburgBlock:         big.NewInt(0),
		IstanbulBlock:           big.NewInt(0),
		MuirGlacierBlock:        big.NewInt(0),
		BerlinBlock:             big.NewInt(0),
		LondonBlock:             big.NewInt(0),
		ArrowGlacierBlock:       big.NewInt(0),
		GrayGlacierBlock:        big.NewInt(0),
		MergeNetsplitBlock:      nil,
		ShanghaiTime:            &verkleTime,
		CancunTime:              &verkleTime,
		PragueTime:              &verkleTime,
		VerkleTime:              &verkleTime,
		TerminalTotalDifficulty: big.NewInt(0),
		Ethash:                  nil,
		Clique:                  nil,
>>>>>>> eb00f169
	}

	genesis := &Genesis{
		BaseFee:    big.NewInt(params.InitialBaseFee),
		Config:     verkleConfig,
		Timestamp:  verkleTime,
		Difficulty: big.NewInt(0),
		Alloc: types.GenesisAlloc{
			{1}: {Balance: big.NewInt(1), Storage: map[common.Hash]common.Hash{{1}: {1}}},
		},
	}

	expected := common.FromHex("4a83dc39eb688dbcfaf581d60e82de18f875e38786ebce5833342011d6fef37b")
	got := genesis.ToBlock().Root().Bytes()
	if !bytes.Equal(got, expected) {
		t.Fatalf("invalid genesis state root, expected %x, got %x", expected, got)
	}

	db := rawdb.NewMemoryDatabase()
	triedb := triedb.NewDatabase(db, triedb.VerkleDefaults)
	block := genesis.MustCommit(db, triedb)
	if !bytes.Equal(block.Root().Bytes(), expected) {
		t.Fatalf("invalid genesis state root, expected %x, got %x", expected, block.Root())
	}

	// Test that the trie is verkle
	if !triedb.IsVerkle() {
		t.Fatalf("expected trie to be verkle")
	}
	vdb := rawdb.NewTable(db, string(rawdb.VerklePrefix))
	if !rawdb.HasAccountTrieNode(vdb, nil) {
		t.Fatal("could not find node")
	}
}<|MERGE_RESOLUTION|>--- conflicted
+++ resolved
@@ -266,33 +266,6 @@
 	t.Skip("verkle trie is not yet supported in bor")
 	var verkleTime uint64 = 0
 	verkleConfig := &params.ChainConfig{
-<<<<<<< HEAD
-		ChainID:                       big.NewInt(1),
-		HomesteadBlock:                big.NewInt(0),
-		DAOForkBlock:                  nil,
-		DAOForkSupport:                false,
-		EIP150Block:                   big.NewInt(0),
-		EIP155Block:                   big.NewInt(0),
-		EIP158Block:                   big.NewInt(0),
-		ByzantiumBlock:                big.NewInt(0),
-		ConstantinopleBlock:           big.NewInt(0),
-		PetersburgBlock:               big.NewInt(0),
-		IstanbulBlock:                 big.NewInt(0),
-		MuirGlacierBlock:              big.NewInt(0),
-		BerlinBlock:                   big.NewInt(0),
-		LondonBlock:                   big.NewInt(0),
-		ArrowGlacierBlock:             big.NewInt(0),
-		GrayGlacierBlock:              big.NewInt(0),
-		MergeNetsplitBlock:            nil,
-		ShanghaiBlock:                 big.NewInt(0),
-		CancunBlock:                   big.NewInt(0),
-		PragueBlock:                   big.NewInt(0),
-		VerkleBlock:                   big.NewInt(0),
-		TerminalTotalDifficulty:       big.NewInt(0),
-		TerminalTotalDifficultyPassed: true,
-		Ethash:                        nil,
-		Clique:                        nil,
-=======
 		ChainID:                 big.NewInt(1),
 		HomesteadBlock:          big.NewInt(0),
 		DAOForkBlock:            nil,
@@ -317,7 +290,6 @@
 		TerminalTotalDifficulty: big.NewInt(0),
 		Ethash:                  nil,
 		Clique:                  nil,
->>>>>>> eb00f169
 	}
 
 	genesis := &Genesis{
