// Copyright 2021 The go-ethereum Authors
// This file is part of the go-ethereum library.
//
// The go-ethereum library is free software: you can redistribute it and/or modify
// it under the terms of the GNU Lesser General Public License as published by
// the Free Software Foundation, either version 3 of the License, or
// (at your option) any later version.
//
// The go-ethereum library is distributed in the hope that it will be useful,
// but WITHOUT ANY WARRANTY; without even the implied warranty of
// MERCHANTABILITY or FITNESS FOR A PARTICULAR PURPOSE. See the
// GNU Lesser General Public License for more details.
//
// You should have received a copy of the GNU Lesser General Public License
// along with the go-ethereum library. If not, see <http://www.gnu.org/licenses/>.

package snap

import (
	"bytes"
	"encoding/binary"
	"fmt"
	"math/big"
	"testing"
	"time"

	"github.com/ethereum/go-ethereum/common"
	"github.com/ethereum/go-ethereum/consensus/ethash"
	"github.com/ethereum/go-ethereum/core"
	"github.com/ethereum/go-ethereum/core/rawdb"
	"github.com/ethereum/go-ethereum/core/types"
	"github.com/ethereum/go-ethereum/core/vm"
	"github.com/ethereum/go-ethereum/p2p"
	"github.com/ethereum/go-ethereum/p2p/enode"
	"github.com/ethereum/go-ethereum/params"
	"github.com/ethereum/go-ethereum/rlp"
	fuzz "github.com/google/gofuzz"
)

func FuzzARange(f *testing.F) {
	f.Fuzz(func(t *testing.T, data []byte) {
		doFuzz(data, &GetAccountRangePacket{}, GetAccountRangeMsg)
	})
}

func FuzzSRange(f *testing.F) {
	f.Fuzz(func(t *testing.T, data []byte) {
		doFuzz(data, &GetStorageRangesPacket{}, GetStorageRangesMsg)
	})
}

func FuzzByteCodes(f *testing.F) {
	f.Fuzz(func(t *testing.T, data []byte) {
		doFuzz(data, &GetByteCodesPacket{}, GetByteCodesMsg)
	})
}

func FuzzTrieNodes(f *testing.F) {
	f.Fuzz(func(t *testing.T, data []byte) {
		doFuzz(data, &GetTrieNodesPacket{}, GetTrieNodesMsg)
	})
}

func doFuzz(input []byte, obj interface{}, code int) {
	bc := getChain()
	defer bc.Stop()
	fuzz.NewFromGoFuzz(input).Fuzz(obj)
	var data []byte
	switch p := obj.(type) {
	case *GetTrieNodesPacket:
		p.Root = trieRoot
		data, _ = rlp.EncodeToBytes(obj)
	default:
		data, _ = rlp.EncodeToBytes(obj)
	}
	cli := &dummyRW{
		code: uint64(code),
		data: data,
	}
	peer := NewFakePeer(65, "gazonk01", cli)
	err := HandleMessage(&dummyBackend{bc}, peer)
	switch {
	case err == nil && cli.writeCount != 1:
		panic(fmt.Sprintf("Expected 1 response, got %d", cli.writeCount))
	case err != nil && cli.writeCount != 0:
		panic(fmt.Sprintf("Expected 0 response, got %d", cli.writeCount))
	}
}

var trieRoot common.Hash

func getChain() *core.BlockChain {
<<<<<<< HEAD
	ga := make(core.GenesisAlloc, 1000)

=======
	ga := make(types.GenesisAlloc, 1000)
>>>>>>> c5ba367e
	var a = make([]byte, 20)

	var mkStorage = func(k, v int) (common.Hash, common.Hash) {
		var kB = make([]byte, 32)
		var vB = make([]byte, 32)
		binary.LittleEndian.PutUint64(kB, uint64(k))
		binary.LittleEndian.PutUint64(vB, uint64(v))
		return common.BytesToHash(kB), common.BytesToHash(vB)
	}

	storage := make(map[common.Hash]common.Hash)

	for i := 0; i < 10; i++ {
		k, v := mkStorage(i, i)
		storage[k] = v
	}

	for i := 0; i < 1000; i++ {
		binary.LittleEndian.PutUint64(a, uint64(i+0xff))
<<<<<<< HEAD

		acc := core.GenesisAccount{Balance: big.NewInt(int64(i))}
=======
		acc := types.Account{Balance: big.NewInt(int64(i))}
>>>>>>> c5ba367e
		if i%2 == 1 {
			acc.Storage = storage
		}

		ga[common.BytesToAddress(a)] = acc
	}

	gspec := &core.Genesis{
		Config: params.TestChainConfig,
		Alloc:  ga,
	}
	_, blocks, _ := core.GenerateChainWithGenesis(gspec, ethash.NewFaker(), 2, func(i int, gen *core.BlockGen) {})
	cacheConf := &core.CacheConfig{
		TrieCleanLimit:      0,
		TrieDirtyLimit:      0,
		TrieTimeLimit:       5 * time.Minute,
		TrieCleanNoPrefetch: true,
		SnapshotLimit:       100,
		SnapshotWait:        true,
	}
	trieRoot = blocks[len(blocks)-1].Root()

	bc, _ := core.NewBlockChain(rawdb.NewMemoryDatabase(), cacheConf, gspec, nil, ethash.NewFaker(), vm.Config{}, nil, nil, nil)
	if _, err := bc.InsertChain(blocks); err != nil {
		panic(err)
	}

	return bc
}

type dummyBackend struct {
	chain *core.BlockChain
}

func (d *dummyBackend) Chain() *core.BlockChain       { return d.chain }
func (d *dummyBackend) RunPeer(*Peer, Handler) error  { return nil }
func (d *dummyBackend) PeerInfo(enode.ID) interface{} { return "Foo" }
func (d *dummyBackend) Handle(*Peer, Packet) error    { return nil }

type dummyRW struct {
	code       uint64
	data       []byte
	writeCount int
}

func (d *dummyRW) ReadMsg() (p2p.Msg, error) {
	return p2p.Msg{
		Code:       d.code,
		Payload:    bytes.NewReader(d.data),
		ReceivedAt: time.Now(),
		Size:       uint32(len(d.data)),
	}, nil
}

func (d *dummyRW) WriteMsg(msg p2p.Msg) error {
	d.writeCount++
	return nil
}<|MERGE_RESOLUTION|>--- conflicted
+++ resolved
@@ -90,12 +90,8 @@
 var trieRoot common.Hash
 
 func getChain() *core.BlockChain {
-<<<<<<< HEAD
-	ga := make(core.GenesisAlloc, 1000)
+	ga := make(types.GenesisAlloc, 1000)
 
-=======
-	ga := make(types.GenesisAlloc, 1000)
->>>>>>> c5ba367e
 	var a = make([]byte, 20)
 
 	var mkStorage = func(k, v int) (common.Hash, common.Hash) {
@@ -115,12 +111,8 @@
 
 	for i := 0; i < 1000; i++ {
 		binary.LittleEndian.PutUint64(a, uint64(i+0xff))
-<<<<<<< HEAD
 
-		acc := core.GenesisAccount{Balance: big.NewInt(int64(i))}
-=======
 		acc := types.Account{Balance: big.NewInt(int64(i))}
->>>>>>> c5ba367e
 		if i%2 == 1 {
 			acc.Storage = storage
 		}
