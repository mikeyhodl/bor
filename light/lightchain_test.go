--- conflicted
+++ resolved
@@ -58,11 +58,7 @@
 	db := rawdb.NewMemoryDatabase()
 	gspec := core.Genesis{Config: params.TestChainConfig}
 	genesis := gspec.MustCommit(db)
-<<<<<<< HEAD
 	blockchain, _ := NewLightChain(&dummyOdr{db: db, indexerConfig: TestClientIndexerConfig}, gspec.Config, ethash.NewFaker(), nil, nil)
-=======
-	blockchain, _ := NewLightChain(&dummyOdr{db: db, indexerConfig: TestClientIndexerConfig}, gspec.Config, ethash.NewFaker())
->>>>>>> bed84606
 
 	// Create and inject the requested chain
 	if n == 0 {
@@ -70,12 +66,8 @@
 	}
 	// Header-only chain requested
 	headers := makeHeaderChain(genesis.Header(), n, db, canonicalSeed)
-<<<<<<< HEAD
 	_, err := blockchain.InsertHeaderChain(headers, 1)
 
-=======
-	_, err := blockchain.InsertHeaderChain(headers)
->>>>>>> bed84606
 	return db, blockchain, err
 }
 
@@ -87,12 +79,8 @@
 		Config:     params.TestChainConfig,
 	}
 	gspec.MustCommit(db)
-<<<<<<< HEAD
 
 	lc, err := NewLightChain(&dummyOdr{db: db}, gspec.Config, ethash.NewFullFaker(), nil, nil)
-=======
-	lc, err := NewLightChain(&dummyOdr{db: db}, gspec.Config, ethash.NewFullFaker())
->>>>>>> bed84606
 	if err != nil {
 		panic(err)
 	}
@@ -350,12 +338,8 @@
 
 	headers := makeHeaderChainWithDiff(bc.genesisBlock, []int{1, 2, 4}, 10)
 	core.BadHashes[headers[2].Hash()] = true
-<<<<<<< HEAD
 
 	if _, err = bc.InsertHeaderChain(headers, 1); !errors.Is(err, core.ErrBannedHash) {
-=======
-	if _, err = bc.InsertHeaderChain(headers); !errors.Is(err, core.ErrBannedHash) {
->>>>>>> bed84606
 		t.Errorf("error mismatch: have: %v, want %v", err, core.ErrBannedHash)
 	}
 }
@@ -381,11 +365,7 @@
 	defer func() { delete(core.BadHashes, headers[3].Hash()) }()
 
 	// Create a new LightChain and check that it rolled back the state.
-<<<<<<< HEAD
 	ncm, err := NewLightChain(&dummyOdr{db: bc.chainDb}, params.TestChainConfig, ethash.NewFaker(), nil, nil)
-=======
-	ncm, err := NewLightChain(&dummyOdr{db: bc.chainDb}, params.TestChainConfig, ethash.NewFaker())
->>>>>>> bed84606
 	if err != nil {
 		t.Fatalf("failed to create new chain manager: %v", err)
 	}
