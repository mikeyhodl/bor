// Copyright 2014 The go-ethereum Authors
// This file is part of the go-ethereum library.
//
// The go-ethereum library is free software: you can redistribute it and/or modify
// it under the terms of the GNU Lesser General Public License as published by
// the Free Software Foundation, either version 3 of the License, or
// (at your option) any later version.
//
// The go-ethereum library is distributed in the hope that it will be useful,
// but WITHOUT ANY WARRANTY; without even the implied warranty of
// MERCHANTABILITY or FITNESS FOR A PARTICULAR PURPOSE. See the
// GNU Lesser General Public License for more details.
//
// You should have received a copy of the GNU Lesser General Public License
// along with the go-ethereum library. If not, see <http://www.gnu.org/licenses/>.

// Package state provides a caching layer atop the Ethereum state trie.
package state

import (
	"errors"
	"fmt"
	"math/big"
	"sort"
	"time"

	"github.com/ethereum/go-ethereum/common"
	"github.com/ethereum/go-ethereum/core/rawdb"
	"github.com/ethereum/go-ethereum/core/state/snapshot"
	"github.com/ethereum/go-ethereum/core/types"
	"github.com/ethereum/go-ethereum/crypto"
	"github.com/ethereum/go-ethereum/log"
	"github.com/ethereum/go-ethereum/metrics"
	"github.com/ethereum/go-ethereum/rlp"
	"github.com/ethereum/go-ethereum/trie"
)

type revision struct {
	id           int
	journalIndex int
}

var (
	// emptyRoot is the known root hash of an empty trie.
	emptyRoot = common.HexToHash("56e81f171bcc55a6ff8345e692c0f86e5b48e01b996cadc001622fb5e363b421")
)

type proofList [][]byte

func (n *proofList) Put(key []byte, value []byte) error {
	*n = append(*n, value)
	return nil
}

func (n *proofList) Delete(key []byte) error {
	panic("not supported")
}

// StateDB structs within the ethereum protocol are used to store anything
// within the merkle trie. StateDBs take care of caching and storing
// nested states. It's the general query interface to retrieve:
// * Contracts
// * Accounts
type StateDB struct {
	db   Database
	trie Trie

	snaps         *snapshot.Tree
	snap          snapshot.Snapshot
	snapDestructs map[common.Hash]struct{}
	snapAccounts  map[common.Hash][]byte
	snapStorage   map[common.Hash]map[common.Hash][]byte

	// This map holds 'live' objects, which will get modified while processing a state transition.
	stateObjects        map[common.Address]*stateObject
	stateObjectsPending map[common.Address]struct{} // State objects finalized but not yet written to the trie
	stateObjectsDirty   map[common.Address]struct{} // State objects modified in the current execution

	// DB error.
	// State objects are used by the consensus core and VM which are
	// unable to deal with database-level errors. Any error that occurs
	// during a database read is memoized here and will eventually be returned
	// by StateDB.Commit.
	dbErr error

	// The refund counter, also used by state transitioning.
	refund uint64

	thash, bhash common.Hash
	txIndex      int
	logs         map[common.Hash][]*types.Log
	logSize      uint

	preimages map[common.Hash][]byte

	// Per-transaction access list
	accessList *accessList

	// Journal of state modifications. This is the backbone of
	// Snapshot and RevertToSnapshot.
	journal        *journal
	validRevisions []revision
	nextRevisionId int

	// Measurements gathered during execution for debugging purposes
	AccountReads         time.Duration
	AccountHashes        time.Duration
	AccountUpdates       time.Duration
	AccountCommits       time.Duration
	StorageReads         time.Duration
	StorageHashes        time.Duration
	StorageUpdates       time.Duration
	StorageCommits       time.Duration
	SnapshotAccountReads time.Duration
	SnapshotStorageReads time.Duration
	SnapshotCommits      time.Duration
}

// New creates a new state from a given trie.
func New(root common.Hash, db Database, snaps *snapshot.Tree) (*StateDB, error) {
	tr, err := db.OpenTrie(root)
	if err != nil {
		return nil, err
	}
	sdb := &StateDB{
		db:                  db,
		trie:                tr,
		snaps:               snaps,
		stateObjects:        make(map[common.Address]*stateObject),
		stateObjectsPending: make(map[common.Address]struct{}),
		stateObjectsDirty:   make(map[common.Address]struct{}),
		logs:                make(map[common.Hash][]*types.Log),
		preimages:           make(map[common.Hash][]byte),
		journal:             newJournal(),
<<<<<<< HEAD
=======
		accessList:          newAccessList(),
>>>>>>> cc05b050
	}
	if sdb.snaps != nil {
		if sdb.snap = sdb.snaps.Snapshot(root); sdb.snap != nil {
			sdb.snapDestructs = make(map[common.Hash]struct{})
			sdb.snapAccounts = make(map[common.Hash][]byte)
			sdb.snapStorage = make(map[common.Hash]map[common.Hash][]byte)
		}
	}
	return sdb, nil
}

// setError remembers the first non-nil error it is called with.
func (s *StateDB) setError(err error) {
	if s.dbErr == nil {
		s.dbErr = err
	}
}

func (s *StateDB) Error() error {
	return s.dbErr
}

// Reset clears out all ephemeral state objects from the state db, but keeps
// the underlying state trie to avoid reloading data for the next operations.
func (s *StateDB) Reset(root common.Hash) error {
	tr, err := s.db.OpenTrie(root)
	if err != nil {
		return err
	}
	s.trie = tr
	s.stateObjects = make(map[common.Address]*stateObject)
	s.stateObjectsPending = make(map[common.Address]struct{})
	s.stateObjectsDirty = make(map[common.Address]struct{})
	s.thash = common.Hash{}
	s.bhash = common.Hash{}
	s.txIndex = 0
	s.logs = make(map[common.Hash][]*types.Log)
	s.logSize = 0
	s.preimages = make(map[common.Hash][]byte)
	s.clearJournalAndRefund()

	if s.snaps != nil {
		s.snapAccounts, s.snapDestructs, s.snapStorage = nil, nil, nil
		if s.snap = s.snaps.Snapshot(root); s.snap != nil {
			s.snapDestructs = make(map[common.Hash]struct{})
			s.snapAccounts = make(map[common.Hash][]byte)
			s.snapStorage = make(map[common.Hash]map[common.Hash][]byte)
		}
	}
<<<<<<< HEAD
=======
	s.accessList = newAccessList()
>>>>>>> cc05b050
	return nil
}

func (s *StateDB) AddLog(log *types.Log) {
	s.journal.append(addLogChange{txhash: s.thash})

	log.TxHash = s.thash
	log.BlockHash = s.bhash
	log.TxIndex = uint(s.txIndex)
	log.Index = s.logSize
	s.logs[s.thash] = append(s.logs[s.thash], log)
	s.logSize++
}

func (s *StateDB) GetLogs(hash common.Hash) []*types.Log {
	return s.logs[hash]
}

func (s *StateDB) Logs() []*types.Log {
	var logs []*types.Log
	for _, lgs := range s.logs {
		logs = append(logs, lgs...)
	}
	return logs
}

// AddPreimage records a SHA3 preimage seen by the VM.
func (s *StateDB) AddPreimage(hash common.Hash, preimage []byte) {
	if _, ok := s.preimages[hash]; !ok {
		s.journal.append(addPreimageChange{hash: hash})
		pi := make([]byte, len(preimage))
		copy(pi, preimage)
		s.preimages[hash] = pi
	}
}

// Preimages returns a list of SHA3 preimages that have been submitted.
func (s *StateDB) Preimages() map[common.Hash][]byte {
	return s.preimages
}

// AddRefund adds gas to the refund counter
func (s *StateDB) AddRefund(gas uint64) {
	s.journal.append(refundChange{prev: s.refund})
	s.refund += gas
}

// SubRefund removes gas from the refund counter.
// This method will panic if the refund counter goes below zero
func (s *StateDB) SubRefund(gas uint64) {
	s.journal.append(refundChange{prev: s.refund})
	if gas > s.refund {
		panic(fmt.Sprintf("Refund counter below zero (gas: %d > refund: %d)", gas, s.refund))
	}
	s.refund -= gas
}

// Exist reports whether the given account address exists in the state.
// Notably this also returns true for suicided accounts.
func (s *StateDB) Exist(addr common.Address) bool {
	return s.getStateObject(addr) != nil
}

// Empty returns whether the state object is either non-existent
// or empty according to the EIP161 specification (balance = nonce = code = 0)
func (s *StateDB) Empty(addr common.Address) bool {
	so := s.getStateObject(addr)
	return so == nil || so.empty()
}

// GetBalance retrieves the balance from the given address or 0 if object not found
func (s *StateDB) GetBalance(addr common.Address) *big.Int {
	stateObject := s.getStateObject(addr)
	if stateObject != nil {
		return stateObject.Balance()
	}
	return common.Big0
}

func (s *StateDB) GetNonce(addr common.Address) uint64 {
	stateObject := s.getStateObject(addr)
	if stateObject != nil {
		return stateObject.Nonce()
	}

	return 0
}

// TxIndex returns the current transaction index set by Prepare.
func (s *StateDB) TxIndex() int {
	return s.txIndex
}

// BlockHash returns the current block hash set by Prepare.
func (s *StateDB) BlockHash() common.Hash {
	return s.bhash
}

func (s *StateDB) GetCode(addr common.Address) []byte {
	stateObject := s.getStateObject(addr)
	if stateObject != nil {
		return stateObject.Code(s.db)
	}
	return nil
}

func (s *StateDB) GetCodeSize(addr common.Address) int {
	stateObject := s.getStateObject(addr)
	if stateObject != nil {
		return stateObject.CodeSize(s.db)
	}
	return 0
}

func (s *StateDB) GetCodeHash(addr common.Address) common.Hash {
	stateObject := s.getStateObject(addr)
	if stateObject == nil {
		return common.Hash{}
	}
	return common.BytesToHash(stateObject.CodeHash())
}

// GetState retrieves a value from the given account's storage trie.
func (s *StateDB) GetState(addr common.Address, hash common.Hash) common.Hash {
	stateObject := s.getStateObject(addr)
	if stateObject != nil {
		return stateObject.GetState(s.db, hash)
	}
	return common.Hash{}
}

// GetProof returns the MerkleProof for a given Account
func (s *StateDB) GetProof(a common.Address) ([][]byte, error) {
	var proof proofList
	err := s.trie.Prove(crypto.Keccak256(a.Bytes()), 0, &proof)
	return [][]byte(proof), err
}

// GetStorageProof returns the StorageProof for given key
func (s *StateDB) GetStorageProof(a common.Address, key common.Hash) ([][]byte, error) {
	var proof proofList
	trie := s.StorageTrie(a)
	if trie == nil {
		return proof, errors.New("storage trie for requested address does not exist")
	}
	err := trie.Prove(crypto.Keccak256(key.Bytes()), 0, &proof)
	return [][]byte(proof), err
}

// GetCommittedState retrieves a value from the given account's committed storage trie.
func (s *StateDB) GetCommittedState(addr common.Address, hash common.Hash) common.Hash {
	stateObject := s.getStateObject(addr)
	if stateObject != nil {
		return stateObject.GetCommittedState(s.db, hash)
	}
	return common.Hash{}
}

// Database retrieves the low level database supporting the lower level trie ops.
func (s *StateDB) Database() Database {
	return s.db
}

// StorageTrie returns the storage trie of an account.
// The return value is a copy and is nil for non-existent accounts.
func (s *StateDB) StorageTrie(addr common.Address) Trie {
	stateObject := s.getStateObject(addr)
	if stateObject == nil {
		return nil
	}
	cpy := stateObject.deepCopy(s)
	cpy.updateTrie(s.db)
	return cpy.getTrie(s.db)
}

func (s *StateDB) HasSuicided(addr common.Address) bool {
	stateObject := s.getStateObject(addr)
	if stateObject != nil {
		return stateObject.suicided
	}
	return false
}

/*
 * SETTERS
 */

// AddBalance adds amount to the account associated with addr.
func (s *StateDB) AddBalance(addr common.Address, amount *big.Int) {
	stateObject := s.GetOrNewStateObject(addr)
	if stateObject != nil {
		stateObject.AddBalance(amount)
	}
}

// SubBalance subtracts amount from the account associated with addr.
func (s *StateDB) SubBalance(addr common.Address, amount *big.Int) {
	stateObject := s.GetOrNewStateObject(addr)
	if stateObject != nil {
		stateObject.SubBalance(amount)
	}
}

func (s *StateDB) SetBalance(addr common.Address, amount *big.Int) {
	stateObject := s.GetOrNewStateObject(addr)
	if stateObject != nil {
		stateObject.SetBalance(amount)
	}
}

func (s *StateDB) SetNonce(addr common.Address, nonce uint64) {
	stateObject := s.GetOrNewStateObject(addr)
	if stateObject != nil {
		stateObject.SetNonce(nonce)
	}
}

func (s *StateDB) SetCode(addr common.Address, code []byte) {
	stateObject := s.GetOrNewStateObject(addr)
	if stateObject != nil {
		stateObject.SetCode(crypto.Keccak256Hash(code), code)
	}
}

func (s *StateDB) SetState(addr common.Address, key, value common.Hash) {
	stateObject := s.GetOrNewStateObject(addr)
<<<<<<< HEAD
	if stateObject != nil {
		stateObject.SetState(s.db, key, value)
	}
}

// SetStorage replaces the entire storage for the specified account with given
// storage. This function should only be used for debugging.
func (s *StateDB) SetStorage(addr common.Address, storage map[common.Hash]common.Hash) {
	stateObject := s.GetOrNewStateObject(addr)
	if stateObject != nil {
=======
	if stateObject != nil {
		stateObject.SetState(s.db, key, value)
	}
}

// SetStorage replaces the entire storage for the specified account with given
// storage. This function should only be used for debugging.
func (s *StateDB) SetStorage(addr common.Address, storage map[common.Hash]common.Hash) {
	stateObject := s.GetOrNewStateObject(addr)
	if stateObject != nil {
>>>>>>> cc05b050
		stateObject.SetStorage(storage)
	}
}

// Suicide marks the given account as suicided.
// This clears the account balance.
//
// The account's state object is still available until the state is committed,
// getStateObject will return a non-nil account after Suicide.
func (s *StateDB) Suicide(addr common.Address) bool {
	stateObject := s.getStateObject(addr)
	if stateObject == nil {
		return false
	}
	s.journal.append(suicideChange{
		account:     &addr,
		prev:        stateObject.suicided,
		prevbalance: new(big.Int).Set(stateObject.Balance()),
	})
	stateObject.markSuicided()
	stateObject.data.Balance = new(big.Int)

	return true
}

//
// Setting, updating & deleting state object methods.
//

// updateStateObject writes the given object to the trie.
func (s *StateDB) updateStateObject(obj *stateObject) {
	// Track the amount of time wasted on updating the account from the trie
	if metrics.EnabledExpensive {
		defer func(start time.Time) { s.AccountUpdates += time.Since(start) }(time.Now())
	}
	// Encode the account and update the account trie
	addr := obj.Address()

	data, err := rlp.EncodeToBytes(obj)
	if err != nil {
		panic(fmt.Errorf("can't encode object at %x: %v", addr[:], err))
	}
	if err = s.trie.TryUpdate(addr[:], data); err != nil {
		s.setError(fmt.Errorf("updateStateObject (%x) error: %v", addr[:], err))
	}

	// If state snapshotting is active, cache the data til commit. Note, this
	// update mechanism is not symmetric to the deletion, because whereas it is
	// enough to track account updates at commit time, deletions need tracking
	// at transaction boundary level to ensure we capture state clearing.
	if s.snap != nil {
		s.snapAccounts[obj.addrHash] = snapshot.SlimAccountRLP(obj.data.Nonce, obj.data.Balance, obj.data.Root, obj.data.CodeHash)
	}
}

// deleteStateObject removes the given object from the state trie.
func (s *StateDB) deleteStateObject(obj *stateObject) {
	// Track the amount of time wasted on deleting the account from the trie
	if metrics.EnabledExpensive {
		defer func(start time.Time) { s.AccountUpdates += time.Since(start) }(time.Now())
	}
	// Delete the account from the trie
	addr := obj.Address()
	if err := s.trie.TryDelete(addr[:]); err != nil {
		s.setError(fmt.Errorf("deleteStateObject (%x) error: %v", addr[:], err))
	}
}

// getStateObject retrieves a state object given by the address, returning nil if
// the object is not found or was deleted in this execution context. If you need
// to differentiate between non-existent/just-deleted, use getDeletedStateObject.
func (s *StateDB) getStateObject(addr common.Address) *stateObject {
	if obj := s.getDeletedStateObject(addr); obj != nil && !obj.deleted {
		return obj
	}
	return nil
}

// getDeletedStateObject is similar to getStateObject, but instead of returning
// nil for a deleted state object, it returns the actual object with the deleted
// flag set. This is needed by the state journal to revert to the correct s-
// destructed object instead of wiping all knowledge about the state object.
func (s *StateDB) getDeletedStateObject(addr common.Address) *stateObject {
	// Prefer live objects if any is available
	if obj := s.stateObjects[addr]; obj != nil {
		return obj
	}
	// If no live objects are available, attempt to use snapshots
	var (
		data *Account
		err  error
	)
	if s.snap != nil {
		if metrics.EnabledExpensive {
			defer func(start time.Time) { s.SnapshotAccountReads += time.Since(start) }(time.Now())
		}
		var acc *snapshot.Account
		if acc, err = s.snap.Account(crypto.Keccak256Hash(addr.Bytes())); err == nil {
			if acc == nil {
				return nil
			}
			data = &Account{
				Nonce:    acc.Nonce,
				Balance:  acc.Balance,
				CodeHash: acc.CodeHash,
				Root:     common.BytesToHash(acc.Root),
			}
			if len(data.CodeHash) == 0 {
				data.CodeHash = emptyCodeHash
			}
			if data.Root == (common.Hash{}) {
				data.Root = emptyRoot
			}
		}
	}
	// If snapshot unavailable or reading from it failed, load from the database
	if s.snap == nil || err != nil {
		if metrics.EnabledExpensive {
			defer func(start time.Time) { s.AccountReads += time.Since(start) }(time.Now())
		}
		enc, err := s.trie.TryGet(addr.Bytes())
		if err != nil {
			s.setError(fmt.Errorf("getDeleteStateObject (%x) error: %v", addr.Bytes(), err))
			return nil
		}
		if len(enc) == 0 {
			return nil
		}
		data = new(Account)
		if err := rlp.DecodeBytes(enc, data); err != nil {
			log.Error("Failed to decode state object", "addr", addr, "err", err)
			return nil
		}
	}
	// Insert into the live set
	obj := newObject(s, addr, *data)
	s.setStateObject(obj)
	return obj
}

func (s *StateDB) setStateObject(object *stateObject) {
	s.stateObjects[object.Address()] = object
}

// GetOrNewStateObject retrieves a state object or create a new state object if nil.
func (s *StateDB) GetOrNewStateObject(addr common.Address) *stateObject {
	stateObject := s.getStateObject(addr)
	if stateObject == nil {
		stateObject, _ = s.createObject(addr)
	}
	return stateObject
}

// createObject creates a new state object. If there is an existing account with
// the given address, it is overwritten and returned as the second return value.
func (s *StateDB) createObject(addr common.Address) (newobj, prev *stateObject) {
	prev = s.getDeletedStateObject(addr) // Note, prev might have been deleted, we need that!

	var prevdestruct bool
	if s.snap != nil && prev != nil {
		_, prevdestruct = s.snapDestructs[prev.addrHash]
		if !prevdestruct {
			s.snapDestructs[prev.addrHash] = struct{}{}
		}
	}
	newobj = newObject(s, addr, Account{})
	newobj.setNonce(0) // sets the object to dirty
	if prev == nil {
		s.journal.append(createObjectChange{account: &addr})
	} else {
		s.journal.append(resetObjectChange{prev: prev, prevdestruct: prevdestruct})
<<<<<<< HEAD
	}
	s.setStateObject(newobj)
	if prev != nil && !prev.deleted {
		return newobj, prev
	}
=======
	}
	s.setStateObject(newobj)
	if prev != nil && !prev.deleted {
		return newobj, prev
	}
>>>>>>> cc05b050
	return newobj, nil
}

// CreateAccount explicitly creates a state object. If a state object with the address
// already exists the balance is carried over to the new account.
//
// CreateAccount is called during the EVM CREATE operation. The situation might arise that
// a contract does the following:
//
//   1. sends funds to sha(account ++ (nonce + 1))
//   2. tx_create(sha(account ++ nonce)) (note that this gets the address of 1)
//
// Carrying over the balance ensures that Ether doesn't disappear.
func (s *StateDB) CreateAccount(addr common.Address) {
	newObj, prev := s.createObject(addr)
	if prev != nil {
		newObj.setBalance(prev.data.Balance)
	}
}

func (db *StateDB) ForEachStorage(addr common.Address, cb func(key, value common.Hash) bool) error {
	so := db.getStateObject(addr)
	if so == nil {
		return nil
	}
	it := trie.NewIterator(so.getTrie(db.db).NodeIterator(nil))

	for it.Next() {
		key := common.BytesToHash(db.trie.GetKey(it.Key))
		if value, dirty := so.dirtyStorage[key]; dirty {
			if !cb(key, value) {
				return nil
			}
			continue
		}

		if len(it.Value) > 0 {
			_, content, _, err := rlp.Split(it.Value)
			if err != nil {
				return err
			}
			if !cb(key, common.BytesToHash(content)) {
				return nil
			}
		}
	}
	return nil
}

// Copy creates a deep, independent copy of the state.
// Snapshots of the copied state cannot be applied to the copy.
func (s *StateDB) Copy() *StateDB {
	// Copy all the basic fields, initialize the memory ones
	state := &StateDB{
		db:                  s.db,
		trie:                s.db.CopyTrie(s.trie),
		stateObjects:        make(map[common.Address]*stateObject, len(s.journal.dirties)),
		stateObjectsPending: make(map[common.Address]struct{}, len(s.stateObjectsPending)),
		stateObjectsDirty:   make(map[common.Address]struct{}, len(s.journal.dirties)),
		refund:              s.refund,
		logs:                make(map[common.Hash][]*types.Log, len(s.logs)),
		logSize:             s.logSize,
		preimages:           make(map[common.Hash][]byte, len(s.preimages)),
		journal:             newJournal(),
	}
	// Copy the dirty states, logs, and preimages
	for addr := range s.journal.dirties {
		// As documented [here](https://github.com/ethereum/go-ethereum/pull/16485#issuecomment-380438527),
		// and in the Finalise-method, there is a case where an object is in the journal but not
		// in the stateObjects: OOG after touch on ripeMD prior to Byzantium. Thus, we need to check for
		// nil
		if object, exist := s.stateObjects[addr]; exist {
			// Even though the original object is dirty, we are not copying the journal,
			// so we need to make sure that anyside effect the journal would have caused
			// during a commit (or similar op) is already applied to the copy.
			state.stateObjects[addr] = object.deepCopy(state)

			state.stateObjectsDirty[addr] = struct{}{}   // Mark the copy dirty to force internal (code/state) commits
			state.stateObjectsPending[addr] = struct{}{} // Mark the copy pending to force external (account) commits
		}
	}
	// Above, we don't copy the actual journal. This means that if the copy is copied, the
	// loop above will be a no-op, since the copy's journal is empty.
	// Thus, here we iterate over stateObjects, to enable copies of copies
	for addr := range s.stateObjectsPending {
		if _, exist := state.stateObjects[addr]; !exist {
			state.stateObjects[addr] = s.stateObjects[addr].deepCopy(state)
		}
		state.stateObjectsPending[addr] = struct{}{}
	}
	for addr := range s.stateObjectsDirty {
		if _, exist := state.stateObjects[addr]; !exist {
			state.stateObjects[addr] = s.stateObjects[addr].deepCopy(state)
		}
		state.stateObjectsDirty[addr] = struct{}{}
	}
	for hash, logs := range s.logs {
		cpy := make([]*types.Log, len(logs))
		for i, l := range logs {
			cpy[i] = new(types.Log)
			*cpy[i] = *l
		}
		state.logs[hash] = cpy
	}
	for hash, preimage := range s.preimages {
		state.preimages[hash] = preimage
	}
	// Do we need to copy the access list? In practice: No. At the start of a
	// transaction, the access list is empty. In practice, we only ever copy state
	// _between_ transactions/blocks, never in the middle of a transaction.
	// However, it doesn't cost us much to copy an empty list, so we do it anyway
	// to not blow up if we ever decide copy it in the middle of a transaction
	state.accessList = s.accessList.Copy()
	return state
}

// Snapshot returns an identifier for the current revision of the state.
func (s *StateDB) Snapshot() int {
	id := s.nextRevisionId
	s.nextRevisionId++
	s.validRevisions = append(s.validRevisions, revision{id, s.journal.length()})
	return id
}

// RevertToSnapshot reverts all state changes made since the given revision.
func (s *StateDB) RevertToSnapshot(revid int) {
	// Find the snapshot in the stack of valid snapshots.
	idx := sort.Search(len(s.validRevisions), func(i int) bool {
		return s.validRevisions[i].id >= revid
	})
	if idx == len(s.validRevisions) || s.validRevisions[idx].id != revid {
		panic(fmt.Errorf("revision id %v cannot be reverted", revid))
	}
	snapshot := s.validRevisions[idx].journalIndex

	// Replay the journal to undo changes and remove invalidated snapshots
	s.journal.revert(s, snapshot)
	s.validRevisions = s.validRevisions[:idx]
}

// GetRefund returns the current value of the refund counter.
func (s *StateDB) GetRefund() uint64 {
	return s.refund
}

// Finalise finalises the state by removing the s destructed objects and clears
// the journal as well as the refunds. Finalise, however, will not push any updates
// into the tries just yet. Only IntermediateRoot or Commit will do that.
func (s *StateDB) Finalise(deleteEmptyObjects bool) {
	for addr := range s.journal.dirties {
		obj, exist := s.stateObjects[addr]
		if !exist {
			// ripeMD is 'touched' at block 1714175, in tx 0x1237f737031e40bcde4a8b7e717b2d15e3ecadfe49bb1bbc71ee9deb09c6fcf2
			// That tx goes out of gas, and although the notion of 'touched' does not exist there, the
			// touch-event will still be recorded in the journal. Since ripeMD is a special snowflake,
			// it will persist in the journal even though the journal is reverted. In this special circumstance,
			// it may exist in `s.journal.dirties` but not in `s.stateObjects`.
			// Thus, we can safely ignore it here
			continue
		}
		if obj.suicided || (deleteEmptyObjects && obj.empty()) {
			obj.deleted = true

			// If state snapshotting is active, also mark the destruction there.
			// Note, we can't do this only at the end of a block because multiple
			// transactions within the same block might self destruct and then
			// ressurrect an account; but the snapshotter needs both events.
			if s.snap != nil {
				s.snapDestructs[obj.addrHash] = struct{}{} // We need to maintain account deletions explicitly (will remain set indefinitely)
				delete(s.snapAccounts, obj.addrHash)       // Clear out any previously updated account data (may be recreated via a ressurrect)
				delete(s.snapStorage, obj.addrHash)        // Clear out any previously updated storage data (may be recreated via a ressurrect)
			}
		} else {
			obj.finalise()
		}
		s.stateObjectsPending[addr] = struct{}{}
		s.stateObjectsDirty[addr] = struct{}{}
	}
	// Invalidate journal because reverting across transactions is not allowed.
	s.clearJournalAndRefund()
}

// IntermediateRoot computes the current root hash of the state trie.
// It is called in between transactions to get the root hash that
// goes into transaction receipts.
func (s *StateDB) IntermediateRoot(deleteEmptyObjects bool) common.Hash {
	// Finalise all the dirty storage states and write them into the tries
	s.Finalise(deleteEmptyObjects)

	for addr := range s.stateObjectsPending {
		obj := s.stateObjects[addr]
		if obj.deleted {
			s.deleteStateObject(obj)
		} else {
			obj.updateRoot(s.db)
			s.updateStateObject(obj)
		}
	}
	if len(s.stateObjectsPending) > 0 {
		s.stateObjectsPending = make(map[common.Address]struct{})
	}
	// Track the amount of time wasted on hashing the account trie
	if metrics.EnabledExpensive {
		defer func(start time.Time) { s.AccountHashes += time.Since(start) }(time.Now())
	}
	return s.trie.Hash()
}

// Prepare sets the current transaction hash and index and block hash which is
// used when the EVM emits new state logs.
func (s *StateDB) Prepare(thash, bhash common.Hash, ti int) {
	s.thash = thash
	s.bhash = bhash
	s.txIndex = ti
<<<<<<< HEAD
=======
	s.accessList = newAccessList()
>>>>>>> cc05b050
}

func (s *StateDB) clearJournalAndRefund() {
	if len(s.journal.entries) > 0 {
		s.journal = newJournal()
		s.refund = 0
	}
	s.validRevisions = s.validRevisions[:0] // Snapshots can be created without journal entires
}

// Commit writes the state to the underlying in-memory trie database.
func (s *StateDB) Commit(deleteEmptyObjects bool) (common.Hash, error) {
	if s.dbErr != nil {
		return common.Hash{}, fmt.Errorf("commit aborted due to earlier error: %v", s.dbErr)
	}
	// Finalize any pending changes and merge everything into the tries
	s.IntermediateRoot(deleteEmptyObjects)

	// Commit objects to the trie, measuring the elapsed time
	codeWriter := s.db.TrieDB().DiskDB().NewBatch()
	for addr := range s.stateObjectsDirty {
		if obj := s.stateObjects[addr]; !obj.deleted {
			// Write any contract code associated with the state object
			if obj.code != nil && obj.dirtyCode {
				rawdb.WriteCode(codeWriter, common.BytesToHash(obj.CodeHash()), obj.code)
				obj.dirtyCode = false
			}
			// Write any storage changes in the state object to its storage trie
			if err := obj.CommitTrie(s.db); err != nil {
				return common.Hash{}, err
			}
		}
	}
	if len(s.stateObjectsDirty) > 0 {
		s.stateObjectsDirty = make(map[common.Address]struct{})
	}
	if codeWriter.ValueSize() > 0 {
		if err := codeWriter.Write(); err != nil {
			log.Crit("Failed to commit dirty codes", "error", err)
		}
	}
	// Write the account trie changes, measuing the amount of wasted time
	var start time.Time
	if metrics.EnabledExpensive {
		start = time.Now()
	}
	// The onleaf func is called _serially_, so we can reuse the same account
	// for unmarshalling every time.
	var account Account
	root, err := s.trie.Commit(func(path []byte, leaf []byte, parent common.Hash) error {
		if err := rlp.DecodeBytes(leaf, &account); err != nil {
			return nil
		}
		if account.Root != emptyRoot {
			s.db.TrieDB().Reference(account.Root, parent)
		}
		return nil
	})
	if metrics.EnabledExpensive {
		s.AccountCommits += time.Since(start)
	}
	// If snapshotting is enabled, update the snapshot tree with this new version
	if s.snap != nil {
		if metrics.EnabledExpensive {
			defer func(start time.Time) { s.SnapshotCommits += time.Since(start) }(time.Now())
		}
		// Only update if there's a state transition (skip empty Clique blocks)
		if parent := s.snap.Root(); parent != root {
			if err := s.snaps.Update(root, parent, s.snapDestructs, s.snapAccounts, s.snapStorage); err != nil {
				log.Warn("Failed to update snapshot tree", "from", parent, "to", root, "err", err)
			}
<<<<<<< HEAD
			if err := s.snaps.Cap(root, 127); err != nil { // Persistent layer is 128th, the last available trie
				log.Warn("Failed to cap snapshot tree", "root", root, "layers", 127, "err", err)
=======
			// Keep 128 diff layers in the memory, persistent layer is 129th.
			// - head layer is paired with HEAD state
			// - head-1 layer is paired with HEAD-1 state
			// - head-127 layer(bottom-most diff layer) is paired with HEAD-127 state
			if err := s.snaps.Cap(root, 128); err != nil {
				log.Warn("Failed to cap snapshot tree", "root", root, "layers", 128, "err", err)
>>>>>>> cc05b050
			}
		}
		s.snap, s.snapDestructs, s.snapAccounts, s.snapStorage = nil, nil, nil, nil
	}
	return root, err
}

// AddAddressToAccessList adds the given address to the access list
func (s *StateDB) AddAddressToAccessList(addr common.Address) {
	if s.accessList.AddAddress(addr) {
		s.journal.append(accessListAddAccountChange{&addr})
	}
}

// AddSlotToAccessList adds the given (address, slot)-tuple to the access list
func (s *StateDB) AddSlotToAccessList(addr common.Address, slot common.Hash) {
	addrMod, slotMod := s.accessList.AddSlot(addr, slot)
	if addrMod {
		// In practice, this should not happen, since there is no way to enter the
		// scope of 'address' without having the 'address' become already added
		// to the access list (via call-variant, create, etc).
		// Better safe than sorry, though
		s.journal.append(accessListAddAccountChange{&addr})
	}
	if slotMod {
		s.journal.append(accessListAddSlotChange{
			address: &addr,
			slot:    &slot,
		})
	}
}

// AddressInAccessList returns true if the given address is in the access list.
func (s *StateDB) AddressInAccessList(addr common.Address) bool {
	return s.accessList.ContainsAddress(addr)
}

// SlotInAccessList returns true if the given (address, slot)-tuple is in the access list.
func (s *StateDB) SlotInAccessList(addr common.Address, slot common.Hash) (addressPresent bool, slotPresent bool) {
	return s.accessList.Contains(addr, slot)
}<|MERGE_RESOLUTION|>--- conflicted
+++ resolved
@@ -132,10 +132,7 @@
 		logs:                make(map[common.Hash][]*types.Log),
 		preimages:           make(map[common.Hash][]byte),
 		journal:             newJournal(),
-<<<<<<< HEAD
-=======
 		accessList:          newAccessList(),
->>>>>>> cc05b050
 	}
 	if sdb.snaps != nil {
 		if sdb.snap = sdb.snaps.Snapshot(root); sdb.snap != nil {
@@ -185,10 +182,7 @@
 			s.snapStorage = make(map[common.Hash]map[common.Hash][]byte)
 		}
 	}
-<<<<<<< HEAD
-=======
 	s.accessList = newAccessList()
->>>>>>> cc05b050
 	return nil
 }
 
@@ -415,7 +409,6 @@
 
 func (s *StateDB) SetState(addr common.Address, key, value common.Hash) {
 	stateObject := s.GetOrNewStateObject(addr)
-<<<<<<< HEAD
 	if stateObject != nil {
 		stateObject.SetState(s.db, key, value)
 	}
@@ -426,18 +419,6 @@
 func (s *StateDB) SetStorage(addr common.Address, storage map[common.Hash]common.Hash) {
 	stateObject := s.GetOrNewStateObject(addr)
 	if stateObject != nil {
-=======
-	if stateObject != nil {
-		stateObject.SetState(s.db, key, value)
-	}
-}
-
-// SetStorage replaces the entire storage for the specified account with given
-// storage. This function should only be used for debugging.
-func (s *StateDB) SetStorage(addr common.Address, storage map[common.Hash]common.Hash) {
-	stateObject := s.GetOrNewStateObject(addr)
-	if stateObject != nil {
->>>>>>> cc05b050
 		stateObject.SetStorage(storage)
 	}
 }
@@ -609,19 +590,11 @@
 		s.journal.append(createObjectChange{account: &addr})
 	} else {
 		s.journal.append(resetObjectChange{prev: prev, prevdestruct: prevdestruct})
-<<<<<<< HEAD
 	}
 	s.setStateObject(newobj)
 	if prev != nil && !prev.deleted {
 		return newobj, prev
 	}
-=======
-	}
-	s.setStateObject(newobj)
-	if prev != nil && !prev.deleted {
-		return newobj, prev
-	}
->>>>>>> cc05b050
 	return newobj, nil
 }
 
@@ -836,10 +809,7 @@
 	s.thash = thash
 	s.bhash = bhash
 	s.txIndex = ti
-<<<<<<< HEAD
-=======
 	s.accessList = newAccessList()
->>>>>>> cc05b050
 }
 
 func (s *StateDB) clearJournalAndRefund() {
@@ -911,17 +881,12 @@
 			if err := s.snaps.Update(root, parent, s.snapDestructs, s.snapAccounts, s.snapStorage); err != nil {
 				log.Warn("Failed to update snapshot tree", "from", parent, "to", root, "err", err)
 			}
-<<<<<<< HEAD
-			if err := s.snaps.Cap(root, 127); err != nil { // Persistent layer is 128th, the last available trie
-				log.Warn("Failed to cap snapshot tree", "root", root, "layers", 127, "err", err)
-=======
 			// Keep 128 diff layers in the memory, persistent layer is 129th.
 			// - head layer is paired with HEAD state
 			// - head-1 layer is paired with HEAD-1 state
 			// - head-127 layer(bottom-most diff layer) is paired with HEAD-127 state
 			if err := s.snaps.Cap(root, 128); err != nil {
 				log.Warn("Failed to cap snapshot tree", "root", root, "layers", 128, "err", err)
->>>>>>> cc05b050
 			}
 		}
 		s.snap, s.snapDestructs, s.snapAccounts, s.snapStorage = nil, nil, nil, nil
