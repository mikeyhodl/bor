// Copyright 2021 The go-ethereum Authors
// This file is part of go-ethereum.
//
// go-ethereum is free software: you can redistribute it and/or modify
// it under the terms of the GNU General Public License as published by
// the Free Software Foundation, either version 3 of the License, or
// (at your option) any later version.
//
// go-ethereum is distributed in the hope that it will be useful,
// but WITHOUT ANY WARRANTY; without even the implied warranty of
// MERCHANTABILITY or FITNESS FOR A PARTICULAR PURPOSE. See the
// GNU General Public License for more details.
//
// You should have received a copy of the GNU General Public License
// along with go-ethereum. If not, see <http://www.gnu.org/licenses/>.

package main

import (
	"bytes"
	"encoding/json"
	"errors"
	"fmt"
	"os"
	"time"

	"github.com/urfave/cli/v2"

	"github.com/ethereum/go-ethereum/cmd/utils"
	"github.com/ethereum/go-ethereum/common"
	"github.com/ethereum/go-ethereum/core/rawdb"
	"github.com/ethereum/go-ethereum/core/state"
	"github.com/ethereum/go-ethereum/core/state/pruner"
	"github.com/ethereum/go-ethereum/core/state/snapshot"
	"github.com/ethereum/go-ethereum/core/types"
	"github.com/ethereum/go-ethereum/crypto"
	"github.com/ethereum/go-ethereum/internal/flags"
	"github.com/ethereum/go-ethereum/log"
	"github.com/ethereum/go-ethereum/rlp"
	"github.com/ethereum/go-ethereum/trie"
<<<<<<< HEAD
=======
	"github.com/urfave/cli/v2"
>>>>>>> aadddf3a
)

var (
	snapshotCommand = &cli.Command{
		Name:        "snapshot",
		Usage:       "A set of commands based on the snapshot",
		Description: "",
		Subcommands: []*cli.Command{
			{
				Name:      "prune-state",
				Usage:     "Prune stale ethereum state data based on the snapshot",
				ArgsUsage: "<root>",
				Action:    pruneState,
				Flags: flags.Merge([]cli.Flag{
					utils.BloomFilterSizeFlag,
				}, utils.NetworkFlags, utils.DatabaseFlags),
				Description: `
geth snapshot prune-state <state-root>
will prune historical state data with the help of the state snapshot.
All trie nodes and contract codes that do not belong to the specified
version state will be deleted from the database. After pruning, only
two version states are available: genesis and the specific one.

The default pruning target is the HEAD-127 state.

WARNING: it's only supported in hash mode(--state.scheme=hash)".
`,
			},
			{
				Name:      "verify-state",
				Usage:     "Recalculate state hash based on the snapshot for verification",
				ArgsUsage: "<root>",
				Action:    verifyState,
				Flags:     flags.Merge(utils.NetworkFlags, utils.DatabaseFlags),
				Description: `
geth snapshot verify-state <state-root>
will traverse the whole accounts and storages set based on the specified
snapshot and recalculate the root hash of state for verification.
In other words, this command does the snapshot to trie conversion.
`,
			},
			{
				Name:      "check-dangling-storage",
				Usage:     "Check that there is no 'dangling' snap storage",
				ArgsUsage: "<root>",
				Action:    checkDanglingStorage,
				Flags:     flags.Merge(utils.NetworkFlags, utils.DatabaseFlags),
				Description: `
geth snapshot check-dangling-storage <state-root> traverses the snap storage
data, and verifies that all snapshot storage data has a corresponding account.
`,
			},
			{
				Name:      "inspect-account",
				Usage:     "Check all snapshot layers for the specific account",
				ArgsUsage: "<address | hash>",
				Action:    checkAccount,
				Flags:     flags.Merge(utils.NetworkFlags, utils.DatabaseFlags),
				Description: `
geth snapshot inspect-account <address | hash> checks all snapshot layers and prints out
information about the specified address.
`,
			},
			{
				Name:      "traverse-state",
				Usage:     "Traverse the state with given root hash and perform quick verification",
				ArgsUsage: "<root>",
				Action:    traverseState,
				Flags:     flags.Merge(utils.NetworkFlags, utils.DatabaseFlags),
				Description: `
geth snapshot traverse-state <state-root>
will traverse the whole state from the given state root and will abort if any
referenced trie node or contract code is missing. This command can be used for
state integrity verification. The default checking target is the HEAD state.

It's also usable without snapshot enabled.
`,
			},
			{
				Name:      "traverse-rawstate",
				Usage:     "Traverse the state with given root hash and perform detailed verification",
				ArgsUsage: "<root>",
				Action:    traverseRawState,
				Flags:     flags.Merge(utils.NetworkFlags, utils.DatabaseFlags),
				Description: `
geth snapshot traverse-rawstate <state-root>
will traverse the whole state from the given root and will abort if any referenced
trie node or contract code is missing. This command can be used for state integrity
verification. The default checking target is the HEAD state. It's basically identical
to traverse-state, but the check granularity is smaller.

It's also usable without snapshot enabled.
`,
			},
			{
				Name:      "dump",
				Usage:     "Dump a specific block from storage (same as 'geth dump' but using snapshots)",
				ArgsUsage: "[? <blockHash> | <blockNum>]",
				Action:    dumpState,
				Flags: flags.Merge([]cli.Flag{
					utils.ExcludeCodeFlag,
					utils.ExcludeStorageFlag,
					utils.StartKeyFlag,
					utils.DumpLimitFlag,
				}, utils.NetworkFlags, utils.DatabaseFlags),
				Description: `
This command is semantically equivalent to 'geth dump', but uses the snapshots
as the backend data source, making this command a lot faster.

The argument is interpreted as block number or hash. If none is provided, the latest
block is used.
`,
			},
			{
				Action:    snapshotExportPreimages,
				Name:      "export-preimages",
				Usage:     "Export the preimage in snapshot enumeration order",
				ArgsUsage: "<dumpfile> [<root>]",
				Flags:     utils.DatabaseFlags,
				Description: `
The export-preimages command exports hash preimages to a flat file, in exactly
the expected order for the overlay tree migration.
`,
			},
		},
	}
)

// Deprecation: this command should be deprecated once the hash-based
// scheme is deprecated.
func pruneState(ctx *cli.Context) error {
	stack, _ := makeConfigNode(ctx)
	defer stack.Close()

	chaindb := utils.MakeChainDatabase(ctx, stack, false, false)
	defer chaindb.Close()

	if rawdb.ReadStateScheme(chaindb) != rawdb.HashScheme {
		log.Crit("Offline pruning is not required for path scheme")
	}
	prunerconfig := pruner.Config{
		Datadir:   stack.ResolvePath(""),
		BloomSize: ctx.Uint64(utils.BloomFilterSizeFlag.Name),
	}

	pruner, err := pruner.NewPruner(chaindb, prunerconfig)
	if err != nil {
		log.Error("Failed to open snapshot tree", "err", err)
		return err
	}

	if ctx.NArg() > 1 {
		log.Error("Too many arguments given")
		return errors.New("too many arguments")
	}

	var targetRoot common.Hash
	if ctx.NArg() == 1 {
		targetRoot, err = parseRoot(ctx.Args().First())
		if err != nil {
			log.Error("Failed to resolve state root", "err", err)
			return err
		}
	}

	if err = pruner.Prune(targetRoot); err != nil {
		log.Error("Failed to prune state", "err", err)
		return err
	}

	return nil
}

func verifyState(ctx *cli.Context) error {
	stack, _ := makeConfigNode(ctx)
	defer stack.Close()

	chaindb := utils.MakeChainDatabase(ctx, stack, true, false)
	defer chaindb.Close()
	headBlock := rawdb.ReadHeadBlock(chaindb)
	if headBlock == nil {
		log.Error("Failed to load head block")
		return errors.New("no head block")
	}
	triedb := utils.MakeTrieDatabase(ctx, chaindb, false, true, false)
	defer triedb.Close()

	snapConfig := snapshot.Config{
		CacheSize:  256,
		Recovery:   false,
		NoBuild:    true,
		AsyncBuild: false,
	}
	snaptree, err := snapshot.New(snapConfig, chaindb, triedb, headBlock.Root())
	if err != nil {
		log.Error("Failed to open snapshot tree", "err", err)
		return err
	}

	if ctx.NArg() > 1 {
		log.Error("Too many arguments given")
		return errors.New("too many arguments")
	}

	var root = headBlock.Root()
	if ctx.NArg() == 1 {
		root, err = parseRoot(ctx.Args().First())
		if err != nil {
			log.Error("Failed to resolve state root", "err", err)
			return err
		}
	}

	if err := snaptree.Verify(root); err != nil {
		log.Error("Failed to verify state", "root", root, "err", err)
		return err
	}

	log.Info("Verified the state", "root", root)

	return snapshot.CheckDanglingStorage(chaindb)
}

// checkDanglingStorage iterates the snap storage data, and verifies that all
// storage also has corresponding account data.
func checkDanglingStorage(ctx *cli.Context) error {
	stack, _ := makeConfigNode(ctx)
	defer stack.Close()

	db := utils.MakeChainDatabase(ctx, stack, true, false)
	defer db.Close()
	return snapshot.CheckDanglingStorage(db)
}

// traverseState is a helper function used for pruning verification.
// Basically it just iterates the trie, ensure all nodes and associated
// contract codes are present.
func traverseState(ctx *cli.Context) error {
	stack, _ := makeConfigNode(ctx)
	defer stack.Close()

	chaindb := utils.MakeChainDatabase(ctx, stack, true, false)
	defer chaindb.Close()

	triedb := utils.MakeTrieDatabase(ctx, chaindb, false, true, false)
	defer triedb.Close()

	headBlock := rawdb.ReadHeadBlock(chaindb)
	if headBlock == nil {
		log.Error("Failed to load head block")
		return errors.New("no head block")
	}

	if ctx.NArg() > 1 {
		log.Error("Too many arguments given")
		return errors.New("too many arguments")
	}

	var (
		root common.Hash
		err  error
	)

	if ctx.NArg() == 1 {
		root, err = parseRoot(ctx.Args().First())
		if err != nil {
			log.Error("Failed to resolve state root", "err", err)
			return err
		}

		log.Info("Start traversing the state", "root", root)
	} else {
		root = headBlock.Root()
		log.Info("Start traversing the state", "root", root, "number", headBlock.NumberU64())
	}
	t, err := trie.NewStateTrie(trie.StateTrieID(root), triedb)
	if err != nil {
		log.Error("Failed to open trie", "root", root, "err", err)
		return err
	}

	var (
		accounts   int
		slots      int
		codes      int
		lastReport time.Time
		start      = time.Now()
	)
	acctIt, err := t.NodeIterator(nil)
	if err != nil {
		log.Error("Failed to open iterator", "root", root, "err", err)
		return err
	}
	accIter := trie.NewIterator(acctIt)
	for accIter.Next() {
		accounts += 1

		var acc types.StateAccount
		if err := rlp.DecodeBytes(accIter.Value, &acc); err != nil {
			log.Error("Invalid account encountered during traversal", "err", err)
			return err
		}

		if acc.Root != types.EmptyRootHash {
			id := trie.StorageTrieID(root, common.BytesToHash(accIter.Key), acc.Root)

			storageTrie, err := trie.NewStateTrie(id, triedb)
			if err != nil {
				log.Error("Failed to open storage trie", "root", acc.Root, "err", err)
				return err
			}
			storageIt, err := storageTrie.NodeIterator(nil)
			if err != nil {
				log.Error("Failed to open storage iterator", "root", acc.Root, "err", err)
				return err
			}
			storageIter := trie.NewIterator(storageIt)
			for storageIter.Next() {
				slots += 1

				if time.Since(lastReport) > time.Second*8 {
					log.Info("Traversing state", "accounts", accounts, "slots", slots, "codes", codes, "elapsed", common.PrettyDuration(time.Since(start)))
					lastReport = time.Now()
				}
			}

			if storageIter.Err != nil {
				log.Error("Failed to traverse storage trie", "root", acc.Root, "err", storageIter.Err)
				return storageIter.Err
			}
		}

		if !bytes.Equal(acc.CodeHash, types.EmptyCodeHash.Bytes()) {
			if !rawdb.HasCode(chaindb, common.BytesToHash(acc.CodeHash)) {
				log.Error("Code is missing", "hash", common.BytesToHash(acc.CodeHash))
				return errors.New("missing code")
			}

			codes += 1
		}

		if time.Since(lastReport) > time.Second*8 {
			log.Info("Traversing state", "accounts", accounts, "slots", slots, "codes", codes, "elapsed", common.PrettyDuration(time.Since(start)))
			lastReport = time.Now()
		}
	}

	if accIter.Err != nil {
		log.Error("Failed to traverse state trie", "root", root, "err", accIter.Err)
		return accIter.Err
	}

	log.Info("State is complete", "accounts", accounts, "slots", slots, "codes", codes, "elapsed", common.PrettyDuration(time.Since(start)))

	return nil
}

// traverseRawState is a helper function used for pruning verification.
// Basically it just iterates the trie, ensure all nodes and associated
// contract codes are present. It's basically identical to traverseState
// but it will check each trie node.
func traverseRawState(ctx *cli.Context) error {
	stack, _ := makeConfigNode(ctx)
	defer stack.Close()

	chaindb := utils.MakeChainDatabase(ctx, stack, true, false)
	defer chaindb.Close()

	triedb := utils.MakeTrieDatabase(ctx, chaindb, false, true, false)
	defer triedb.Close()

	headBlock := rawdb.ReadHeadBlock(chaindb)
	if headBlock == nil {
		log.Error("Failed to load head block")
		return errors.New("no head block")
	}

	if ctx.NArg() > 1 {
		log.Error("Too many arguments given")
		return errors.New("too many arguments")
	}

	var (
		root common.Hash
		err  error
	)

	if ctx.NArg() == 1 {
		root, err = parseRoot(ctx.Args().First())
		if err != nil {
			log.Error("Failed to resolve state root", "err", err)
			return err
		}

		log.Info("Start traversing the state", "root", root)
	} else {
		root = headBlock.Root()
		log.Info("Start traversing the state", "root", root, "number", headBlock.NumberU64())
	}
	t, err := trie.NewStateTrie(trie.StateTrieID(root), triedb)
	if err != nil {
		log.Error("Failed to open trie", "root", root, "err", err)
		return err
	}

	var (
		nodes      int
		accounts   int
		slots      int
		codes      int
		lastReport time.Time
		start      = time.Now()
		hasher     = crypto.NewKeccakState()
		got        = make([]byte, 32)
	)
	accIter, err := t.NodeIterator(nil)
	if err != nil {
		log.Error("Failed to open iterator", "root", root, "err", err)
		return err
	}
	reader, err := triedb.Reader(root)
	if err != nil {
		log.Error("State is non-existent", "root", root)
		return nil
	}
	for accIter.Next(true) {
		nodes += 1
		node := accIter.Hash()

		// Check the present for non-empty hash node(embedded node doesn't
		// have their own hash).
		if node != (common.Hash{}) {
			blob, _ := reader.Node(common.Hash{}, accIter.Path(), node)
			if len(blob) == 0 {
				log.Error("Missing trie node(account)", "hash", node)
				return errors.New("missing account")
			}

			hasher.Reset()
			_, _ = hasher.Write(blob)
			_, _ = hasher.Read(got)

			if !bytes.Equal(got, node.Bytes()) {
				log.Error("Invalid trie node(account)", "hash", node.Hex(), "value", blob)
				return errors.New("invalid account node")
			}
		}
		// If it's a leaf node, yes we are touching an account,
		// dig into the storage trie further.
		if accIter.Leaf() {
			accounts += 1

			var acc types.StateAccount
			if err := rlp.DecodeBytes(accIter.LeafBlob(), &acc); err != nil {
				log.Error("Invalid account encountered during traversal", "err", err)
				return errors.New("invalid account")
			}

			if acc.Root != types.EmptyRootHash {
				id := trie.StorageTrieID(root, common.BytesToHash(accIter.LeafKey()), acc.Root)

				storageTrie, err := trie.NewStateTrie(id, triedb)
				if err != nil {
					log.Error("Failed to open storage trie", "root", acc.Root, "err", err)
					return errors.New("missing storage trie")
				}
				storageIter, err := storageTrie.NodeIterator(nil)
				if err != nil {
					log.Error("Failed to open storage iterator", "root", acc.Root, "err", err)
					return err
				}
				for storageIter.Next(true) {
					nodes += 1
					node := storageIter.Hash()

					// Check the presence for non-empty hash node(embedded node doesn't
					// have their own hash).
					if node != (common.Hash{}) {
						blob, _ := reader.Node(common.BytesToHash(accIter.LeafKey()), storageIter.Path(), node)
						if len(blob) == 0 {
							log.Error("Missing trie node(storage)", "hash", node)
							return errors.New("missing storage")
						}

						hasher.Reset()
						_, _ = hasher.Write(blob)
						_, _ = hasher.Read(got)

						if !bytes.Equal(got, node.Bytes()) {
							log.Error("Invalid trie node(storage)", "hash", node.Hex(), "value", blob)
							return errors.New("invalid storage node")
						}
					}
					// Bump the counter if it's leaf node.
					if storageIter.Leaf() {
						slots += 1
					}
					if time.Since(lastReport) > time.Second*8 {
						log.Info("Traversing state", "nodes", nodes, "accounts", accounts, "slots", slots, "codes", codes, "elapsed", common.PrettyDuration(time.Since(start)))
						lastReport = time.Now()
					}
				}

				if storageIter.Error() != nil {
					log.Error("Failed to traverse storage trie", "root", acc.Root, "err", storageIter.Error())
					return storageIter.Error()
				}
			}

			if !bytes.Equal(acc.CodeHash, types.EmptyCodeHash.Bytes()) {
				if !rawdb.HasCode(chaindb, common.BytesToHash(acc.CodeHash)) {
					log.Error("Code is missing", "account", common.BytesToHash(accIter.LeafKey()))
					return errors.New("missing code")
				}

				codes += 1
			}

			if time.Since(lastReport) > time.Second*8 {
				log.Info("Traversing state", "nodes", nodes, "accounts", accounts, "slots", slots, "codes", codes, "elapsed", common.PrettyDuration(time.Since(start)))
				lastReport = time.Now()
			}
		}
	}

	if accIter.Error() != nil {
		log.Error("Failed to traverse state trie", "root", root, "err", accIter.Error())
		return accIter.Error()
	}

	log.Info("State is complete", "nodes", nodes, "accounts", accounts, "slots", slots, "codes", codes, "elapsed", common.PrettyDuration(time.Since(start)))

	return nil
}

func parseRoot(input string) (common.Hash, error) {
	var h common.Hash
	if err := h.UnmarshalText([]byte(input)); err != nil {
		return h, err
	}

	return h, nil
}

func dumpState(ctx *cli.Context) error {
	stack, _ := makeConfigNode(ctx)
	defer stack.Close()

	db := utils.MakeChainDatabase(ctx, stack, true)
	defer db.Close()

	conf, root, err := parseDumpConfig(ctx, db)
	if err != nil {
		return err
	}
	triedb := utils.MakeTrieDatabase(ctx, db, false, true, false)
	defer triedb.Close()

	snapConfig := snapshot.Config{
		CacheSize:  256,
		Recovery:   false,
		NoBuild:    true,
		AsyncBuild: false,
	}
	snaptree, err := snapshot.New(snapConfig, db, triedb, root)
	if err != nil {
		return err
	}

	accIt, err := snaptree.AccountIterator(root, common.BytesToHash(conf.Start))
	if err != nil {
		return err
	}

	defer accIt.Release()

	log.Info("Snapshot dumping started", "root", root)

	var (
		start    = time.Now()
		logged   = time.Now()
		accounts uint64
	)

	enc := json.NewEncoder(os.Stdout)
	enc.Encode(struct {
		Root common.Hash `json:"root"`
	}{root})

	for accIt.Next() {
		account, err := types.FullAccount(accIt.Account())
		if err != nil {
			return err
		}

		da := &state.DumpAccount{
			Balance:     account.Balance.String(),
			Nonce:       account.Nonce,
			Root:        account.Root.Bytes(),
			CodeHash:    account.CodeHash,
			AddressHash: accIt.Hash().Bytes(),
		}

		if !conf.SkipCode && !bytes.Equal(account.CodeHash, types.EmptyCodeHash.Bytes()) {
			da.Code = rawdb.ReadCode(db, common.BytesToHash(account.CodeHash))
		}

		if !conf.SkipStorage {
			da.Storage = make(map[common.Hash]string)

			stIt, err := snaptree.StorageIterator(root, accIt.Hash(), common.Hash{})
			if err != nil {
				return err
			}

			for stIt.Next() {
				da.Storage[stIt.Hash()] = common.Bytes2Hex(stIt.Slot())
			}
		}

		enc.Encode(da)

		accounts++
		if time.Since(logged) > 8*time.Second {
			log.Info("Snapshot dumping in progress", "at", accIt.Hash(), "accounts", accounts,
				"elapsed", common.PrettyDuration(time.Since(start)))

			logged = time.Now()
		}

		if conf.Max > 0 && accounts >= conf.Max {
			break
		}
	}
	log.Info("Snapshot dumping complete", "accounts", accounts,
		"elapsed", common.PrettyDuration(time.Since(start)))

	return nil
}

// snapshotExportPreimages dumps the preimage data to a flat file.
func snapshotExportPreimages(ctx *cli.Context) error {
	if ctx.NArg() < 1 {
		utils.Fatalf("This command requires an argument.")
	}
	stack, _ := makeConfigNode(ctx)
	defer stack.Close()

	chaindb := utils.MakeChainDatabase(ctx, stack, true, false)
	defer chaindb.Close()

	triedb := utils.MakeTrieDatabase(ctx, chaindb, false, true, false)
	defer triedb.Close()

	var root common.Hash
	if ctx.NArg() > 1 {
		rootBytes := common.FromHex(ctx.Args().Get(1))
		if len(rootBytes) != common.HashLength {
			return fmt.Errorf("invalid hash: %s", ctx.Args().Get(1))
		}
		root = common.BytesToHash(rootBytes)
	} else {
		headBlock := rawdb.ReadHeadBlock(chaindb)
		if headBlock == nil {
			log.Error("Failed to load head block")
			return errors.New("no head block")
		}
		root = headBlock.Root()
	}
	snapConfig := snapshot.Config{
		CacheSize:  256,
		Recovery:   false,
		NoBuild:    true,
		AsyncBuild: false,
	}
	snaptree, err := snapshot.New(snapConfig, chaindb, triedb, root)
	if err != nil {
		return err
	}
	return utils.ExportSnapshotPreimages(chaindb, snaptree, ctx.Args().First(), root)
}

// checkAccount iterates the snap data layers, and looks up the given account
// across all layers.
func checkAccount(ctx *cli.Context) error {
	if ctx.NArg() != 1 {
		return errors.New("need <address|hash> arg")
	}

	var (
		hash common.Hash
		addr common.Address
	)

	switch arg := ctx.Args().First(); len(arg) {
	case 40, 42:
		addr = common.HexToAddress(arg)
		hash = crypto.Keccak256Hash(addr.Bytes())
	case 64, 66:
		hash = common.HexToHash(arg)
	default:
		return errors.New("malformed address or hash")
	}

	stack, _ := makeConfigNode(ctx)
	defer stack.Close()

	chaindb := utils.MakeChainDatabase(ctx, stack, true, false)
	defer chaindb.Close()

	start := time.Now()

	log.Info("Checking difflayer journal", "address", addr, "hash", hash)

	if err := snapshot.CheckJournalAccount(chaindb, hash); err != nil {
		return err
	}

	log.Info("Checked the snapshot journalled storage", "time", common.PrettyDuration(time.Since(start)))

	return nil
}<|MERGE_RESOLUTION|>--- conflicted
+++ resolved
@@ -24,8 +24,6 @@
 	"os"
 	"time"
 
-	"github.com/urfave/cli/v2"
-
 	"github.com/ethereum/go-ethereum/cmd/utils"
 	"github.com/ethereum/go-ethereum/common"
 	"github.com/ethereum/go-ethereum/core/rawdb"
@@ -38,10 +36,7 @@
 	"github.com/ethereum/go-ethereum/log"
 	"github.com/ethereum/go-ethereum/rlp"
 	"github.com/ethereum/go-ethereum/trie"
-<<<<<<< HEAD
-=======
 	"github.com/urfave/cli/v2"
->>>>>>> aadddf3a
 )
 
 var (
@@ -590,7 +585,7 @@
 	stack, _ := makeConfigNode(ctx)
 	defer stack.Close()
 
-	db := utils.MakeChainDatabase(ctx, stack, true)
+	db := utils.MakeChainDatabase(ctx, stack, true, false)
 	defer db.Close()
 
 	conf, root, err := parseDumpConfig(ctx, db)
