// Copyright 2014 The go-ethereum Authors
// This file is part of the go-ethereum library.
//
// The go-ethereum library is free software: you can redistribute it and/or modify
// it under the terms of the GNU Lesser General Public License as published by
// the Free Software Foundation, either version 3 of the License, or
// (at your option) any later version.
//
// The go-ethereum library is distributed in the hope that it will be useful,
// but WITHOUT ANY WARRANTY; without even the implied warranty of
// MERCHANTABILITY or FITNESS FOR A PARTICULAR PURPOSE. See the
// GNU Lesser General Public License for more details.
//
// You should have received a copy of the GNU Lesser General Public License
// along with the go-ethereum library. If not, see <http://www.gnu.org/licenses/>.

// Package state provides a caching layer atop the Ethereum state trie.
package state

import (
	"errors"
	"fmt"
	"maps"
	"math/big"
	"slices"
	"sync"
	"sync/atomic"
	"time"

	"github.com/ethereum/go-ethereum/common"
	"github.com/ethereum/go-ethereum/core/blockstm"
	"github.com/ethereum/go-ethereum/core/rawdb"
	"github.com/ethereum/go-ethereum/core/state/snapshot"
	"github.com/ethereum/go-ethereum/core/stateless"
	"github.com/ethereum/go-ethereum/core/tracing"
	"github.com/ethereum/go-ethereum/core/types"
	"github.com/ethereum/go-ethereum/crypto"
	"github.com/ethereum/go-ethereum/log"
	"github.com/ethereum/go-ethereum/metrics"
	"github.com/ethereum/go-ethereum/params"
	"github.com/ethereum/go-ethereum/trie"
	"github.com/ethereum/go-ethereum/trie/trienode"
	"github.com/ethereum/go-ethereum/trie/triestate"
	"github.com/ethereum/go-ethereum/trie/utils"
	"github.com/holiman/uint256"
	"golang.org/x/sync/errgroup"
)

// TriesInMemory represents the number of layers that are kept in RAM.
const TriesInMemory = 128

type mutationType int

const (
	update mutationType = iota
	deletion
)

type mutation struct {
	typ     mutationType
	applied bool
}

func (m *mutation) copy() *mutation {
	return &mutation{typ: m.typ, applied: m.applied}
}

func (m *mutation) isDelete() bool {
	return m.typ == deletion
}

// StateDB structs within the ethereum protocol are used to store anything
// within the merkle trie. StateDBs take care of caching and storing
// nested states. It's the general query interface to retrieve:
//
// * Contracts
// * Accounts
//
// Once the state is committed, tries cached in stateDB (including account
// trie, storage tries) will no longer be functional. A new state instance
// must be created with new root and updated database for accessing post-
// commit states.
type StateDB struct {
	db         Database
	prefetcher *triePrefetcher
	trie       Trie
	logger     *tracing.Hooks
	reader     Reader

	// originalRoot is the pre-state root, before any changes were made.
	// It will be updated when the Commit is called.
	originalRoot common.Hash

	// This map holds 'live' objects, which will get modified while
	// processing a state transition.
	stateObjects map[common.Address]*stateObject

	// This map holds 'deleted' objects. An object with the same address
	// might also occur in the 'stateObjects' map due to account
	// resurrection. The account value is tracked as the original value
	// before the transition. This map is populated at the transaction
	// boundaries.
	stateObjectsDestruct map[common.Address]*stateObject

	// This map tracks the account mutations that occurred during the
	// transition. Uncommitted mutations belonging to the same account
	// can be merged into a single one which is equivalent from database's
	// perspective. This map is populated at the transaction boundaries.
	mutations map[common.Address]*mutation

	// Block-stm related fields
	mvHashmap    *blockstm.MVHashMap
	incarnation  int
	readMap      map[blockstm.Key]blockstm.ReadDescriptor
	writeMap     map[blockstm.Key]blockstm.WriteDescriptor
	revertedKeys map[blockstm.Key]struct{}
	dep          int

	// DB error.
	// State objects are used by the consensus core and VM which are
	// unable to deal with database-level errors. Any error that occurs
	// during a database read is memoized here and will eventually be
	// returned by StateDB.Commit. Notably, this error is also shared
	// by all cached state objects in case the database failure occurs
	// when accessing state of accounts.
	dbErr error

	// The refund counter, also used by state transitioning.
	refund uint64

	// The tx context and all occurred logs in the scope of transaction.
	thash   common.Hash
	txIndex int
	logs    map[common.Hash][]*types.Log
	logSize uint

	// Preimages occurred seen by VM in the scope of block.
	preimages map[common.Hash][]byte

	// Per-transaction access list
	accessList   *accessList
	accessEvents *AccessEvents

	// Transient storage
	transientStorage transientStorage

	// Journal of state modifications. This is the backbone of
	// Snapshot and RevertToSnapshot.
	journal *journal

	// State witness if cross validation is needed
	witness *stateless.Witness

	// Measurements gathered during execution for debugging purposes
<<<<<<< HEAD
	AccountReads         time.Duration
	AccountHashes        time.Duration
	AccountUpdates       time.Duration
	AccountCommits       time.Duration
	StorageReads         time.Duration
	StorageHashes        time.Duration
	StorageUpdates       time.Duration
	StorageCommits       time.Duration
	SnapshotAccountReads time.Duration
	SnapshotStorageReads time.Duration
	SnapshotCommits      time.Duration
	TrieDBCommits        time.Duration

	// Bor metrics
	BorConsensusTime time.Duration

	AccountUpdated int
	StorageUpdated atomic.Int64
	AccountDeleted int
	StorageDeleted atomic.Int64
=======
	AccountReads    time.Duration
	AccountHashes   time.Duration
	AccountUpdates  time.Duration
	AccountCommits  time.Duration
	StorageReads    time.Duration
	StorageUpdates  time.Duration
	StorageCommits  time.Duration
	SnapshotCommits time.Duration
	TrieDBCommits   time.Duration

	AccountLoaded  int          // Number of accounts retrieved from the database during the state transition
	AccountUpdated int          // Number of accounts updated during the state transition
	AccountDeleted int          // Number of accounts deleted during the state transition
	StorageLoaded  int          // Number of storage slots retrieved from the database during the state transition
	StorageUpdated atomic.Int64 // Number of storage slots updated during the state transition
	StorageDeleted atomic.Int64 // Number of storage slots deleted during the state transition
>>>>>>> 1015a42d
}

// New creates a new state from a given trie.
func New(root common.Hash, db Database) (*StateDB, error) {
	tr, err := db.OpenTrie(root)
	if err != nil {
		return nil, err
	}
<<<<<<< HEAD

=======
	reader, err := db.Reader(root)
	if err != nil {
		return nil, err
	}
>>>>>>> 1015a42d
	sdb := &StateDB{
		db:                   db,
		trie:                 tr,
		originalRoot:         root,
		reader:               reader,
		stateObjects:         make(map[common.Address]*stateObject),
		revertedKeys:         make(map[blockstm.Key]struct{}),
		stateObjectsDestruct: make(map[common.Address]*stateObject),
		mutations:            make(map[common.Address]*mutation),
		logs:                 make(map[common.Hash][]*types.Log),
		preimages:            make(map[common.Hash][]byte),
		journal:              newJournal(),
		accessList:           newAccessList(),
		transientStorage:     newTransientStorage(),
	}
	if db.TrieDB().IsVerkle() {
		sdb.accessEvents = NewAccessEvents(db.PointCache())
	}

	return sdb, nil
}

func NewWithMVHashmap(root common.Hash, db Database, snaps *snapshot.Tree, mvhm *blockstm.MVHashMap) (*StateDB, error) {
	if sdb, err := New(root, db, snaps); err != nil {
		return nil, err
	} else {
		sdb.mvHashmap = mvhm
		sdb.dep = -1

		return sdb, nil
	}
}

func (s *StateDB) SetMVHashmap(mvhm *blockstm.MVHashMap) {
	s.mvHashmap = mvhm
	s.dep = -1
}

func (s *StateDB) GetMVHashmap() *blockstm.MVHashMap {
	return s.mvHashmap
}

func (s *StateDB) MVWriteList() []blockstm.WriteDescriptor {
	writes := make([]blockstm.WriteDescriptor, 0, len(s.writeMap))

	for _, v := range s.writeMap {
		if _, ok := s.revertedKeys[v.Path]; !ok {
			writes = append(writes, v)
		}
	}

	return writes
}

func (s *StateDB) MVFullWriteList() []blockstm.WriteDescriptor {
	writes := make([]blockstm.WriteDescriptor, 0, len(s.writeMap))

	for _, v := range s.writeMap {
		writes = append(writes, v)
	}

	return writes
}

func (s *StateDB) MVReadMap() map[blockstm.Key]blockstm.ReadDescriptor {
	return s.readMap
}

func (s *StateDB) MVReadList() []blockstm.ReadDescriptor {
	reads := make([]blockstm.ReadDescriptor, 0, len(s.readMap))

	for _, v := range s.MVReadMap() {
		reads = append(reads, v)
	}

	return reads
}

func (s *StateDB) ensureReadMap() {
	if s.readMap == nil {
		s.readMap = make(map[blockstm.Key]blockstm.ReadDescriptor)
	}
}

func (s *StateDB) ensureWriteMap() {
	if s.writeMap == nil {
		s.writeMap = make(map[blockstm.Key]blockstm.WriteDescriptor)
	}
}

func (s *StateDB) ClearReadMap() {
	s.readMap = make(map[blockstm.Key]blockstm.ReadDescriptor)
}

func (s *StateDB) ClearWriteMap() {
	s.writeMap = make(map[blockstm.Key]blockstm.WriteDescriptor)
}

func (s *StateDB) HadInvalidRead() bool {
	return s.dep >= 0
}

func (s *StateDB) DepTxIndex() int {
	return s.dep
}

func (s *StateDB) SetIncarnation(inc int) {
	s.incarnation = inc
}

type StorageVal[T any] struct {
	Value *T
}

func MVRead[T any](s *StateDB, k blockstm.Key, defaultV T, readStorage func(s *StateDB) T) (v T) {
	if s.mvHashmap == nil {
		return readStorage(s)
	}

	s.ensureReadMap()

	if s.writeMap != nil {
		if _, ok := s.writeMap[k]; ok {
			return readStorage(s)
		}
	}

	if !k.IsAddress() {
		// If we are reading subpath from a deleted account, return default value instead of reading from MVHashmap
		addr := k.GetAddress()
		if s.getStateObject(addr) == nil {
			return defaultV
		}
	}

	res := s.mvHashmap.Read(k, s.txIndex)

	var rd blockstm.ReadDescriptor

	rd.V = blockstm.Version{
		TxnIndex:    res.DepIdx(),
		Incarnation: res.Incarnation(),
	}

	rd.Path = k

	switch res.Status() {
	case blockstm.MVReadResultDone:
		{
			v = readStorage(res.Value().(*StateDB))
			rd.Kind = blockstm.ReadKindMap
		}
	case blockstm.MVReadResultDependency:
		{
			s.dep = res.DepIdx()

			panic("Found dependency")
		}
	case blockstm.MVReadResultNone:
		{
			v = readStorage(s)
			rd.Kind = blockstm.ReadKindStorage
		}
	default:
		return defaultV
	}

	if prevRd, ok := s.readMap[k]; !ok {
		s.readMap[k] = rd
	} else {
		if prevRd.Kind != rd.Kind || prevRd.V.TxnIndex != rd.V.TxnIndex || prevRd.V.Incarnation != rd.V.Incarnation {
			s.dep = rd.V.TxnIndex
			panic("Read conflict detected")
		}
	}

	return
}

func MVWrite(s *StateDB, k blockstm.Key) {
	if s.mvHashmap != nil {
		s.ensureWriteMap()
		s.writeMap[k] = blockstm.WriteDescriptor{
			Path: k,
			V:    s.Version(),
			Val:  s,
		}
	}
}

func RevertWrite(s *StateDB, k blockstm.Key) {
	s.revertedKeys[k] = struct{}{}
}

func MVWritten(s *StateDB, k blockstm.Key) bool {
	if s.mvHashmap == nil || s.writeMap == nil {
		return false
	}

	_, ok := s.writeMap[k]

	return ok
}

// FlushMVWriteSet applies entries in the write set to MVHashMap. Note that this function does not clear the write set.
func (s *StateDB) FlushMVWriteSet() {
	if s.mvHashmap != nil && s.writeMap != nil {
		s.mvHashmap.FlushMVWriteSet(s.MVFullWriteList())
	}
}

// ApplyMVWriteSet applies entries in a given write set to StateDB. Note that this function does not change MVHashMap nor write set
// of the current StateDB.
func (s *StateDB) ApplyMVWriteSet(writes []blockstm.WriteDescriptor) {
	for i := range writes {
		path := writes[i].Path
		sr := writes[i].Val.(*StateDB)

		if path.IsState() {
			addr := path.GetAddress()
			stateKey := path.GetStateKey()
			state := sr.GetState(addr, stateKey)
			s.SetState(addr, stateKey, state)
		} else if path.IsAddress() {
			continue
		} else {
			addr := path.GetAddress()

			switch path.GetSubpath() {
			case BalancePath:
				s.SetBalance(addr, sr.GetBalance(addr), tracing.BalanceChangeUnspecified)
			case NoncePath:
				s.SetNonce(addr, sr.GetNonce(addr))
			case CodePath:
				s.SetCode(addr, sr.GetCode(addr))
			case SuicidePath:
				stateObject := sr.getStateObject(addr)
				if stateObject != nil {
					s.SelfDestruct(addr)
				}
			default:
				panic(fmt.Errorf("unknown key type: %d", path.GetSubpath()))
			}
		}
	}
}

type DumpStruct struct {
	TxIdx  int
	TxInc  int
	VerIdx int
	VerInc int
	Path   []byte
	Op     string
}

// GetReadMapDump gets readMap Dump of format: "TxIdx, Inc, Path, Read"
func (s *StateDB) GetReadMapDump() []DumpStruct {
	readList := s.MVReadList()
	res := make([]DumpStruct, 0, len(readList))

	for _, val := range readList {
		temp := &DumpStruct{
			TxIdx:  s.txIndex,
			TxInc:  s.incarnation,
			VerIdx: val.V.TxnIndex,
			VerInc: val.V.Incarnation,
			Path:   val.Path[:],
			Op:     "Read\n",
		}
		res = append(res, *temp)
	}

	return res
}

// GetWriteMapDump gets writeMap Dump of format: "TxIdx, Inc, Path, Write"
func (s *StateDB) GetWriteMapDump() []DumpStruct {
	writeList := s.MVReadList()
	res := make([]DumpStruct, 0, len(writeList))

	for _, val := range writeList {
		temp := &DumpStruct{
			TxIdx:  s.txIndex,
			TxInc:  s.incarnation,
			VerIdx: val.V.TxnIndex,
			VerInc: val.V.Incarnation,
			Path:   val.Path[:],
			Op:     "Write\n",
		}
		res = append(res, *temp)
	}

	return res
}

// AddEmptyMVHashMap adds empty MVHashMap to StateDB
func (s *StateDB) AddEmptyMVHashMap() {
	mvh := blockstm.MakeMVHashMap()
	s.mvHashmap = mvh
}

// SetLogger sets the logger for account update hooks.
func (s *StateDB) SetLogger(l *tracing.Hooks) {
	s.logger = l
}

// StartPrefetcher initializes a new trie prefetcher to pull in nodes from the
// state trie concurrently while the state is mutated so that when we reach the
// commit phase, most of the needed data is already hot.
func (s *StateDB) StartPrefetcher(namespace string, witness *stateless.Witness) {
	// Terminate any previously running prefetcher
	s.StopPrefetcher()

	// Enable witness collection if requested
	s.witness = witness

	// With the switch to the Proof-of-Stake consensus algorithm, block production
	// rewards are now handled at the consensus layer. Consequently, a block may
	// have no state transitions if it contains no transactions and no withdrawals.
	// In such cases, the account trie won't be scheduled for prefetching, leading
	// to unnecessary error logs.
	//
	// To prevent this, the account trie is always scheduled for prefetching once
	// the prefetcher is constructed. For more details, see:
	// https://github.com/ethereum/go-ethereum/issues/29880
	s.prefetcher = newTriePrefetcher(s.db, s.originalRoot, namespace, witness == nil)
	if err := s.prefetcher.prefetch(common.Hash{}, s.originalRoot, common.Address{}, nil, false); err != nil {
		log.Error("Failed to prefetch account trie", "root", s.originalRoot, "err", err)
	}
}

// StopPrefetcher terminates a running prefetcher and reports any leftover stats
// from the gathered metrics.
func (s *StateDB) StopPrefetcher() {
	if s.prefetcher != nil {
		s.prefetcher.terminate(false)
		s.prefetcher.report()
		s.prefetcher = nil
	}
}

// setError remembers the first non-nil error it is called with.
func (s *StateDB) setError(err error) {
	if s.dbErr == nil {
		s.dbErr = err
	}
}

// Error returns the memorized database failure occurred earlier.
func (s *StateDB) Error() error {
	return s.dbErr
}

func (s *StateDB) AddLog(log *types.Log) {
	s.journal.logChange(s.thash)

	log.TxHash = s.thash
	log.TxIndex = uint(s.txIndex)
	log.Index = s.logSize
	if s.logger != nil && s.logger.OnLog != nil {
		s.logger.OnLog(log)
	}
	s.logs[s.thash] = append(s.logs[s.thash], log)
	s.logSize++
}

// GetLogs returns the logs matching the specified transaction hash, and annotates
// them with the given blockNumber and blockHash.
func (s *StateDB) GetLogs(hash common.Hash, blockNumber uint64, blockHash common.Hash) []*types.Log {
	logs := s.logs[hash]
	for _, l := range logs {
		l.BlockNumber = blockNumber
		l.BlockHash = blockHash
	}

	return logs
}

func (s *StateDB) Logs() []*types.Log {
	var logs []*types.Log
	for _, lgs := range s.logs {
		logs = append(logs, lgs...)
	}

	return logs
}

// AddPreimage records a SHA3 preimage seen by the VM.
func (s *StateDB) AddPreimage(hash common.Hash, preimage []byte) {
	if _, ok := s.preimages[hash]; !ok {
		s.preimages[hash] = slices.Clone(preimage)
	}
}

// Preimages returns a list of SHA3 preimages that have been submitted.
func (s *StateDB) Preimages() map[common.Hash][]byte {
	return s.preimages
}

// AddRefund adds gas to the refund counter
func (s *StateDB) AddRefund(gas uint64) {
	s.journal.refundChange(s.refund)
	s.refund += gas
}

// SubRefund removes gas from the refund counter.
// This method will panic if the refund counter goes below zero
func (s *StateDB) SubRefund(gas uint64) {
<<<<<<< HEAD
	s.journal.append(refundChange{prev: s.refund})

=======
	s.journal.refundChange(s.refund)
>>>>>>> 1015a42d
	if gas > s.refund {
		panic(fmt.Sprintf("Refund counter below zero (gas: %d > refund: %d)", gas, s.refund))
	}

	s.refund -= gas
}

// Exist reports whether the given account address exists in the state.
// Notably this also returns true for self-destructed accounts.
func (s *StateDB) Exist(addr common.Address) bool {
	return s.getStateObject(addr) != nil
}

// Empty returns whether the state object is either non-existent
// or empty according to the EIP161 specification (balance = nonce = code = 0)
func (s *StateDB) Empty(addr common.Address) bool {
	so := s.getStateObject(addr)
	return so == nil || so.empty()
}

// Create a unique path for special fields (e.g. balance, code) in a state object.
// func subPath(prefix []byte, s uint8) [blockstm.KeyLength]byte {
// 	path := append(prefix, common.Hash{}.Bytes()...) // append a full empty hash to avoid collision with storage state
// 	path = append(path, s)                           // append the special field identifier

// 	return path
// }

const BalancePath = 1
const NoncePath = 2
const CodePath = 3
const SuicidePath = 4

// GetBalance retrieves the balance from the given address or 0 if object not found
func (s *StateDB) GetBalance(addr common.Address) *uint256.Int {
	return MVRead(s, blockstm.NewSubpathKey(addr, BalancePath), uint256.NewInt(0), func(s *StateDB) *uint256.Int {
		stateObject := s.getStateObject(addr)
		if stateObject != nil {
			return stateObject.Balance()
		}
		return uint256.NewInt(0)
	})
}

// GetNonce retrieves the nonce from the given address or 0 if object not found
func (s *StateDB) GetNonce(addr common.Address) uint64 {
	return MVRead(s, blockstm.NewSubpathKey(addr, NoncePath), 0, func(s *StateDB) uint64 {
		stateObject := s.getStateObject(addr)
		if stateObject != nil {
			return stateObject.Nonce()
		}

		return 0
	})
}

// GetStorageRoot retrieves the storage root from the given address or empty
// if object not found.
func (s *StateDB) GetStorageRoot(addr common.Address) common.Hash {
	stateObject := s.getStateObject(addr)
	if stateObject != nil {
		return stateObject.Root()
	}
	return common.Hash{}
}

// TxIndex returns the current transaction index set by SetTxContext.
func (s *StateDB) TxIndex() int {
	return s.txIndex
}

func (s *StateDB) Version() blockstm.Version {
	return blockstm.Version{
		TxnIndex:    s.txIndex,
		Incarnation: s.incarnation,
	}
}

func (s *StateDB) GetCode(addr common.Address) []byte {
	return MVRead(s, blockstm.NewSubpathKey(addr, CodePath), nil, func(s *StateDB) []byte {
		stateObject := s.getStateObject(addr)
		if stateObject != nil {
			return stateObject.Code()
		}

		return nil
	})
}

func (s *StateDB) GetCodeSize(addr common.Address) int {
	return MVRead(s, blockstm.NewSubpathKey(addr, CodePath), 0, func(s *StateDB) int {
		stateObject := s.getStateObject(addr)
		if stateObject != nil {
			return stateObject.CodeSize()
		}

		return 0
	})
}

func (s *StateDB) GetCodeHash(addr common.Address) common.Hash {
	return MVRead(s, blockstm.NewSubpathKey(addr, CodePath), common.Hash{}, func(s *StateDB) common.Hash {
		stateObject := s.getStateObject(addr)
		if stateObject == nil {
			return common.Hash{}
		}

		return common.BytesToHash(stateObject.CodeHash())
	})
}

// GetState retrieves the value associated with the specific key.
func (s *StateDB) GetState(addr common.Address, hash common.Hash) common.Hash {
	return MVRead(s, blockstm.NewStateKey(addr, hash), common.Hash{}, func(s *StateDB) common.Hash {
		stateObject := s.getStateObject(addr)
		if stateObject != nil {
			return stateObject.GetState(hash)
		}

		return common.Hash{}
	})
}

// GetCommittedState retrieves the value associated with the specific key
// without any mutations caused in the current execution.
func (s *StateDB) GetCommittedState(addr common.Address, hash common.Hash) common.Hash {
	return MVRead(s, blockstm.NewStateKey(addr, hash), common.Hash{}, func(s *StateDB) common.Hash {
		stateObject := s.getStateObject(addr)
		if stateObject != nil {
			return stateObject.GetCommittedState(hash)
		}

		return common.Hash{}
	})
}

// Database retrieves the low level database supporting the lower level trie ops.
func (s *StateDB) Database() Database {
	return s.db
}

// StorageTrie returns the storage trie of an account. The return value is a copy
// and is nil for non-existent accounts. An error will be returned if storage trie
// is existent but can't be loaded correctly.
func (s *StateDB) StorageTrie(addr common.Address) (Trie, error) {
	stateObject := s.getStateObject(addr)
	if stateObject == nil {
		//nolint:nilnil
		return nil, nil
	}

	cpy := stateObject.deepCopy(s)

	if _, err := cpy.updateTrie(); err != nil {
		return nil, err
	}

	return cpy.getTrie()
}

func (s *StateDB) HasSelfDestructed(addr common.Address) bool {
	return MVRead(s, blockstm.NewSubpathKey(addr, SuicidePath), false, func(s *StateDB) bool {
		stateObject := s.getStateObject(addr)
		if stateObject != nil {
			return stateObject.selfDestructed
		}

		return false
	})
}

/*
 * SETTERS
 */

// AddBalance adds amount to the account associated with addr.
func (s *StateDB) AddBalance(addr common.Address, amount *uint256.Int, reason tracing.BalanceChangeReason) {
	stateObject := s.getOrNewStateObject(addr)

	if s.mvHashmap != nil {
		// ensure a read balance operation is recorded in mvHashmap
		s.GetBalance(addr)
	}

	if stateObject != nil {
		stateObject = s.mvRecordWritten(stateObject)
		stateObject.AddBalance(amount, reason)
		MVWrite(s, blockstm.NewSubpathKey(addr, BalancePath))
	}
}

// SubBalance subtracts amount from the account associated with addr.
func (s *StateDB) SubBalance(addr common.Address, amount *uint256.Int, reason tracing.BalanceChangeReason) {
	stateObject := s.getOrNewStateObject(addr)

	if s.mvHashmap != nil {
		// ensure a read balance operation is recorded in mvHashmap
		s.GetBalance(addr)
	}

	if stateObject != nil {
		stateObject = s.mvRecordWritten(stateObject)
		stateObject.SubBalance(amount, reason)
		MVWrite(s, blockstm.NewSubpathKey(addr, BalancePath))
	}
}

func (s *StateDB) SetBalance(addr common.Address, amount *uint256.Int, reason tracing.BalanceChangeReason) {
	stateObject := s.getOrNewStateObject(addr)
	if stateObject != nil {
		stateObject = s.mvRecordWritten(stateObject)
		stateObject.SetBalance(amount, reason)
		MVWrite(s, blockstm.NewSubpathKey(addr, BalancePath))
	}
}

func (s *StateDB) SetNonce(addr common.Address, nonce uint64) {
	stateObject := s.getOrNewStateObject(addr)
	if stateObject != nil {
		stateObject = s.mvRecordWritten(stateObject)
		stateObject.SetNonce(nonce)
		MVWrite(s, blockstm.NewSubpathKey(addr, NoncePath))
	}
}

func (s *StateDB) SetCode(addr common.Address, code []byte) {
	stateObject := s.getOrNewStateObject(addr)
	if stateObject != nil {
		stateObject = s.mvRecordWritten(stateObject)
		stateObject.SetCode(crypto.Keccak256Hash(code), code)
		MVWrite(s, blockstm.NewSubpathKey(addr, CodePath))
	}
}

func (s *StateDB) SetState(addr common.Address, key, value common.Hash) {
	stateObject := s.getOrNewStateObject(addr)
	if stateObject != nil {
		stateObject = s.mvRecordWritten(stateObject)
		stateObject.SetState(key, value)
		MVWrite(s, blockstm.NewStateKey(addr, key))
	}
}

// SetStorage replaces the entire storage for the specified account with given
// storage. This function should only be used for debugging and the mutations
// must be discarded afterwards.
func (s *StateDB) SetStorage(addr common.Address, storage map[common.Hash]common.Hash) {
	// SetStorage needs to wipe the existing storage. We achieve this by marking
	// the account as self-destructed in this block. The effect is that storage
	// lookups will not hit the disk, as it is assumed that the disk data belongs
	// to a previous incarnation of the object.
	//
	// TODO (rjl493456442): This function should only be supported by 'unwritable'
	// state, and all mutations made should be discarded afterward.
	obj := s.getStateObject(addr)
	if obj != nil {
		if _, ok := s.stateObjectsDestruct[addr]; !ok {
			s.stateObjectsDestruct[addr] = obj
		}
	}
	newObj := s.createObject(addr)
	for k, v := range storage {
		newObj.SetState(k, v)
	}
	// Inherit the metadata of original object if it was existent
	if obj != nil {
		newObj.SetCode(common.BytesToHash(obj.CodeHash()), obj.code)
		newObj.SetNonce(obj.Nonce())
		newObj.SetBalance(obj.Balance(), tracing.BalanceChangeUnspecified)
	}
}

// SelfDestruct marks the given account as selfdestructed.
// This clears the account balance.
//
// The account's state object is still available until the state is committed,
// getStateObject will return a non-nil account after SelfDestruct.
func (s *StateDB) SelfDestruct(addr common.Address) {
	stateObject := s.getStateObject(addr)
	if stateObject == nil {
		return
	}
<<<<<<< HEAD

	stateObject = s.mvRecordWritten(stateObject)
	var (
		prev = new(uint256.Int).Set(stateObject.Balance())
		n    = new(uint256.Int)
	)
	s.journal.append(selfDestructChange{
		account:     &addr,
		prev:        stateObject.selfDestructed,
		prevbalance: prev,
	})
	if s.logger != nil && s.logger.OnBalanceChange != nil && prev.Sign() > 0 {
		s.logger.OnBalanceChange(addr, prev.ToBig(), n.ToBig(), tracing.BalanceDecreaseSelfdestruct)
	}
	stateObject.markSelfdestructed()

	stateObject.data.Balance = n

	MVWrite(s, blockstm.NewSubpathKey(addr, SuicidePath))
	MVWrite(s, blockstm.NewSubpathKey(addr, BalancePath))
=======
	// Regardless of whether it is already destructed or not, we do have to
	// journal the balance-change, if we set it to zero here.
	if !stateObject.Balance().IsZero() {
		stateObject.SetBalance(new(uint256.Int), tracing.BalanceDecreaseSelfdestruct)
	}
	// If it is already marked as self-destructed, we do not need to add it
	// for journalling a second time.
	if !stateObject.selfDestructed {
		s.journal.destruct(addr)
		stateObject.markSelfdestructed()
	}
>>>>>>> 1015a42d
}

func (s *StateDB) Selfdestruct6780(addr common.Address) {
	stateObject := s.getStateObject(addr)
	if stateObject == nil {
		return
	}
	if stateObject.newContract {
		s.SelfDestruct(addr)
	}
}

// SetTransientState sets transient storage for a given account. It
// adds the change to the journal so that it can be rolled back
// to its previous value if there is a revert.
func (s *StateDB) SetTransientState(addr common.Address, key, value common.Hash) {
	prev := s.GetTransientState(addr, key)
	if prev == value {
		return
	}
<<<<<<< HEAD

	s.journal.append(transientStorageChange{
		account:  &addr,
		key:      key,
		prevalue: prev,
	})
=======
	s.journal.transientStateChange(addr, key, prev)
>>>>>>> 1015a42d
	s.setTransientState(addr, key, value)
}

// setTransientState is a lower level setter for transient storage. It
// is called during a revert to prevent modifications to the journal.
func (s *StateDB) setTransientState(addr common.Address, key, value common.Hash) {
	s.transientStorage.Set(addr, key, value)
}

// GetTransientState gets transient storage for a given account.
func (s *StateDB) GetTransientState(addr common.Address, key common.Hash) common.Hash {
	return s.transientStorage.Get(addr, key)
}

//
// Setting, updating & deleting state object methods.
//

// updateStateObject writes the given object to the trie.
func (s *StateDB) updateStateObject(obj *stateObject) {
	// Encode the account and update the account trie
	addr := obj.Address()
	if err := s.trie.UpdateAccount(addr, &obj.data, len(obj.code)); err != nil {
		s.setError(fmt.Errorf("updateStateObject (%x) error: %v", addr[:], err))
	}
	if obj.dirtyCode {
		s.trie.UpdateContractCode(obj.Address(), common.BytesToHash(obj.CodeHash()), obj.code)
	}
}

// deleteStateObject removes the given object from the state trie.
func (s *StateDB) deleteStateObject(addr common.Address) {
	// Track the amount of time wasted on deleting the account from the trie
	if metrics.Enabled {
		defer func(start time.Time) { s.AccountUpdates += time.Since(start) }(time.Now())
	}

	// Delete the account from the trie
	if err := s.trie.DeleteAccount(addr); err != nil {
		s.setError(fmt.Errorf("deleteStateObject (%x) error: %v", addr[:], err))
	}
}

// getStateObject retrieves a state object given by the address, returning nil if
// the object is not found or was deleted in this execution context.
func (s *StateDB) getStateObject(addr common.Address) *stateObject {
<<<<<<< HEAD
	return MVRead(s, blockstm.NewAddressKey(addr), nil, func(s *StateDB) *stateObject {
		// Prefer live objects if any is available
		if obj := s.stateObjects[addr]; obj != nil {
			return obj
		}
		// Short circuit if the account is already destructed in this block.
		if _, ok := s.stateObjectsDestruct[addr]; ok {
			return nil
		}
		// If no live objects are available, attempt to use snapshots
		var data *types.StateAccount
		if s.snap != nil {
			start := time.Now()
			acc, err := s.snap.Account(crypto.HashData(crypto.NewKeccakState(), addr.Bytes()))
			s.SnapshotAccountReads += time.Since(start)
			if err == nil {
				if acc == nil {
					return nil
				}
				data = &types.StateAccount{
					Nonce:    acc.Nonce,
					Balance:  acc.Balance,
					CodeHash: acc.CodeHash,
					Root:     common.BytesToHash(acc.Root),
				}
				if len(data.CodeHash) == 0 {
					data.CodeHash = types.EmptyCodeHash.Bytes()
				}
				if data.Root == (common.Hash{}) {
					data.Root = types.EmptyRootHash
				}
			}
		}
		// If snapshot unavailable or reading from it failed, load from the database
		if data == nil {
			start := time.Now()
			var err error
			data, err = s.trie.GetAccount(addr)
			s.AccountReads += time.Since(start)

			if err != nil {
				s.setError(fmt.Errorf("getDeleteStateObject (%x) error: %w", addr.Bytes(), err))
				return nil
			}
			if data == nil {
				return nil
			}
		}
		// Independent of where we loaded the data from, add it to the prefetcher.
		// Whilst this would be a bit weird if snapshots are disabled, but we still
		// want the trie nodes to end up in the prefetcher too, so just push through.
		if s.prefetcher != nil {
			if err := s.prefetcher.prefetch(common.Hash{}, s.originalRoot, common.Address{}, [][]byte{addr[:]}, true); err != nil {
				log.Error("Failed to prefetch account", "addr", addr, "err", err)
			}
		}
		// Insert into the live set
		obj := newObject(s, addr, data)
		s.setStateObject(obj)
		return obj
	})
=======
	// Prefer live objects if any is available
	if obj := s.stateObjects[addr]; obj != nil {
		return obj
	}
	// Short circuit if the account is already destructed in this block.
	if _, ok := s.stateObjectsDestruct[addr]; ok {
		return nil
	}
	s.AccountLoaded++

	start := time.Now()
	acct, err := s.reader.Account(addr)
	if err != nil {
		s.setError(fmt.Errorf("getStateObject (%x) error: %w", addr.Bytes(), err))
		return nil
	}
	s.AccountReads += time.Since(start)

	// Short circuit if the account is not found
	if acct == nil {
		return nil
	}
	// Schedule the resolved account for prefetching if it's enabled.
	if s.prefetcher != nil {
		if err := s.prefetcher.prefetch(common.Hash{}, s.originalRoot, common.Address{}, [][]byte{addr[:]}, true); err != nil {
			log.Error("Failed to prefetch account", "addr", addr, "err", err)
		}
	}
	// Insert into the live set
	obj := newObject(s, addr, acct)
	s.setStateObject(obj)
	s.AccountLoaded++
	return obj
>>>>>>> 1015a42d
}

func (s *StateDB) setStateObject(object *stateObject) {
	s.stateObjects[object.Address()] = object
}

// Exporting so that it can be used by simulated backend for test cases
func (s *StateDB) GetOrNewStateObject(addr common.Address) *stateObject {
	return s.getOrNewStateObject(addr)
}

// getOrNewStateObject retrieves a state object or create a new state object if nil.
func (s *StateDB) getOrNewStateObject(addr common.Address) *stateObject {
	obj := s.getStateObject(addr)
	if obj == nil {
		obj = s.createObject(addr)
	}
	return obj
}

// mvRecordWritten checks whether a state object is already present in the current MV writeMap.
// If yes, it returns the object directly.
// If not, it clones the object and inserts it into the writeMap before returning it.
func (s *StateDB) mvRecordWritten(object *stateObject) *stateObject {
	if s.mvHashmap == nil {
		return object
	}

	addrKey := blockstm.NewAddressKey(object.Address())

	if MVWritten(s, addrKey) {
		return object
	}

	// Deepcopy is needed to ensure that objects are not written by multiple transactions at the same time, because
	// the input state object can come from a different transaction.
	s.setStateObject(object.deepCopy(s))
	MVWrite(s, addrKey)

	return s.stateObjects[object.Address()]
}

// createObject creates a new state object. The assumption is held there is no
// existing account with the given address, otherwise it will be silently overwritten.
func (s *StateDB) createObject(addr common.Address) *stateObject {
	obj := newObject(s, addr, nil)
	s.journal.createObject(addr)
	s.setStateObject(obj)
	MVWrite(s, blockstm.NewAddressKey(addr))
	return obj
}

// CreateAccount explicitly creates a new state object, assuming that the
// account did not previously exist in the state. If the account already
// exists, this function will silently overwrite it which might lead to a
// consensus bug eventually.
func (s *StateDB) CreateAccount(addr common.Address) {
	s.createObject(addr)
}

// CreateContract is used whenever a contract is created. This may be preceded
// by CreateAccount, but that is not required if it already existed in the
// state due to funds sent beforehand.
// This operation sets the 'newContract'-flag, which is required in order to
// correctly handle EIP-6780 'delete-in-same-transaction' logic.
func (s *StateDB) CreateContract(addr common.Address) {
	obj := s.getStateObject(addr)
	if obj != nil {
		obj = s.mvRecordWritten(obj)
	}
	if !obj.newContract {
		obj.newContract = true
		s.journal.createContract(addr)
	}

	MVWrite(s, blockstm.NewAddressKey(addr))
}

// Copy creates a deep, independent copy of the state.
// Snapshots of the copied state cannot be applied to the copy.
func (s *StateDB) Copy() *StateDB {
	// Copy all the basic fields, initialize the memory ones
	state := &StateDB{
		db:                   s.db,
		trie:                 mustCopyTrie(s.trie),
		reader:               s.reader.Copy(),
		originalRoot:         s.originalRoot,
		stateObjects:         make(map[common.Address]*stateObject, len(s.stateObjects)),
		stateObjectsDestruct: make(map[common.Address]*stateObject, len(s.stateObjectsDestruct)),
		revertedKeys:         make(map[blockstm.Key]struct{}),
		mutations:            make(map[common.Address]*mutation, len(s.mutations)),
		dbErr:                s.dbErr,
		refund:               s.refund,
		thash:                s.thash,
		txIndex:              s.txIndex,
		logs:                 make(map[common.Hash][]*types.Log, len(s.logs)),
		logSize:              s.logSize,
		preimages:            maps.Clone(s.preimages),

		// Do we need to copy the access list and transient storage?
		// In practice: No. At the start of a transaction, these two lists are empty.
		// In practice, we only ever copy state _between_ transactions/blocks, never
		// in the middle of a transaction. However, it doesn't cost us much to copy
		// empty lists, so we do it anyway to not blow up if we ever decide copy them
		// in the middle of a transaction.
		accessList:       s.accessList.Copy(),
		transientStorage: s.transientStorage.Copy(),
		journal:          s.journal.copy(),
	}
	if s.witness != nil {
		state.witness = s.witness.Copy()
	}
	if s.accessEvents != nil {
		state.accessEvents = s.accessEvents.Copy()
	}
	// Deep copy cached state objects.
	for addr, obj := range s.stateObjects {
		state.stateObjects[addr] = obj.deepCopy(state)
	}
	// Deep copy destructed state objects.
	for addr, obj := range s.stateObjectsDestruct {
		state.stateObjectsDestruct[addr] = obj.deepCopy(state)
	}
	// Deep copy the object state markers.
	for addr, op := range s.mutations {
		state.mutations[addr] = op.copy()
	}
	// Deep copy the logs occurred in the scope of block
	for hash, logs := range s.logs {
		cpy := make([]*types.Log, len(logs))
		for i, l := range logs {
			cpy[i] = new(types.Log)
			*cpy[i] = *l
		}

		state.logs[hash] = cpy
	}
<<<<<<< HEAD
	// Do we need to copy the access list and transient storage?
	// In practice: No. At the start of a transaction, these two lists are empty.
	// In practice, we only ever copy state _between_ transactions/blocks, never
	// in the middle of a transaction. However, it doesn't cost us much to copy
	// empty lists, so we do it anyway to not blow up if we ever decide copy them
	// in the middle of a transaction.
	state.accessList = s.accessList.Copy()
	state.transientStorage = s.transientStorage.Copy()

	if s.prefetcher != nil {
		state.prefetcher = s.prefetcher
	}

	if s.mvHashmap != nil {
		state.mvHashmap = s.mvHashmap
	}

=======
>>>>>>> 1015a42d
	return state
}

// Snapshot returns an identifier for the current revision of the state.
func (s *StateDB) Snapshot() int {
<<<<<<< HEAD
	id := s.nextRevisionId
	s.nextRevisionId++
	s.validRevisions = append(s.validRevisions, revision{id, s.journal.length()})

	return id
=======
	return s.journal.snapshot()
>>>>>>> 1015a42d
}

// RevertToSnapshot reverts all state changes made since the given revision.
func (s *StateDB) RevertToSnapshot(revid int) {
<<<<<<< HEAD
	// Find the snapshot in the stack of valid snapshots.
	idx := sort.Search(len(s.validRevisions), func(i int) bool {
		return s.validRevisions[i].id >= revid
	})
	if idx == len(s.validRevisions) || s.validRevisions[idx].id != revid {
		panic(fmt.Errorf("revision id %v cannot be reverted", revid))
	}

	snapshot := s.validRevisions[idx].journalIndex

	// Replay the journal to undo changes and remove invalidated snapshots
	s.journal.revert(s, snapshot)
	s.validRevisions = s.validRevisions[:idx]
=======
	s.journal.revertToSnapshot(revid, s)
>>>>>>> 1015a42d
}

// GetRefund returns the current value of the refund counter.
func (s *StateDB) GetRefund() uint64 {
	return s.refund
}

// Finalise finalises the state by removing the destructed objects and clears
// the journal as well as the refunds. Finalise, however, will not push any updates
// into the tries just yet. Only IntermediateRoot or Commit will do that.
func (s *StateDB) Finalise(deleteEmptyObjects bool) {
	addressesToPrefetch := make([][]byte, 0, len(s.journal.dirties))

	for addr := range s.journal.dirties {
		obj, exist := s.stateObjects[addr]
		if !exist {
			// ripeMD is 'touched' at block 1714175, in tx 0x1237f737031e40bcde4a8b7e717b2d15e3ecadfe49bb1bbc71ee9deb09c6fcf2
			// That tx goes out of gas, and although the notion of 'touched' does not exist there, the
			// touch-event will still be recorded in the journal. Since ripeMD is a special snowflake,
			// it will persist in the journal even though the journal is reverted. In this special circumstance,
			// it may exist in `s.journal.dirties` but not in `s.stateObjects`.
			// Thus, we can safely ignore it here
			continue
		}

		if obj.selfDestructed || (deleteEmptyObjects && obj.empty()) {
			delete(s.stateObjects, obj.address)
			s.markDelete(addr)

			// If ether was sent to account post-selfdestruct it is burnt.
			if bal := obj.Balance(); s.logger != nil && s.logger.OnBalanceChange != nil && obj.selfDestructed && bal.Sign() != 0 {
				s.logger.OnBalanceChange(obj.address, bal.ToBig(), new(big.Int), tracing.BalanceDecreaseSelfdestructBurn)
			}
			// We need to maintain account deletions explicitly (will remain
			// set indefinitely). Note only the first occurred self-destruct
			// event is tracked.
			if _, ok := s.stateObjectsDestruct[obj.address]; !ok {
				s.stateObjectsDestruct[obj.address] = obj
			}
		} else {
			obj.finalise()
			s.markUpdate(addr)
		}
		// At this point, also ship the address off to the precacher. The precacher
		// will start loading tries, and when the change is eventually committed,
		// the commit-phase will be a lot faster
		addressesToPrefetch = append(addressesToPrefetch, common.CopyBytes(addr[:])) // Copy needed for closure
	}

	if s.prefetcher != nil && len(addressesToPrefetch) > 0 {
		if err := s.prefetcher.prefetch(common.Hash{}, s.originalRoot, common.Address{}, addressesToPrefetch, false); err != nil {
			log.Error("Failed to prefetch addresses", "addresses", len(addressesToPrefetch), "err", err)
		}
	}
	// Invalidate journal because reverting across transactions is not allowed.
	s.clearJournalAndRefund()
}

// IntermediateRoot computes the current root hash of the state trie.
// It is called in between transactions to get the root hash that
// goes into transaction receipts.
func (s *StateDB) IntermediateRoot(deleteEmptyObjects bool) common.Hash {
	// Finalise all the dirty storage states and write them into the tries
	s.Finalise(deleteEmptyObjects)

	// If there was a trie prefetcher operating, terminate it async so that the
	// individual storage tries can be updated as soon as the disk load finishes.
	if s.prefetcher != nil {
		s.prefetcher.terminate(true)
		defer func() {
			s.prefetcher.report()
			s.prefetcher = nil // Pre-byzantium, unset any used up prefetcher
		}()
	}
	// Process all storage updates concurrently. The state object update root
	// method will internally call a blocking trie fetch from the prefetcher,
	// so there's no need to explicitly wait for the prefetchers to finish.
	var (
		start   = time.Now()
		workers errgroup.Group
	)
	if s.db.TrieDB().IsVerkle() {
		// Whilst MPT storage tries are independent, Verkle has one single trie
		// for all the accounts and all the storage slots merged together. The
		// former can thus be simply parallelized, but updating the latter will
		// need concurrency support within the trie itself. That's a TODO for a
		// later time.
		workers.SetLimit(1)
	}
	for addr, op := range s.mutations {
		if op.applied || op.isDelete() {
			continue
		}
		obj := s.stateObjects[addr] // closure for the task runner below
		workers.Go(func() error {
			if s.db.TrieDB().IsVerkle() {
				obj.updateTrie()
			} else {
				obj.updateRoot()

				// If witness building is enabled and the state object has a trie,
				// gather the witnesses for its specific storage trie
				if s.witness != nil && obj.trie != nil {
					s.witness.AddState(obj.trie.Witness())
				}
			}
			return nil
		})
	}
	// If witness building is enabled, gather all the read-only accesses.
	// Skip witness collection in Verkle mode, they will be gathered
	// together at the end.
	if s.witness != nil && !s.db.TrieDB().IsVerkle() {
		// Pull in anything that has been accessed before destruction
		for _, obj := range s.stateObjectsDestruct {
			// Skip any objects that haven't touched their storage
			if len(obj.originStorage) == 0 {
				continue
			}
			if trie := obj.getPrefetchedTrie(); trie != nil {
				s.witness.AddState(trie.Witness())
			} else if obj.trie != nil {
				s.witness.AddState(obj.trie.Witness())
			}
		}
		// Pull in only-read and non-destructed trie witnesses
		for _, obj := range s.stateObjects {
			// Skip any objects that have been updated
			if _, ok := s.mutations[obj.address]; ok {
				continue
			}
			// Skip any objects that haven't touched their storage
			if len(obj.originStorage) == 0 {
				continue
			}
			if trie := obj.getPrefetchedTrie(); trie != nil {
				s.witness.AddState(trie.Witness())
			} else if obj.trie != nil {
				s.witness.AddState(obj.trie.Witness())
			}
		}
	}
	workers.Wait()
	s.StorageUpdates += time.Since(start)

	// Now we're about to start to write changes to the trie. The trie is so far
	// _untouched_. We can check with the prefetcher, if it can give us a trie
	// which has the same root, but also has some content loaded into it.
	//
	// Don't check prefetcher if verkle trie has been used. In the context of verkle,
	// only a single trie is used for state hashing. Replacing a non-nil verkle tree
	// here could result in losing uncommitted changes from storage.
	start = time.Now()
	if s.prefetcher != nil {
		if trie := s.prefetcher.trie(common.Hash{}, s.originalRoot); trie == nil {
			log.Error("Failed to retrieve account pre-fetcher trie")
		} else {
			s.trie = trie
		}
	}
	// Perform updates before deletions.  This prevents resolution of unnecessary trie nodes
	// in circumstances similar to the following:
	//
	// Consider nodes `A` and `B` who share the same full node parent `P` and have no other siblings.
	// During the execution of a block:
	// - `A` self-destructs,
	// - `C` is created, and also shares the parent `P`.
	// If the self-destruct is handled first, then `P` would be left with only one child, thus collapsed
	// into a shortnode. This requires `B` to be resolved from disk.
	// Whereas if the created node is handled first, then the collapse is avoided, and `B` is not resolved.
	var (
		usedAddrs    [][]byte
		deletedAddrs []common.Address
	)
	for addr, op := range s.mutations {
		if op.applied {
			continue
		}
		op.applied = true

		if op.isDelete() {
			deletedAddrs = append(deletedAddrs, addr)
		} else {
			s.updateStateObject(s.stateObjects[addr])
			s.AccountUpdated += 1
		}

		usedAddrs = append(usedAddrs, common.CopyBytes(addr[:])) // Copy needed for closure
	}
	for _, deletedAddr := range deletedAddrs {
		s.deleteStateObject(deletedAddr)
		s.AccountDeleted += 1
	}
	s.AccountUpdates += time.Since(start)

	if s.prefetcher != nil {
		s.prefetcher.used(common.Hash{}, s.originalRoot, usedAddrs)
	}
	// Track the amount of time wasted on hashing the account trie
	defer func(start time.Time) { s.AccountHashes += time.Since(start) }(time.Now())

	hash := s.trie.Hash()

	// If witness building is enabled, gather the account trie witness
	if s.witness != nil {
		s.witness.AddState(s.trie.Witness())
	}
	return hash
}

// SetTxContext sets the current transaction hash and index which are
// used when the EVM emits new state logs. It should be invoked before
// transaction execution.
func (s *StateDB) SetTxContext(thash common.Hash, ti int) {
	s.thash = thash
	s.txIndex = ti
}

func (s *StateDB) clearJournalAndRefund() {
<<<<<<< HEAD
	if len(s.journal.entries) > 0 {
		s.journal = newJournal()
		s.refund = 0
	}

	s.validRevisions = s.validRevisions[:0] // Snapshots can be created without journal entries
=======
	s.journal.reset()
	s.refund = 0
>>>>>>> 1015a42d
}

// fastDeleteStorage is the function that efficiently deletes the storage trie
// of a specific account. It leverages the associated state snapshot for fast
// storage iteration and constructs trie node deletion markers by creating
// stack trie with iterated slots.
func (s *StateDB) fastDeleteStorage(snaps *snapshot.Tree, addrHash common.Hash, root common.Hash) (map[common.Hash][]byte, *trienode.NodeSet, error) {
	iter, err := snaps.StorageIterator(s.originalRoot, addrHash, common.Hash{})
	if err != nil {
		return nil, nil, err
	}
	defer iter.Release()

	var (
		nodes = trienode.NewNodeSet(addrHash)
		slots = make(map[common.Hash][]byte)
	)
	stack := trie.NewStackTrie(func(path []byte, hash common.Hash, blob []byte) {
		nodes.AddNode(path, trienode.NewDeleted())
	})
	for iter.Next() {
		slot := common.CopyBytes(iter.Slot())
		if err := iter.Error(); err != nil { // error might occur after Slot function
			return nil, nil, err
		}
		slots[iter.Hash()] = slot

		if err := stack.Update(iter.Hash().Bytes(), slot); err != nil {
			return nil, nil, err
		}
	}
	if err := iter.Error(); err != nil { // error might occur during iteration
		return nil, nil, err
	}
	if stack.Hash() != root {
		return nil, nil, fmt.Errorf("snapshot is not matched, exp %x, got %x", root, stack.Hash())
	}
	return slots, nodes, nil
}

// slowDeleteStorage serves as a less-efficient alternative to "fastDeleteStorage,"
// employed when the associated state snapshot is not available. It iterates the
// storage slots along with all internal trie nodes via trie directly.
func (s *StateDB) slowDeleteStorage(addr common.Address, addrHash common.Hash, root common.Hash) (map[common.Hash][]byte, *trienode.NodeSet, error) {
	tr, err := s.db.OpenStorageTrie(s.originalRoot, addr, root, s.trie)
	if err != nil {
		return nil, nil, fmt.Errorf("failed to open storage trie, err: %w", err)
	}
	it, err := tr.NodeIterator(nil)
	if err != nil {
		return nil, nil, fmt.Errorf("failed to open storage iterator, err: %w", err)
	}
	var (
		nodes = trienode.NewNodeSet(addrHash)
		slots = make(map[common.Hash][]byte)
	)
	for it.Next(true) {
		if it.Leaf() {
			slots[common.BytesToHash(it.LeafKey())] = common.CopyBytes(it.LeafBlob())
			continue
		}
		if it.Hash() == (common.Hash{}) {
			continue
		}
		nodes.AddNode(it.Path(), trienode.NewDeleted())
	}
	if err := it.Error(); err != nil {
		return nil, nil, err
	}
	return slots, nodes, nil
}

// deleteStorage is designed to delete the storage trie of a designated account.
// The function will make an attempt to utilize an efficient strategy if the
// associated state snapshot is reachable; otherwise, it will resort to a less
// efficient approach.
func (s *StateDB) deleteStorage(addr common.Address, addrHash common.Hash, root common.Hash) (map[common.Hash][]byte, *trienode.NodeSet, error) {
	var (
		err   error
		slots map[common.Hash][]byte
		nodes *trienode.NodeSet
	)
	// The fast approach can be failed if the snapshot is not fully
	// generated, or it's internally corrupted. Fallback to the slow
	// one just in case.
	snaps := s.db.Snapshot()
	if snaps != nil {
		slots, nodes, err = s.fastDeleteStorage(snaps, addrHash, root)
	}
	if snaps == nil || err != nil {
		slots, nodes, err = s.slowDeleteStorage(addr, addrHash, root)
	}
	if err != nil {
		return nil, nil, err
	}
	return slots, nodes, nil
}

// handleDestruction processes all destruction markers and deletes the account
// and associated storage slots if necessary. There are four potential scenarios
// as following:
//
//	(a) the account was not existent and be marked as destructed
//	(b) the account was not existent and be marked as destructed,
//	    however, it's resurrected later in the same block.
//	(c) the account was existent and be marked as destructed
//	(d) the account was existent and be marked as destructed,
//	    however it's resurrected later in the same block.
//
// In case (a), nothing needs be deleted, nil to nil transition can be ignored.
// In case (b), nothing needs be deleted, nil is used as the original value for
// newly created account and storages
// In case (c), **original** account along with its storages should be deleted,
// with their values be tracked as original value.
// In case (d), **original** account along with its storages should be deleted,
// with their values be tracked as original value.
func (s *StateDB) handleDestruction() (map[common.Hash]*accountDelete, []*trienode.NodeSet, error) {
	var (
		nodes   []*trienode.NodeSet
		buf     = crypto.NewKeccakState()
		deletes = make(map[common.Hash]*accountDelete)
	)
	for addr, prevObj := range s.stateObjectsDestruct {
		prev := prevObj.origin

		// The account was non-existent, and it's marked as destructed in the scope
		// of block. It can be either case (a) or (b) and will be interpreted as
		// null->null state transition.
		// - for (a), skip it without doing anything
		// - for (b), the resurrected account with nil as original will be handled afterwards
		if prev == nil {
			continue
		}
		// The account was existent, it can be either case (c) or (d).
		addrHash := crypto.HashData(buf, addr.Bytes())
		op := &accountDelete{
			address: addr,
			origin:  types.SlimAccountRLP(*prev),
		}
		deletes[addrHash] = op

		// Short circuit if the origin storage was empty.
		if prev.Root == types.EmptyRootHash {
			continue
		}
		// Remove storage slots belonging to the account.
		slots, set, err := s.deleteStorage(addr, addrHash, prev.Root)
		if err != nil {
			return nil, nil, fmt.Errorf("failed to delete storage, err: %w", err)
		}
		op.storagesOrigin = slots

		// Aggregate the associated trie node changes.
		nodes = append(nodes, set)
	}
	return deletes, nodes, nil
}

// GetTrie returns the account trie.
func (s *StateDB) GetTrie() Trie {
	return s.trie
}

// commit gathers the state mutations accumulated along with the associated
// trie changes, resetting all internal flags with the new state as the base.
func (s *StateDB) commit(deleteEmptyObjects bool) (*stateUpdate, error) {
	// Short circuit in case any database failure occurred earlier.
	if s.dbErr != nil {
		return nil, fmt.Errorf("commit aborted due to earlier error: %v", s.dbErr)
	}
	// Finalize any pending changes and merge everything into the tries
	s.IntermediateRoot(deleteEmptyObjects)

	// Short circuit if any error occurs within the IntermediateRoot.
	if s.dbErr != nil {
		return nil, fmt.Errorf("commit aborted due to database error: %v", s.dbErr)
	}
	// Commit objects to the trie, measuring the elapsed time
	var (
		accountTrieNodesUpdated int
		accountTrieNodesDeleted int
		storageTrieNodesUpdated int
		storageTrieNodesDeleted int

		lock    sync.Mutex                                               // protect two maps below
		nodes   = trienode.NewMergedNodeSet()                            // aggregated trie nodes
		updates = make(map[common.Hash]*accountUpdate, len(s.mutations)) // aggregated account updates

		// merge aggregates the dirty trie nodes into the global set.
		//
		// Given that some accounts may be destroyed and then recreated within
		// the same block, it's possible that a node set with the same owner
		// may already exists. In such cases, these two sets are combined, with
		// the later one overwriting the previous one if any nodes are modified
		// or deleted in both sets.
		//
		// merge run concurrently across  all the state objects and account trie.
		merge = func(set *trienode.NodeSet) error {
			if set == nil {
				return nil
			}
			lock.Lock()
			defer lock.Unlock()

			updates, deletes := set.Size()
			if set.Owner == (common.Hash{}) {
				accountTrieNodesUpdated += updates
				accountTrieNodesDeleted += deletes
			} else {
				storageTrieNodesUpdated += updates
				storageTrieNodesDeleted += deletes
			}
			return nodes.Merge(set)
		}
	)
	// Given that some accounts could be destroyed and then recreated within
	// the same block, account deletions must be processed first. This ensures
	// that the storage trie nodes deleted during destruction and recreated
	// during subsequent resurrection can be combined correctly.
	deletes, delNodes, err := s.handleDestruction()
	if err != nil {
		return nil, err
	}
	for _, set := range delNodes {
		if err := merge(set); err != nil {
			return nil, err
		}
	}
	// Handle all state updates afterwards, concurrently to one another to shave
	// off some milliseconds from the commit operation. Also accumulate the code
	// writes to run in parallel with the computations.
	var (
		start   = time.Now()
		root    common.Hash
		workers errgroup.Group
	)
	// Schedule the account trie first since that will be the biggest, so give
	// it the most time to crunch.
	//
	// TODO(karalabe): This account trie commit is *very* heavy. 5-6ms at chain
	// heads, which seems excessive given that it doesn't do hashing, it just
	// shuffles some data. For comparison, the *hashing* at chain head is 2-3ms.
	// We need to investigate what's happening as it seems something's wonky.
	// Obviously it's not an end of the world issue, just something the original
	// code didn't anticipate for.
	workers.Go(func() error {
		// Write the account trie changes, measuring the amount of wasted time
		newroot, set := s.trie.Commit(true)
		root = newroot

		if err := merge(set); err != nil {
			return err
		}
		s.AccountCommits = time.Since(start)
		return nil
	})
	// Schedule each of the storage tries that need to be updated, so they can
	// run concurrently to one another.
	//
	// TODO(karalabe): Experimentally, the account commit takes approximately the
	// same time as all the storage commits combined, so we could maybe only have
	// 2 threads in total. But that kind of depends on the account commit being
	// more expensive than it should be, so let's fix that and revisit this todo.
	for addr, op := range s.mutations {
		if op.isDelete() {
			continue
		}
		// Write any contract code associated with the state object
		obj := s.stateObjects[addr]
		if obj == nil {
			return nil, errors.New("missing state object")
		}
		// Run the storage updates concurrently to one another
		workers.Go(func() error {
			// Write any storage changes in the state object to its storage trie
			update, set, err := obj.commit()
			if err != nil {
				return err
			}
			if err := merge(set); err != nil {
				return err
			}
			lock.Lock()
			updates[obj.addrHash] = update
			s.StorageCommits = time.Since(start) // overwrite with the longest storage commit runtime
			lock.Unlock()
			return nil
		})
	}
	// Wait for everything to finish and update the metrics
	if err := workers.Wait(); err != nil {
		return nil, err
	}
	accountReadMeters.Mark(int64(s.AccountLoaded))
	storageReadMeters.Mark(int64(s.StorageLoaded))
	accountUpdatedMeter.Mark(int64(s.AccountUpdated))
	storageUpdatedMeter.Mark(s.StorageUpdated.Load())
	accountDeletedMeter.Mark(int64(s.AccountDeleted))
	storageDeletedMeter.Mark(s.StorageDeleted.Load())
	accountTrieUpdatedMeter.Mark(int64(accountTrieNodesUpdated))
	accountTrieDeletedMeter.Mark(int64(accountTrieNodesDeleted))
	storageTriesUpdatedMeter.Mark(int64(storageTrieNodesUpdated))
	storageTriesDeletedMeter.Mark(int64(storageTrieNodesDeleted))

	// Clear the metric markers
	s.AccountLoaded, s.AccountUpdated, s.AccountDeleted = 0, 0, 0
	s.StorageLoaded = 0
	s.StorageUpdated.Store(0)
	s.StorageDeleted.Store(0)

	// Clear all internal flags and update state root at the end.
	s.mutations = make(map[common.Address]*mutation)
	s.stateObjectsDestruct = make(map[common.Address]*stateObject)

	origin := s.originalRoot
	s.originalRoot = root
	return newStateUpdate(origin, root, deletes, updates, nodes), nil
}

// commitAndFlush is a wrapper of commit which also commits the state mutations
// to the configured data stores.
func (s *StateDB) commitAndFlush(block uint64, deleteEmptyObjects bool) (*stateUpdate, error) {
	ret, err := s.commit(deleteEmptyObjects)
	if err != nil {
		return nil, err
	}
	// Commit dirty contract code if any exists
	if db := s.db.TrieDB().Disk(); db != nil && len(ret.codes) > 0 {
		batch := db.NewBatch()
		for _, code := range ret.codes {
			rawdb.WriteCode(batch, code.hash, code.blob)
		}
		if err := batch.Write(); err != nil {
			return nil, err
		}
	}
	if !ret.empty() {
		// If snapshotting is enabled, update the snapshot tree with this new version
		if snap := s.db.Snapshot(); snap != nil && snap.Snapshot(ret.originRoot) != nil {
			start := time.Now()
			if err := snap.Update(ret.root, ret.originRoot, ret.destructs, ret.accounts, ret.storages); err != nil {
				log.Warn("Failed to update snapshot tree", "from", ret.originRoot, "to", ret.root, "err", err)
			}
			// Keep 128 diff layers in the memory, persistent layer is 129th.
			// - head layer is paired with HEAD state
			// - head-1 layer is paired with HEAD-1 state
			// - head-127 layer(bottom-most diff layer) is paired with HEAD-127 state
			if err := snap.Cap(ret.root, TriesInMemory); err != nil {
				log.Warn("Failed to cap snapshot tree", "root", ret.root, "layers", TriesInMemory, "err", err)
			}
			s.SnapshotCommits += time.Since(start)
		}
		// If trie database is enabled, commit the state update as a new layer
		if db := s.db.TrieDB(); db != nil {
			start := time.Now()
			set := triestate.New(ret.accountsOrigin, ret.storagesOrigin)
			if err := db.Update(ret.root, ret.originRoot, block, ret.nodes, set); err != nil {
				return nil, err
			}
			s.TrieDBCommits += time.Since(start)
		}
	}
	s.reader, _ = s.db.Reader(s.originalRoot)
	return ret, err
}

// Commit writes the state mutations into the configured data stores.
//
// Once the state is committed, tries cached in stateDB (including account
// trie, storage tries) will no longer be functional. A new state instance
// must be created with new root and updated database for accessing post-
// commit states.
//
// The associated block number of the state transition is also provided
// for more chain context.
func (s *StateDB) Commit(block uint64, deleteEmptyObjects bool) (common.Hash, error) {
	ret, err := s.commitAndFlush(block, deleteEmptyObjects)
	if err != nil {
		return common.Hash{}, err
	}
	return ret.root, nil
}

// Prepare handles the preparatory steps for executing a state transition with.
// This method must be invoked before state transition.
//
// Berlin fork:
// - Add sender to access list (2929)
// - Add destination to access list (2929)
// - Add precompiles to access list (2929)
// - Add the contents of the optional tx access list (2930)
//
// Potential EIPs:
// - Reset access list (Berlin)
// - Add coinbase to access list (EIP-3651)
// - Reset transient storage (EIP-1153)
func (s *StateDB) Prepare(rules params.Rules, sender, coinbase common.Address, dst *common.Address, precompiles []common.Address, list types.AccessList) {
	if rules.IsEIP2929 && rules.IsEIP4762 {
		panic("eip2929 and eip4762 are both activated")
	}
	if rules.IsEIP2929 {
		// Clear out any leftover from previous executions
		al := newAccessList()
		s.accessList = al

		al.AddAddress(sender)

		if dst != nil {
			// If it's a create-tx, the destination will be added inside evm.create
			al.AddAddress(*dst)
		}

		for _, addr := range precompiles {
			al.AddAddress(addr)
		}

		for _, el := range list {
			al.AddAddress(el.Address)

			for _, key := range el.StorageKeys {
				al.AddSlot(el.Address, key)
			}
		}
		if rules.IsShanghai { // EIP-3651: warm coinbase
			al.AddAddress(coinbase)
		}
	}
	// Reset transient storage at the beginning of transaction execution
	s.transientStorage = newTransientStorage()
}

// AddAddressToAccessList adds the given address to the access list
func (s *StateDB) AddAddressToAccessList(addr common.Address) {
	if s.accessList.AddAddress(addr) {
		s.journal.accessListAddAccount(addr)
	}
}

// AddSlotToAccessList adds the given (address, slot)-tuple to the access list
func (s *StateDB) AddSlotToAccessList(addr common.Address, slot common.Hash) {
	addrMod, slotMod := s.accessList.AddSlot(addr, slot)
	if addrMod {
		// In practice, this should not happen, since there is no way to enter the
		// scope of 'address' without having the 'address' become already added
		// to the access list (via call-variant, create, etc).
		// Better safe than sorry, though
		s.journal.accessListAddAccount(addr)
	}

	if slotMod {
		s.journal.accessListAddSlot(addr, slot)
	}
}

// AddressInAccessList returns true if the given address is in the access list.
func (s *StateDB) AddressInAccessList(addr common.Address) bool {
	return s.accessList.ContainsAddress(addr)
}

// SlotInAccessList returns true if the given (address, slot)-tuple is in the access list.
func (s *StateDB) SlotInAccessList(addr common.Address, slot common.Hash) (addressPresent bool, slotPresent bool) {
	return s.accessList.Contains(addr, slot)
}

func (s *StateDB) ValidateKnownAccounts(knownAccounts types.KnownAccounts) error {
	if knownAccounts == nil {
		return nil
	}

	for k, v := range knownAccounts {
		// check if the value is hex string or an object
		switch {
		case v.IsSingle():
			trie, _ := s.StorageTrie(k)
			if trie != nil {
				actualRootHash := trie.Hash()
				if *v.Single != actualRootHash {
					return fmt.Errorf("invalid root hash for: %v root hash: %v actual root hash: %v", k, v.Single, actualRootHash)
				}
			} else {
				return fmt.Errorf("Storage Trie is nil for: %v", k)
			}
		case v.IsStorage():
			for slot, value := range v.Storage {
				actualValue := s.GetState(k, slot)
				if value != actualValue {
					return fmt.Errorf("invalid slot value at address: %v slot: %v value: %v actual value: %v", k, slot, value, actualValue)
				}
			}
		default:
			return fmt.Errorf("impossible to validate known accounts: %v", k)
		}
	}

	return nil
}

// markDelete is invoked when an account is deleted but the deletion is
// not yet committed. The pending mutation is cached and will be applied
// all together
func (s *StateDB) markDelete(addr common.Address) {
	if _, ok := s.mutations[addr]; !ok {
		s.mutations[addr] = &mutation{}
	}
	s.mutations[addr].applied = false
	s.mutations[addr].typ = deletion
}

func (s *StateDB) markUpdate(addr common.Address) {
	if _, ok := s.mutations[addr]; !ok {
		s.mutations[addr] = &mutation{}
	}
	s.mutations[addr].applied = false
	s.mutations[addr].typ = update
}

// PointCache returns the point cache used by verkle tree.
func (s *StateDB) PointCache() *utils.PointCache {
	return s.db.PointCache()
}

// Witness retrieves the current state witness being collected.
func (s *StateDB) Witness() *stateless.Witness {
	return s.witness
}

func (s *StateDB) AccessEvents() *AccessEvents {
	return s.accessEvents
}<|MERGE_RESOLUTION|>--- conflicted
+++ resolved
@@ -152,7 +152,13 @@
 	witness *stateless.Witness
 
 	// Measurements gathered during execution for debugging purposes
-<<<<<<< HEAD
+
+	AccountLoaded        int          // Number of accounts retrieved from the database during the state transition
+	AccountUpdated       int          // Number of accounts updated during the state transition
+	AccountDeleted       int          // Number of accounts deleted during the state transition
+	StorageLoaded        int          // Number of storage slots retrieved from the database during the state transition
+	StorageUpdated       atomic.Int64 // Number of storage slots updated during the state transition
+	StorageDeleted       atomic.Int64 // Number of storage slots deleted during the state transition
 	AccountReads         time.Duration
 	AccountHashes        time.Duration
 	AccountUpdates       time.Duration
@@ -168,29 +174,6 @@
 
 	// Bor metrics
 	BorConsensusTime time.Duration
-
-	AccountUpdated int
-	StorageUpdated atomic.Int64
-	AccountDeleted int
-	StorageDeleted atomic.Int64
-=======
-	AccountReads    time.Duration
-	AccountHashes   time.Duration
-	AccountUpdates  time.Duration
-	AccountCommits  time.Duration
-	StorageReads    time.Duration
-	StorageUpdates  time.Duration
-	StorageCommits  time.Duration
-	SnapshotCommits time.Duration
-	TrieDBCommits   time.Duration
-
-	AccountLoaded  int          // Number of accounts retrieved from the database during the state transition
-	AccountUpdated int          // Number of accounts updated during the state transition
-	AccountDeleted int          // Number of accounts deleted during the state transition
-	StorageLoaded  int          // Number of storage slots retrieved from the database during the state transition
-	StorageUpdated atomic.Int64 // Number of storage slots updated during the state transition
-	StorageDeleted atomic.Int64 // Number of storage slots deleted during the state transition
->>>>>>> 1015a42d
 }
 
 // New creates a new state from a given trie.
@@ -199,14 +182,11 @@
 	if err != nil {
 		return nil, err
 	}
-<<<<<<< HEAD
-
-=======
 	reader, err := db.Reader(root)
 	if err != nil {
 		return nil, err
 	}
->>>>>>> 1015a42d
+
 	sdb := &StateDB{
 		db:                   db,
 		trie:                 tr,
@@ -230,7 +210,7 @@
 }
 
 func NewWithMVHashmap(root common.Hash, db Database, snaps *snapshot.Tree, mvhm *blockstm.MVHashMap) (*StateDB, error) {
-	if sdb, err := New(root, db, snaps); err != nil {
+	if sdb, err := New(root, db); err != nil {
 		return nil, err
 	} else {
 		sdb.mvHashmap = mvhm
@@ -616,12 +596,7 @@
 // SubRefund removes gas from the refund counter.
 // This method will panic if the refund counter goes below zero
 func (s *StateDB) SubRefund(gas uint64) {
-<<<<<<< HEAD
-	s.journal.append(refundChange{prev: s.refund})
-
-=======
 	s.journal.refundChange(s.refund)
->>>>>>> 1015a42d
 	if gas > s.refund {
 		panic(fmt.Sprintf("Refund counter below zero (gas: %d > refund: %d)", gas, s.refund))
 	}
@@ -904,28 +879,8 @@
 	if stateObject == nil {
 		return
 	}
-<<<<<<< HEAD
-
 	stateObject = s.mvRecordWritten(stateObject)
-	var (
-		prev = new(uint256.Int).Set(stateObject.Balance())
-		n    = new(uint256.Int)
-	)
-	s.journal.append(selfDestructChange{
-		account:     &addr,
-		prev:        stateObject.selfDestructed,
-		prevbalance: prev,
-	})
-	if s.logger != nil && s.logger.OnBalanceChange != nil && prev.Sign() > 0 {
-		s.logger.OnBalanceChange(addr, prev.ToBig(), n.ToBig(), tracing.BalanceDecreaseSelfdestruct)
-	}
-	stateObject.markSelfdestructed()
-
-	stateObject.data.Balance = n
-
-	MVWrite(s, blockstm.NewSubpathKey(addr, SuicidePath))
-	MVWrite(s, blockstm.NewSubpathKey(addr, BalancePath))
-=======
+
 	// Regardless of whether it is already destructed or not, we do have to
 	// journal the balance-change, if we set it to zero here.
 	if !stateObject.Balance().IsZero() {
@@ -937,7 +892,8 @@
 		s.journal.destruct(addr)
 		stateObject.markSelfdestructed()
 	}
->>>>>>> 1015a42d
+	MVWrite(s, blockstm.NewSubpathKey(addr, SuicidePath))
+	MVWrite(s, blockstm.NewSubpathKey(addr, BalancePath))
 }
 
 func (s *StateDB) Selfdestruct6780(addr common.Address) {
@@ -958,16 +914,7 @@
 	if prev == value {
 		return
 	}
-<<<<<<< HEAD
-
-	s.journal.append(transientStorageChange{
-		account:  &addr,
-		key:      key,
-		prevalue: prev,
-	})
-=======
 	s.journal.transientStateChange(addr, key, prev)
->>>>>>> 1015a42d
 	s.setTransientState(addr, key, value)
 }
 
@@ -1014,7 +961,6 @@
 // getStateObject retrieves a state object given by the address, returning nil if
 // the object is not found or was deleted in this execution context.
 func (s *StateDB) getStateObject(addr common.Address) *stateObject {
-<<<<<<< HEAD
 	return MVRead(s, blockstm.NewAddressKey(addr), nil, func(s *StateDB) *stateObject {
 		// Prefer live objects if any is available
 		if obj := s.stateObjects[addr]; obj != nil {
@@ -1024,44 +970,18 @@
 		if _, ok := s.stateObjectsDestruct[addr]; ok {
 			return nil
 		}
-		// If no live objects are available, attempt to use snapshots
-		var data *types.StateAccount
-		if s.snap != nil {
-			start := time.Now()
-			acc, err := s.snap.Account(crypto.HashData(crypto.NewKeccakState(), addr.Bytes()))
-			s.SnapshotAccountReads += time.Since(start)
-			if err == nil {
-				if acc == nil {
-					return nil
-				}
-				data = &types.StateAccount{
-					Nonce:    acc.Nonce,
-					Balance:  acc.Balance,
-					CodeHash: acc.CodeHash,
-					Root:     common.BytesToHash(acc.Root),
-				}
-				if len(data.CodeHash) == 0 {
-					data.CodeHash = types.EmptyCodeHash.Bytes()
-				}
-				if data.Root == (common.Hash{}) {
-					data.Root = types.EmptyRootHash
-				}
-			}
-		}
-		// If snapshot unavailable or reading from it failed, load from the database
-		if data == nil {
-			start := time.Now()
-			var err error
-			data, err = s.trie.GetAccount(addr)
-			s.AccountReads += time.Since(start)
-
-			if err != nil {
-				s.setError(fmt.Errorf("getDeleteStateObject (%x) error: %w", addr.Bytes(), err))
-				return nil
-			}
-			if data == nil {
-				return nil
-			}
+		s.AccountLoaded++
+
+		start := time.Now()
+		acct, err := s.reader.Account(addr)
+		if err != nil {
+			s.setError(fmt.Errorf("getStateObject (%x) error: %w", addr.Bytes(), err))
+			return nil
+		}
+		s.AccountReads += time.Since(start)
+		// Short circuit if the account is not found
+		if acct == nil {
+			return nil
 		}
 		// Independent of where we loaded the data from, add it to the prefetcher.
 		// Whilst this would be a bit weird if snapshots are disabled, but we still
@@ -1072,45 +992,10 @@
 			}
 		}
 		// Insert into the live set
-		obj := newObject(s, addr, data)
+		obj := newObject(s, addr, acct)
 		s.setStateObject(obj)
 		return obj
 	})
-=======
-	// Prefer live objects if any is available
-	if obj := s.stateObjects[addr]; obj != nil {
-		return obj
-	}
-	// Short circuit if the account is already destructed in this block.
-	if _, ok := s.stateObjectsDestruct[addr]; ok {
-		return nil
-	}
-	s.AccountLoaded++
-
-	start := time.Now()
-	acct, err := s.reader.Account(addr)
-	if err != nil {
-		s.setError(fmt.Errorf("getStateObject (%x) error: %w", addr.Bytes(), err))
-		return nil
-	}
-	s.AccountReads += time.Since(start)
-
-	// Short circuit if the account is not found
-	if acct == nil {
-		return nil
-	}
-	// Schedule the resolved account for prefetching if it's enabled.
-	if s.prefetcher != nil {
-		if err := s.prefetcher.prefetch(common.Hash{}, s.originalRoot, common.Address{}, [][]byte{addr[:]}, true); err != nil {
-			log.Error("Failed to prefetch account", "addr", addr, "err", err)
-		}
-	}
-	// Insert into the live set
-	obj := newObject(s, addr, acct)
-	s.setStateObject(obj)
-	s.AccountLoaded++
-	return obj
->>>>>>> 1015a42d
 }
 
 func (s *StateDB) setStateObject(object *stateObject) {
@@ -1248,7 +1133,6 @@
 
 		state.logs[hash] = cpy
 	}
-<<<<<<< HEAD
 	// Do we need to copy the access list and transient storage?
 	// In practice: No. At the start of a transaction, these two lists are empty.
 	// In practice, we only ever copy state _between_ transactions/blocks, never
@@ -1266,43 +1150,17 @@
 		state.mvHashmap = s.mvHashmap
 	}
 
-=======
->>>>>>> 1015a42d
 	return state
 }
 
 // Snapshot returns an identifier for the current revision of the state.
 func (s *StateDB) Snapshot() int {
-<<<<<<< HEAD
-	id := s.nextRevisionId
-	s.nextRevisionId++
-	s.validRevisions = append(s.validRevisions, revision{id, s.journal.length()})
-
-	return id
-=======
 	return s.journal.snapshot()
->>>>>>> 1015a42d
 }
 
 // RevertToSnapshot reverts all state changes made since the given revision.
 func (s *StateDB) RevertToSnapshot(revid int) {
-<<<<<<< HEAD
-	// Find the snapshot in the stack of valid snapshots.
-	idx := sort.Search(len(s.validRevisions), func(i int) bool {
-		return s.validRevisions[i].id >= revid
-	})
-	if idx == len(s.validRevisions) || s.validRevisions[idx].id != revid {
-		panic(fmt.Errorf("revision id %v cannot be reverted", revid))
-	}
-
-	snapshot := s.validRevisions[idx].journalIndex
-
-	// Replay the journal to undo changes and remove invalidated snapshots
-	s.journal.revert(s, snapshot)
-	s.validRevisions = s.validRevisions[:idx]
-=======
 	s.journal.revertToSnapshot(revid, s)
->>>>>>> 1015a42d
 }
 
 // GetRefund returns the current value of the refund counter.
@@ -1522,17 +1380,8 @@
 }
 
 func (s *StateDB) clearJournalAndRefund() {
-<<<<<<< HEAD
-	if len(s.journal.entries) > 0 {
-		s.journal = newJournal()
-		s.refund = 0
-	}
-
-	s.validRevisions = s.validRevisions[:0] // Snapshots can be created without journal entries
-=======
 	s.journal.reset()
 	s.refund = 0
->>>>>>> 1015a42d
 }
 
 // fastDeleteStorage is the function that efficiently deletes the storage trie
