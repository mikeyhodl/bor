# See http://help.github.com/ignore-files/ for more about ignoring files.
#
# If you find yourself ignoring temporary files generated by your text editor
# or operating system, you probably want to add a global ignore instead:
#   git config --global core.excludesfile ~/.gitignore_global

*/**/*un~
*/**/*.test
*un~
.DS_Store
*/**/.DS_Store
<<<<<<< HEAD

cover.out
=======
>>>>>>> 827d3fcc

#*
.#*
*#
*~
.project
.settings

# used by the Makefile
/build/_workspace/
/build/cache/
/build/bin/
/geth*.zip

# used by the build/ci.go archive + upload tool
/geth*.tar.gz
/geth*.tar.gz.sig
/geth*.tar.gz.asc
/geth*.zip.sig
/geth*.zip.asc


# travis
profile.tmp
profile.cov

# IdeaIDE
.idea
*.iml

# VS Code
.vscode

<<<<<<< HEAD
tests/spec-tests/
=======
tests/spec-tests/

# binaries
cmd/abidump/abidump
cmd/abigen/abigen
cmd/blsync/blsync
cmd/clef/clef
cmd/devp2p/devp2p
cmd/era/era
cmd/ethkey/ethkey
cmd/evm/evm
cmd/geth/geth
cmd/rlpdump/rlpdump
cmd/workload/workload
>>>>>>> 827d3fcc
<|MERGE_RESOLUTION|>--- conflicted
+++ resolved
@@ -9,11 +9,8 @@
 *un~
 .DS_Store
 */**/.DS_Store
-<<<<<<< HEAD
 
 cover.out
-=======
->>>>>>> 827d3fcc
 
 #*
 .#*
@@ -47,9 +44,6 @@
 # VS Code
 .vscode
 
-<<<<<<< HEAD
-tests/spec-tests/
-=======
 tests/spec-tests/
 
 # binaries
@@ -63,5 +57,4 @@
 cmd/evm/evm
 cmd/geth/geth
 cmd/rlpdump/rlpdump
-cmd/workload/workload
->>>>>>> 827d3fcc
+cmd/workload/workload