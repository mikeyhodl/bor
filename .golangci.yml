# This file configures github.com/golangci/golangci-lint.

run:
  timeout: 20m
  tests: true

linters:
  disable-all: true
  enable:
    - goimports
    - gosimple
    - govet
    - ineffassign
    - misspell
    - unconvert
    - typecheck
    - unused
    - staticcheck
    - bidichk
    - durationcheck
<<<<<<< HEAD
    - copyloopvar
=======
    - copyloopvar # replacement to exportloopref after go 1.22+
>>>>>>> adad83d6
    - whitespace
    - revive # only certain checks enabled
    - durationcheck
    - gocheckcompilerdirectives
    - reassign
    - mirror
    - tenv
    ### linters we tried and will not be using:
    ###
    # - structcheck # lots of false positives
    # - errcheck #lot of false positives
    # - contextcheck
    # - errchkjson # lots of false positives
    # - errorlint # this check crashes
    # - exhaustive # silly check
    # - makezero # false positives
    # - nilerr # several intentional

linters-settings:
  gofmt:
    simplify: true
  revive:
    enable-all-rules: false
    # here we enable specific useful rules
    # see https://golangci-lint.run/usage/linters/#revive for supported rules
    rules:
      - name: receiver-naming
        severity: warning
        disabled: false
        exclude: [""]

issues:
  # default is true. Enables skipping of directories:
  # vendor$, third_party$, testdata$, examples$, Godeps$, builtin$
  exclude-dirs-use-default: true
  exclude-files:
    - core/genesis_alloc.go
  exclude-rules:
    - path: crypto/bn256/cloudflare/optate.go
      linters:
        - deadcode
        - staticcheck
    - path: crypto/bn256/
      linters:
        - revive
    - path: cmd/utils/flags.go
      text: "SA1019: cfg.TxLookupLimit is deprecated: use 'TransactionHistory' instead."
    - path: cmd/utils/flags.go
      text: "SA1019: ethconfig.Defaults.TxLookupLimit is deprecated: use 'TransactionHistory' instead."
    - path: internal/build/pgp.go
      text: 'SA1019: "golang.org/x/crypto/openpgp" is deprecated: this package is unmaintained except for security fixes.'
    - path: core/vm/contracts.go
      text: 'SA1019: "golang.org/x/crypto/ripemd160" is deprecated: RIPEMD-160 is a legacy hash and should not be used for new applications.'
  exclude:
    - 'SA1019: event.TypeMux is deprecated: use Feed'
    - 'SA1019: strings.Title is deprecated'
    - 'SA1019: strings.Title has been deprecated since Go 1.18 and an alternative has been available since Go 1.0: The rule Title uses for word boundaries does not handle Unicode punctuation properly. Use golang.org/x/text/cases instead.'
    - 'SA1029: should not use built-in type string as key for value'
    - 'SA1019: "io/ioutil" has been deprecated since Go 1.19: As of Go 1.16, the same functionality is now provided by package [io] or package [os], and those implementations should be preferred in new code. See the specific function documentation for details'
    - 'SA1019: grpc.WithInsecure is deprecated: use WithTransportCredentials and insecure.NewCredentials() instead. Will be supported throughout 1.x'
    - "SA1019: rand.Read has been deprecated since Go 1.20 because it shouldn't be used: For almost all use cases, crypto/rand.Read is more appropriate"<|MERGE_RESOLUTION|>--- conflicted
+++ resolved
@@ -18,11 +18,7 @@
     - staticcheck
     - bidichk
     - durationcheck
-<<<<<<< HEAD
-    - copyloopvar
-=======
     - copyloopvar # replacement to exportloopref after go 1.22+
->>>>>>> adad83d6
     - whitespace
     - revive # only certain checks enabled
     - durationcheck
