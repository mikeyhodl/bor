--- conflicted
+++ resolved
@@ -220,12 +220,7 @@
 	})
 
 	// Construct testing chain
-<<<<<<< HEAD
-	// gspec.Config.TerminalTotalDifficulty = new(big.Int).SetUint64(td)
-	chain, err := core.NewBlockChain(rawdb.NewMemoryDatabase(), &core.CacheConfig{TrieCleanNoPrefetch: true}, gspec, nil, engine, vm.Config{}, nil, nil, nil)
-=======
-	chain, err := core.NewBlockChain(db, gspec, engine, &core.BlockChainConfig{NoPrefetch: true})
->>>>>>> 12b4131f
+	chain, err := core.NewBlockChain(rawdb.NewMemoryDatabase(), gspec, engine, &core.BlockChainConfig{NoPrefetch: true})
 	if err != nil {
 		t.Fatalf("Failed to create local chain, %v", err)
 	}
