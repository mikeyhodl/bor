--- conflicted
+++ resolved
@@ -18,24 +18,14 @@
 
 import (
 	"fmt"
-<<<<<<< HEAD
-	"os"
-	"path/filepath"
-=======
 	"slices"
->>>>>>> eb00f169
 	"strings"
 
 	"github.com/urfave/cli/v2"
 
 	"github.com/ethereum/go-ethereum/cmd/utils"
 	"github.com/ethereum/go-ethereum/console"
-<<<<<<< HEAD
-	"github.com/ethereum/go-ethereum/internal/flags"
-	"github.com/ethereum/go-ethereum/node"
-=======
 	"github.com/urfave/cli/v2"
->>>>>>> eb00f169
 )
 
 var (
