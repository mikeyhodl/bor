// Copyright 2015 The go-ethereum Authors
// This file is part of the go-ethereum library.
//
// The go-ethereum library is free software: you can redistribute it and/or modify
// it under the terms of the GNU Lesser General Public License as published by
// the Free Software Foundation, either version 3 of the License, or
// (at your option) any later version.
//
// The go-ethereum library is distributed in the hope that it will be useful,
// but WITHOUT ANY WARRANTY; without even the implied warranty of
// MERCHANTABILITY or FITNESS FOR A PARTICULAR PURPOSE. See the
// GNU Lesser General Public License for more details.
//
// You should have received a copy of the GNU Lesser General Public License
// along with the go-ethereum library. If not, see <http://www.gnu.org/licenses/>.

package downloader

import (
	"fmt"
	"log/slog"
	"math/big"
	"math/rand"
	"os"
	"sync"
	"testing"
	"time"

	"github.com/ethereum/go-ethereum/common"
	"github.com/ethereum/go-ethereum/consensus/ethash"
	"github.com/ethereum/go-ethereum/core"
	"github.com/ethereum/go-ethereum/core/types"
	"github.com/ethereum/go-ethereum/log"
	"github.com/ethereum/go-ethereum/params"
	"github.com/ethereum/go-ethereum/trie"
)

// makeChain creates a chain of n blocks starting at and including parent.
// the returned hash chain is ordered head->parent. In addition, every 3rd block
// contains a transaction and every 5th an uncle to allow testing correct block
// reassembly.
func makeChain(n int, seed byte, parent *types.Block, empty bool) ([]*types.Block, []types.Receipts) {
	blocks, receipts := core.GenerateChain(params.TestChainConfig, parent, ethash.NewFaker(), testDB, n, func(i int, block *core.BlockGen) {
		block.SetCoinbase(common.Address{seed})
		// Add one tx to every secondblock
		if !empty && i%2 == 0 {
			signer := types.MakeSigner(params.TestChainConfig, block.Number(), block.Timestamp())
			tx, err := types.SignTx(types.NewTransaction(block.TxNonce(testAddress), common.Address{seed}, big.NewInt(1000), params.TxGas, block.BaseFee(), nil), signer, testKey)
			if err != nil {
				panic(err)
			}

			block.AddTx(tx)
		}
	})

	return blocks, receipts
}

type chainData struct {
	blocks []*types.Block
	offset int
}

var (
	chain           *chainData
	chainLongerFork *chainData
	emptyChain      *chainData
)

func init() {
	// Create a chain of blocks to import
	targetBlocks := 128
	blocks, _ := makeChain(targetBlocks, 0, testGenesis, false)
	chain = &chainData{blocks, 0}

	blocks, _ = makeChain(targetBlocks, 0, testGenesis, true)
	emptyChain = &chainData{blocks, 0}

	chainLongerForkBlocks, _ := makeChain(1024, 0, blocks[len(blocks)-1], false)
	chainLongerFork = &chainData{chainLongerForkBlocks, 0}
}

func (chain *chainData) headers() []*types.Header {
	hdrs := make([]*types.Header, len(chain.blocks))
	for i, b := range chain.blocks {
		hdrs[i] = b.Header()
	}

	return hdrs
}

func (chain *chainData) Len() int {
	return len(chain.blocks)
}

func dummyPeer(id string) *peerConnection {
	p := &peerConnection{
		id:      id,
		lacking: make(map[common.Hash]struct{}),
	}

	return p
}

func TestBasics(t *testing.T) {
	numOfBlocks := len(emptyChain.blocks)
	numOfReceipts := len(emptyChain.blocks) / 2

	q := newQueue(10, 10)
	if !q.Idle() {
		t.Errorf("new queue should be idle")
	}

	q.Prepare(1, SnapSync)

	if res := q.Results(false); len(res) != 0 {
		t.Fatal("new queue should have 0 results")
	}

	// Schedule a batch of headers
	headers := chain.headers()
	hashes := make([]common.Hash, len(headers))

	for i, header := range headers {
		hashes[i] = header.Hash()
	}

	q.Schedule(headers, hashes, 1)

	if q.Idle() {
		t.Errorf("queue should not be idle")
	}

	if got, exp := q.PendingBodies(), chain.Len(); got != exp {
		t.Errorf("wrong pending block count, got %d, exp %d", got, exp)
	}
	// Only non-empty receipts get added to task-queue
	if got, exp := q.PendingReceipts(), 64; got != exp {
		t.Errorf("wrong pending receipt count, got %d, exp %d", got, exp)
	}
	// Items are now queued for downloading, next step is that we tell the
	// queue that a certain peer will deliver them for us
	{
		peer := dummyPeer("peer-1")

		fetchReq, _, throttle := q.ReserveBodies(peer, 50)
		if !throttle {
			// queue size is only 10, so throttling should occur
			t.Fatal("should throttle")
		}
		// But we should still get the first things to fetch
		if got, exp := len(fetchReq.Headers), 5; got != exp {
			t.Fatalf("expected %d requests, got %d", exp, got)
		}

		if got, exp := fetchReq.Headers[0].Number.Uint64(), uint64(1); got != exp {
			t.Fatalf("expected header %d, got %d", exp, got)
		}
	}

	if exp, got := q.blockTaskQueue.Size(), numOfBlocks-10; exp != got {
		t.Errorf("expected block task queue to be %d, got %d", exp, got)
	}

	if exp, got := q.receiptTaskQueue.Size(), numOfReceipts; exp != got {
		t.Errorf("expected receipt task queue to be %d, got %d", exp, got)
	}
	{
		peer := dummyPeer("peer-2")
		fetchReq, _, throttle := q.ReserveBodies(peer, 50)

		// The second peer should hit throttling
		if !throttle {
			t.Fatalf("should throttle")
		}
		// And not get any fetches at all, since it was throttled to begin with
		if fetchReq != nil {
			t.Fatalf("should have no fetches, got %d", len(fetchReq.Headers))
		}
	}

	if exp, got := q.blockTaskQueue.Size(), numOfBlocks-10; exp != got {
		t.Errorf("expected block task queue to be %d, got %d", exp, got)
	}

	if exp, got := q.receiptTaskQueue.Size(), numOfReceipts; exp != got {
		t.Errorf("expected receipt task queue to be %d, got %d", exp, got)
	}
	{
		// The receipt delivering peer should not be affected
		// by the throttling of body deliveries
		peer := dummyPeer("peer-3")

		fetchReq, _, throttle := q.ReserveReceipts(peer, 50)
		if !throttle {
			// queue size is only 10, so throttling should occur
			t.Fatal("should throttle")
		}
		// But we should still get the first things to fetch
		if got, exp := len(fetchReq.Headers), 5; got != exp {
			t.Fatalf("expected %d requests, got %d", exp, got)
		}

		if got, exp := fetchReq.Headers[0].Number.Uint64(), uint64(1); got != exp {
			t.Fatalf("expected header %d, got %d", exp, got)
		}
	}

	if exp, got := q.blockTaskQueue.Size(), numOfBlocks-10; exp != got {
		t.Errorf("expected block task queue to be %d, got %d", exp, got)
	}

	if exp, got := q.receiptTaskQueue.Size(), numOfReceipts-5; exp != got {
		t.Errorf("expected receipt task queue to be %d, got %d", exp, got)
	}

	if got, exp := q.resultCache.countCompleted(), 0; got != exp {
		t.Errorf("wrong processable count, got %d, exp %d", got, exp)
	}
}

func TestEmptyBlocks(t *testing.T) {
	numOfBlocks := len(emptyChain.blocks)

	q := newQueue(10, 10)

	q.Prepare(1, SnapSync)

	// Schedule a batch of headers
	headers := emptyChain.headers()
	hashes := make([]common.Hash, len(headers))

	for i, header := range headers {
		hashes[i] = header.Hash()
	}

	q.Schedule(headers, hashes, 1)

	if q.Idle() {
		t.Errorf("queue should not be idle")
	}

	if got, exp := q.PendingBodies(), len(emptyChain.blocks); got != exp {
		t.Errorf("wrong pending block count, got %d, exp %d", got, exp)
	}

	if got, exp := q.PendingReceipts(), 0; got != exp {
		t.Errorf("wrong pending receipt count, got %d, exp %d", got, exp)
	}
	// They won't be processable, because the fetchresults haven't been
	// created yet
	if got, exp := q.resultCache.countCompleted(), 0; got != exp {
		t.Errorf("wrong processable count, got %d, exp %d", got, exp)
	}

	// Items are now queued for downloading, next step is that we tell the
	// queue that a certain peer will deliver them for us
	// That should trigger all of them to suddenly become 'done'
	{
		// Reserve blocks
		peer := dummyPeer("peer-1")
		fetchReq, _, _ := q.ReserveBodies(peer, 50)

		// there should be nothing to fetch, blocks are empty
		if fetchReq != nil {
			t.Fatal("there should be no body fetch tasks remaining")
		}
	}

	if q.blockTaskQueue.Size() != numOfBlocks-10 {
		t.Errorf("expected block task queue to be %d, got %d", numOfBlocks-10, q.blockTaskQueue.Size())
	}

	if q.receiptTaskQueue.Size() != 0 {
		t.Errorf("expected receipt task queue to be %d, got %d", 0, q.receiptTaskQueue.Size())
	}
	{
		peer := dummyPeer("peer-3")
		fetchReq, _, _ := q.ReserveReceipts(peer, 50)

		// there should be nothing to fetch, blocks are empty
		if fetchReq != nil {
			t.Fatal("there should be no receipt fetch tasks remaining")
		}
	}

	if q.blockTaskQueue.Size() != numOfBlocks-10 {
		t.Errorf("expected block task queue to be %d, got %d", numOfBlocks-10, q.blockTaskQueue.Size())
	}

	if q.receiptTaskQueue.Size() != 0 {
		t.Errorf("expected receipt task queue to be %d, got %d", 0, q.receiptTaskQueue.Size())
	}

	if got, exp := q.resultCache.countCompleted(), 10; got != exp {
		t.Errorf("wrong processable count, got %d, exp %d", got, exp)
	}
}

// XTestDelivery does some more extensive testing of events that happen,
// blocks that become known and peers that make reservations and deliveries.
// disabled since it's not really a unit-test, but can be executed to test
// some more advanced scenarios
func XTestDelivery(t *testing.T) {
	// the outside network, holding blocks
	blo, rec := makeChain(128, 0, testGenesis, false)
	world := newNetwork()
	world.receipts = rec
	world.chain = blo
	world.progress(10)

	if false {
		log.SetDefault(log.NewLogger(slog.NewTextHandler(os.Stdout, nil)))
	}

	q := newQueue(10, 10)

	var wg sync.WaitGroup

	q.Prepare(1, SnapSync)
	wg.Add(1)

	go func() {
		// deliver headers
		defer wg.Done()

		c := 1

		for {
			//fmt.Printf("getting headers from %d\n", c)
			headers := world.headers(c)
			hashes := make([]common.Hash, len(headers))

			for i, header := range headers {
				hashes[i] = header.Hash()
			}

			l := len(headers)
			//fmt.Printf("scheduling %d headers, first %d last %d\n",
			//	l, headers[0].Number.Uint64(), headers[len(headers)-1].Number.Uint64())
			q.Schedule(headers, hashes, uint64(c))
			c += l
		}
	}()
	wg.Add(1)

	go func() {
		// collect results
		defer wg.Done()

		tot := 0

		for {
			res := q.Results(true)
			tot += len(res)
			fmt.Printf("got %d results, %d tot\n", len(res), tot)
			// Now we can forget about these
			world.forget(res[len(res)-1].Header.Number.Uint64())
		}
	}()
	wg.Add(1)

	go func() {
		defer wg.Done()
		// reserve body fetch
		i := 4

		for {
			peer := dummyPeer(fmt.Sprintf("peer-%d", i))

			f, _, _ := q.ReserveBodies(peer, rand.Intn(30))
			if f != nil {
				var (
					emptyList []*types.Header
					txset     [][]*types.Transaction
					uncleset  [][]*types.Header
				)

				numToSkip := rand.Intn(len(f.Headers))
				for _, hdr := range f.Headers[0 : len(f.Headers)-numToSkip] {
					txset = append(txset, world.getTransactions(hdr.Number.Uint64()))
					uncleset = append(uncleset, emptyList)
				}

				var (
					txsHashes   = make([]common.Hash, len(txset))
					uncleHashes = make([]common.Hash, len(uncleset))
				)

				hasher := trie.NewStackTrie(nil)
				for i, txs := range txset {
					txsHashes[i] = types.DeriveSha(types.Transactions(txs), hasher)
				}

				for i, uncles := range uncleset {
					uncleHashes[i] = types.CalcUncleHash(uncles)
				}

				time.Sleep(100 * time.Millisecond)
				_, err := q.DeliverBodies(peer.id, txset, txsHashes, uncleset, uncleHashes, nil, nil)
				if err != nil {
					fmt.Printf("delivered %d bodies %v\n", len(txset), err)
				}
			} else {
				i++

				time.Sleep(200 * time.Millisecond)
			}
		}
	}()
	go func() {
		defer wg.Done()
		// reserve receiptfetch
		peer := dummyPeer("peer-3")

		for {
			f, _, _ := q.ReserveReceipts(peer, rand.Intn(50))
			if f != nil {
				var rcs []types.Receipts
				for _, hdr := range f.Headers {
					rcs = append(rcs, world.getReceipts(hdr.Number.Uint64()))
				}

				hasher := trie.NewStackTrie(nil)
				hashes := make([]common.Hash, len(rcs))

				for i, receipt := range rcs {
					hashes[i] = types.DeriveSha(receipt, hasher)
				}
<<<<<<< HEAD

				_, err := q.DeliverReceipts(peer.id, rcs, hashes)
=======
				_, err := q.DeliverReceipts(peer.id, types.EncodeBlockReceiptLists(rcs), hashes)
>>>>>>> 12b4131f
				if err != nil {
					fmt.Printf("delivered %d receipts %v\n", len(rcs), err)
				}

				time.Sleep(100 * time.Millisecond)
			} else {
				time.Sleep(200 * time.Millisecond)
			}
		}
	}()
	wg.Add(1)

	go func() {
		defer wg.Done()

		for i := 0; i < 50; i++ {
			time.Sleep(300 * time.Millisecond)
			//world.tick()
			//fmt.Printf("trying to progress\n")
			world.progress(rand.Intn(100))
		}

		for i := 0; i < 50; i++ {
			time.Sleep(2990 * time.Millisecond)
		}
	}()
	wg.Add(1)

	go func() {
		defer wg.Done()

		for {
			time.Sleep(990 * time.Millisecond)
			fmt.Printf("world block tip is %d\n",
				world.chain[len(world.chain)-1].Header().Number.Uint64())
			fmt.Println(q.Stats())
		}
	}()
	wg.Wait()
}

func newNetwork() *network {
	var l sync.RWMutex

	return &network{
		cond:   sync.NewCond(&l),
		offset: 1, // block 1 is at blocks[0]
	}
}

// represents the network
type network struct {
	offset   int
	chain    []*types.Block
	receipts []types.Receipts
	lock     sync.RWMutex
	cond     *sync.Cond
}

func (n *network) getTransactions(blocknum uint64) types.Transactions {
	index := blocknum - uint64(n.offset)
	return n.chain[index].Transactions()
}
func (n *network) getReceipts(blocknum uint64) types.Receipts {
	index := blocknum - uint64(n.offset)
	if got := n.chain[index].Header().Number.Uint64(); got != blocknum {
		fmt.Printf("Err, got %d exp %d\n", got, blocknum)
		panic("sd")
	}

	return n.receipts[index]
}

func (n *network) forget(blocknum uint64) {
	index := blocknum - uint64(n.offset)
	n.chain = n.chain[index:]
	n.receipts = n.receipts[index:]
	n.offset = int(blocknum)
}
func (n *network) progress(numBlocks int) {
	n.lock.Lock()
	defer n.lock.Unlock()
	//fmt.Printf("progressing...\n")
	newBlocks, newR := makeChain(numBlocks, 0, n.chain[len(n.chain)-1], false)
	n.chain = append(n.chain, newBlocks...)
	n.receipts = append(n.receipts, newR...)
	n.cond.Broadcast()
}

func (n *network) headers(from int) []*types.Header {
	numHeaders := 128

	var hdrs []*types.Header

	index := from - n.offset

	for index >= len(n.chain) {
		// wait for progress
		n.cond.L.Lock()
		//fmt.Printf("header going into wait\n")
		n.cond.Wait()
		index = from - n.offset
		n.cond.L.Unlock()
	}
	n.lock.RLock()
	defer n.lock.RUnlock()

	for i, b := range n.chain[index:] {
		hdrs = append(hdrs, b.Header())

		if i >= numHeaders {
			break
		}
	}

	return hdrs
}<|MERGE_RESOLUTION|>--- conflicted
+++ resolved
@@ -428,12 +428,7 @@
 				for i, receipt := range rcs {
 					hashes[i] = types.DeriveSha(receipt, hasher)
 				}
-<<<<<<< HEAD
-
-				_, err := q.DeliverReceipts(peer.id, rcs, hashes)
-=======
 				_, err := q.DeliverReceipts(peer.id, types.EncodeBlockReceiptLists(rcs), hashes)
->>>>>>> 12b4131f
 				if err != nil {
 					fmt.Printf("delivered %d receipts %v\n", len(rcs), err)
 				}
