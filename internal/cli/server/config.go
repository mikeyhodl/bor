--- conflicted
+++ resolved
@@ -1175,17 +1175,10 @@
 	case "full":
 		n.SyncMode = downloader.FullSync
 	case "snap":
-<<<<<<< HEAD
-		// n.SyncMode = downloader.SnapSync // TODO(snap): Uncomment when we have snap sync working
-		n.SyncMode = downloader.FullSync
-
-		log.Warn("Bor doesn't support Snap Sync yet, switching to Full Sync mode")
+		n.SyncMode = downloader.SnapSync
 	case "stateless":
 		n.SyncMode = downloader.StatelessSync
 		log.Info("Using Stateless Sync mode - syncing from latest checkpoint without history")
-=======
-		n.SyncMode = downloader.SnapSync
->>>>>>> 4200afdb
 	default:
 		return nil, fmt.Errorf("sync mode '%s' not found", c.SyncMode)
 	}
