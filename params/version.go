--- conflicted
+++ resolved
@@ -23,17 +23,10 @@
 )
 
 const (
-<<<<<<< HEAD
-	VersionMajor = 2  // Major version component of the current release
-	VersionMinor = 2  // Minor version component of the current release
-	VersionPatch = 11 // Patch version component of the current release
-	VersionMeta  = "" // Version metadata to append to the version string
-=======
 	VersionMajor = 2       // Major version component of the current release
 	VersionMinor = 3       // Minor version component of the current release
 	VersionPatch = 0       // Patch version component of the current release
 	VersionMeta  = "beta3" // Version metadata to append to the version string
->>>>>>> 8c7fa048
 )
 
 var (
