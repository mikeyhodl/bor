--- conflicted
+++ resolved
@@ -224,19 +224,12 @@
 			modified = true
 			postAccount.Nonce = newNonce
 		}
-<<<<<<< HEAD
-
-		if !bytes.Equal(newCode, t.pre[addr].Code) {
-			modified = true
-			postAccount.Code = newCode
-=======
 		if !t.config.DisableCode {
 			newCode := t.env.StateDB.GetCode(addr)
 			if !bytes.Equal(newCode, t.pre[addr].Code) {
 				modified = true
 				postAccount.Code = newCode
 			}
->>>>>>> eb00f169
 		}
 
 		if !t.config.DisableStorage {
@@ -246,17 +239,6 @@
 					delete(t.pre[addr].Storage, key)
 				}
 
-<<<<<<< HEAD
-			newVal := t.env.StateDB.GetState(addr, key)
-			if val == newVal {
-				// Omit unchanged slots
-				delete(t.pre[addr].Storage, key)
-			} else {
-				modified = true
-
-				if newVal != (common.Hash{}) {
-					postAccount.Storage[key] = newVal
-=======
 				newVal := t.env.StateDB.GetState(addr, key)
 				if val == newVal {
 					// Omit unchanged slots
@@ -266,7 +248,6 @@
 					if newVal != (common.Hash{}) {
 						postAccount.Storage[key] = newVal
 					}
->>>>>>> eb00f169
 				}
 			}
 		}
