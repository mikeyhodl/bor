--- conflicted
+++ resolved
@@ -84,11 +84,7 @@
 		SnapshotLimit:  0,
 		ArchiveMode:    true, // Archive mode
 	}
-<<<<<<< HEAD
-	chain, err := core.NewBlockChain(backend.chaindb, cacheConfig, gspec, nil, backend.engine, vm.Config{}, nil, nil, nil)
-=======
 	chain, err := core.NewBlockChain(backend.chaindb, gspec, backend.engine, options)
->>>>>>> 12b4131f
 	if err != nil {
 		t.Fatalf("failed to create tester chain: %v", err)
 	}
@@ -1310,11 +1306,7 @@
 		SnapshotLimit:  0,
 		ArchiveMode:    true, // Archive mode
 	}
-<<<<<<< HEAD
-	chain, err := core.NewBlockChain(backend.chaindb, cacheConfig, gspec, nil, backend.engine, vm.Config{}, nil, nil, nil)
-=======
 	chain, err := core.NewBlockChain(backend.chaindb, gspec, backend.engine, options)
->>>>>>> 12b4131f
 	if err != nil {
 		t.Fatalf("failed to create tester chain: %v", err)
 	}
