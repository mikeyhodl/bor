// Copyright 2024 The go-ethereum Authors
// This file is part of the go-ethereum library.
//
// The go-ethereum library is free software: you can redistribute it and/or modify
// it under the terms of the GNU Lesser General Public License as published by
// the Free Software Foundation, either version 3 of the License, or
// (at your option) any later version.
//
// The go-ethereum library is distributed in the hope that it will be useful,
// but WITHOUT ANY WARRANTY; without even the implied warranty of
// MERCHANTABILITY or FITNESS FOR A PARTICULAR PURPOSE. See the
// GNU Lesser General Public License for more details.
//
// You should have received a copy of the GNU Lesser General Public License
// along with the go-ethereum library. If not, see <http://www.gnu.org/licenses/>.

package core

import (
	"errors"
	"fmt"

	"github.com/ethereum/go-ethereum/common"
	"github.com/ethereum/go-ethereum/core/rawdb"
	"github.com/ethereum/go-ethereum/ethdb"
	"github.com/ethereum/go-ethereum/log"
)

// TxIndexProgress is the struct describing the progress for transaction indexing.
type TxIndexProgress struct {
	Indexed   uint64 // number of blocks whose transactions are indexed
	Remaining uint64 // number of blocks whose transactions are not indexed yet
}

// Done returns an indicator if the transaction indexing is finished.
func (progress TxIndexProgress) Done() bool {
	return progress.Remaining == 0
}

// txIndexer is the module responsible for maintaining transaction indexes
// according to the configured indexing range by users.
type txIndexer struct {
	// limit is the maximum number of blocks from head whose tx indexes
	// are reserved:
	//  * 0: means the entire chain should be indexed
	//  * N: means the latest N blocks [HEAD-N+1, HEAD] should be indexed
	//       and all others shouldn't.
	limit uint64

	// cutoff denotes the block number before which the chain segment should
	// be pruned and not available locally.
	cutoff   uint64
	db       ethdb.Database
	progress chan chan TxIndexProgress
	term     chan chan struct{}
	closed   chan struct{}
}

// newTxIndexer initializes the transaction indexer.
func newTxIndexer(limit uint64, chain *BlockChain) *txIndexer {
	indexer := &txIndexer{
		limit:    limit,
		cutoff:   chain.HistoryPruningCutoff(),
		db:       chain.db,
		progress: make(chan chan TxIndexProgress),
		term:     make(chan chan struct{}),
		closed:   make(chan struct{}),
	}
	go indexer.loop(chain)

	var msg string
	if limit == 0 {
		if indexer.cutoff == 0 {
			msg = "entire chain"
		} else {
			msg = fmt.Sprintf("blocks since #%d", indexer.cutoff)
		}
	} else {
		msg = fmt.Sprintf("last %d blocks", limit)
	}
	log.Info("Initialized transaction indexer", "range", msg)

	return indexer
}

// run executes the scheduled indexing/unindexing task in a separate thread.
// If the stop channel is closed, the task should terminate as soon as possible.
// The done channel will be closed once the task is complete.
//
// Existing transaction indexes are assumed to be valid, with both the head
// and tail above the configured cutoff.
func (indexer *txIndexer) run(head uint64, stop chan struct{}, done chan struct{}) {
	defer func() { close(done) }()

	// Short circuit if the chain is either empty, or entirely below the
	// cutoff point.
	if head == 0 || head < indexer.cutoff {
		return
	}
	// The tail flag is not existent, it means the node is just initialized
	// and all blocks in the chain (part of them may from ancient store) are
	// not indexed yet, index the chain according to the configured limit.
	tail := rawdb.ReadTxIndexTail(indexer.db)
	if tail == nil {
		// Determine the first block for transaction indexing, taking the
		// configured cutoff point into account.
		from := uint64(0)
		if indexer.limit != 0 && head >= indexer.limit {
			from = head - indexer.limit + 1
		}
		from = max(from, indexer.cutoff)
		rawdb.IndexTransactions(indexer.db, from, head+1, stop, true)
		return
	}
	// The tail flag is existent (which means indexes in [tail, head] should be
	// present), while the whole chain are requested for indexing.
	if indexer.limit == 0 || head < indexer.limit {
		if *tail > 0 {
			from := max(uint64(0), indexer.cutoff)
			rawdb.IndexTransactions(indexer.db, from, *tail, stop, true)
		}
		return
	}
	// The tail flag is existent, adjust the index range according to configured
	// limit and the latest chain head.
	from := head - indexer.limit + 1
	from = max(from, indexer.cutoff)
	if from < *tail {
		// Reindex a part of missing indices and rewind index tail to HEAD-limit
		rawdb.IndexTransactions(indexer.db, from, *tail, stop, true)
	} else {
		// Unindex a part of stale indices and forward index tail to HEAD-limit
		rawdb.UnindexTransactions(indexer.db, *tail, from, stop, false)
	}
}

// repair ensures that transaction indexes are in a valid state and invalidates
// them if they are not. The following cases are considered invalid:
// * The index tail is higher than the chain head.
// * The chain head is below the configured cutoff, but the index tail is not empty.
// * The index tail is below the configured cutoff, but it is not empty.
func (indexer *txIndexer) repair(head uint64) {
	// If the transactions haven't been indexed yet, nothing to repair
	tail := rawdb.ReadTxIndexTail(indexer.db)
	if tail == nil {
		return
	}
	// The transaction index tail is higher than the chain head, which may occur
	// when the chain is rewound to a historical height below the index tail.
	// Purge the transaction indexes from the database. **It's not a common case
	// to rewind the chain head below the index tail**.
	if *tail > head {
		// A crash may occur between the two delete operations,
		// potentially leaving dangling indexes in the database.
		// However, this is considered acceptable.
		rawdb.DeleteTxIndexTail(indexer.db)
		rawdb.DeleteAllTxLookupEntries(indexer.db, nil)
		log.Warn("Purge transaction indexes", "head", head, "tail", *tail)
		return
	}

	// If the entire chain is below the configured cutoff point,
	// removing the tail of transaction indexing and purges the
	// transaction indexes. **It's not a common case, as the cutoff
	// is usually defined below the chain head**.
	if head < indexer.cutoff {
		// A crash may occur between the two delete operations,
		// potentially leaving dangling indexes in the database.
		// However, this is considered acceptable.
		//
		// The leftover indexes can't be unindexed by scanning
		// the blocks as they are not guaranteed to be available.
		// Traversing the database directly within the transaction
		// index namespace might be slow and expensive, but we
		// have no choice.
		rawdb.DeleteTxIndexTail(indexer.db)
		rawdb.DeleteAllTxLookupEntries(indexer.db, nil)
		log.Warn("Purge transaction indexes", "head", head, "cutoff", indexer.cutoff)
		return
	}

	// The chain head is above the cutoff while the tail is below the
	// cutoff. Shift the tail to the cutoff point and remove the indexes
	// below.
	if *tail < indexer.cutoff {
		// A crash may occur between the two delete operations,
		// potentially leaving dangling indexes in the database.
		// However, this is considered acceptable.
		rawdb.WriteTxIndexTail(indexer.db, indexer.cutoff)
		rawdb.DeleteAllTxLookupEntries(indexer.db, func(txhash common.Hash, blob []byte) bool {
			n := rawdb.DecodeTxLookupEntry(blob, indexer.db)
			return n != nil && *n < indexer.cutoff
		})
		log.Warn("Purge transaction indexes below cutoff", "tail", *tail, "cutoff", indexer.cutoff)
	}
}

// loop is the scheduler of the indexer, assigning indexing/unindexing tasks depending
// on the received chain event.
func (indexer *txIndexer) loop(chain *BlockChain) {
	defer close(indexer.closed)

	// Listening to chain events and manipulate the transaction indexes.
	var (
		stop chan struct{}                                 // Non-nil if background routine is active
		done chan struct{}                                 // Non-nil if background routine is active
		head = rawdb.ReadHeadBlock(indexer.db).NumberU64() // The latest announced chain head

		headCh = make(chan ChainHeadEvent)
		sub    = chain.SubscribeChainHeadEvent(headCh)
	)
	defer sub.Unsubscribe()

	// Validate the transaction indexes and repair if necessary
	indexer.repair(head)

	// Launch the initial processing if chain is not empty (head != genesis).
	// This step is useful in these scenarios that chain has no progress.
	if head != 0 {
		stop = make(chan struct{})
		done = make(chan struct{})
		go indexer.run(head, stop, done)
	}
	for {
		select {
		case h := <-headCh:
			if done == nil {
				stop = make(chan struct{})
				done = make(chan struct{})
<<<<<<< HEAD
				go indexer.run(rawdb.ReadTxIndexTail(indexer.db), head.Header.Number.Uint64(), stop, done)
			}
			lastHead = head.Header.Number.Uint64()
=======
				go indexer.run(h.Header.Number.Uint64(), stop, done)
			}
			head = h.Header.Number.Uint64()
>>>>>>> 827d3fcc
		case <-done:
			stop = nil
			done = nil
		case ch := <-indexer.progress:
			ch <- indexer.report(head)
		case ch := <-indexer.term:
			if stop != nil {
				close(stop)
			}
			if done != nil {
				log.Info("Waiting background transaction indexer to exit")
				<-done
			}
			close(ch)
			return
		}
	}
}

// report returns the tx indexing progress.
func (indexer *txIndexer) report(head uint64) TxIndexProgress {
	// Special case if the head is even below the cutoff,
	// nothing to index.
	if head < indexer.cutoff {
		return TxIndexProgress{
			Indexed:   0,
			Remaining: 0,
		}
	}
	// Compute how many blocks are supposed to be indexed
	total := indexer.limit
	if indexer.limit == 0 || total > head {
		total = head + 1 // genesis included
	}
	length := head - indexer.cutoff + 1 // all available chain for indexing
	if total > length {
		total = length
	}
	// Compute how many blocks have been indexed
	var indexed uint64
	tail := rawdb.ReadTxIndexTail(indexer.db)
	if tail != nil {
		indexed = head - *tail + 1
	}
	// The value of indexed might be larger than total if some blocks need
	// to be unindexed, avoiding a negative remaining.
	var remaining uint64
	if indexed < total {
		remaining = total - indexed
	}
	return TxIndexProgress{
		Indexed:   indexed,
		Remaining: remaining,
	}
}

// txIndexProgress retrieves the tx indexing progress, or an error if the
// background tx indexer is already stopped.
func (indexer *txIndexer) txIndexProgress() (TxIndexProgress, error) {
	ch := make(chan TxIndexProgress, 1)
	select {
	case indexer.progress <- ch:
		return <-ch, nil
	case <-indexer.closed:
		return TxIndexProgress{}, errors.New("indexer is closed")
	}
}

// close shutdown the indexer. Safe to be called for multiple times.
func (indexer *txIndexer) close() {
	ch := make(chan struct{})
	select {
	case indexer.term <- ch:
		<-ch
	case <-indexer.closed:
	}
}<|MERGE_RESOLUTION|>--- conflicted
+++ resolved
@@ -227,15 +227,9 @@
 			if done == nil {
 				stop = make(chan struct{})
 				done = make(chan struct{})
-<<<<<<< HEAD
-				go indexer.run(rawdb.ReadTxIndexTail(indexer.db), head.Header.Number.Uint64(), stop, done)
-			}
-			lastHead = head.Header.Number.Uint64()
-=======
 				go indexer.run(h.Header.Number.Uint64(), stop, done)
 			}
 			head = h.Header.Number.Uint64()
->>>>>>> 827d3fcc
 		case <-done:
 			stop = nil
 			done = nil
