// Copyright 2020 The go-ethereum Authors
// This file is part of the go-ethereum library.
//
// The go-ethereum library is free software: you can redistribute it and/or modify
// it under the terms of the GNU Lesser General Public License as published by
// the Free Software Foundation, either version 3 of the License, or
// (at your option) any later version.
//
// The go-ethereum library is distributed in the hope that it will be useful,
// but WITHOUT ANY WARRANTY; without even the implied warranty of
// MERCHANTABILITY or FITNESS FOR A PARTICULAR PURPOSE. See the
// GNU Lesser General Public License for more details.
//
// You should have received a copy of the GNU Lesser General Public License
// along with the go-ethereum library. If not, see <http://www.gnu.org/licenses/>.

package eth

import (
	"bytes"
	"crypto/sha256"
	"math"
	"math/big"
	"math/rand"
	"os"
	"testing"
	"time"

	"github.com/ethereum/go-ethereum/common"
	"github.com/ethereum/go-ethereum/consensus"
	"github.com/ethereum/go-ethereum/consensus/beacon"
	"github.com/ethereum/go-ethereum/consensus/ethash"
	"github.com/ethereum/go-ethereum/core"
	"github.com/ethereum/go-ethereum/core/rawdb"
	"github.com/ethereum/go-ethereum/core/txpool"
	"github.com/ethereum/go-ethereum/core/txpool/blobpool"
	"github.com/ethereum/go-ethereum/core/txpool/legacypool"
	"github.com/ethereum/go-ethereum/core/types"
	"github.com/ethereum/go-ethereum/crypto"
	"github.com/ethereum/go-ethereum/crypto/kzg4844"
	"github.com/ethereum/go-ethereum/ethdb"
	"github.com/ethereum/go-ethereum/p2p"
	"github.com/ethereum/go-ethereum/p2p/enode"
	"github.com/ethereum/go-ethereum/params"
	"github.com/ethereum/go-ethereum/rlp"

	"github.com/holiman/uint256"
)

var (
	// testKey is a private key to use for funding a tester account.
	testKey, _ = crypto.HexToECDSA("b71c71a67e1177ad4e901695e1b4b9ee17ae16c6668d313eac2f96dbcda3f291")

	// testAddr is the Ethereum address of the tester account.
	testAddr = crypto.PubkeyToAddress(testKey.PublicKey)
)

// testBackend is a mock implementation of the live Ethereum message handler. Its
// purpose is to allow testing the request/reply workflows and wire serialization
// in the `eth` protocol without actually doing any data processing.
type testBackend struct {
	db     ethdb.Database
	chain  *core.BlockChain
	txpool *txpool.TxPool
}

// newTestBackend creates an empty chain and wraps it into a mock backend.
func newTestBackend(blocks int) *testBackend {
	return newTestBackendWithGenerator(blocks, false, false, nil)
}

// newTestBackend creates a chain with a number of explicitly defined blocks and
// wraps it into a mock backend.
func newTestBackendWithGenerator(blocks int, shanghai bool, cancun bool, generator func(int, *core.BlockGen)) *testBackend {
	var (
		// Create a database pre-initialize with a genesis block
		db                      = rawdb.NewMemoryDatabase()
		config                  = params.TestChainConfig
		engine consensus.Engine = ethash.NewFaker()
	)

	if shanghai {
		config = &params.ChainConfig{
			ChainID:                 big.NewInt(1),
			HomesteadBlock:          big.NewInt(0),
			DAOForkBlock:            nil,
			DAOForkSupport:          true,
			EIP150Block:             big.NewInt(0),
			EIP155Block:             big.NewInt(0),
			EIP158Block:             big.NewInt(0),
			ByzantiumBlock:          big.NewInt(0),
			ConstantinopleBlock:     big.NewInt(0),
			PetersburgBlock:         big.NewInt(0),
			IstanbulBlock:           big.NewInt(0),
			MuirGlacierBlock:        big.NewInt(0),
			BerlinBlock:             big.NewInt(0),
			LondonBlock:             big.NewInt(0),
			ArrowGlacierBlock:       big.NewInt(0),
			GrayGlacierBlock:        big.NewInt(0),
			MergeNetsplitBlock:      big.NewInt(0),
			ShanghaiBlock:           big.NewInt(0),
			TerminalTotalDifficulty: big.NewInt(0),
			Ethash:                  new(params.EthashConfig),
			Bor:                     params.TestChainConfig.Bor,
		}
		engine = beacon.NewFaker()
	}

	gspec := &core.Genesis{
		Config:     config,
		Alloc:      types.GenesisAlloc{testAddr: {Balance: big.NewInt(100_000_000_000_000_000)}},
		Difficulty: common.Big0,
	}
<<<<<<< HEAD
	chain, _ := core.NewBlockChain(db, nil, gspec, nil, engine, vm.Config{}, nil, nil, nil)
=======
	chain, _ := core.NewBlockChain(db, gspec, engine, nil)
>>>>>>> 12b4131f

	_, bs, _ := core.GenerateChainWithGenesis(gspec, engine, blocks, generator)
	if _, err := chain.InsertChain(bs); err != nil {
		panic(err)
	}

	for _, block := range bs {
		chain.TrieDB().Commit(block.Root(), false)
	}
	txconfig := legacypool.DefaultConfig
	txconfig.Journal = "" // Don't litter the disk with test journals

	storage, _ := os.MkdirTemp("", "blobpool-")
	defer os.RemoveAll(storage)

	blobPool := blobpool.New(blobpool.Config{Datadir: storage}, chain, nil)
	legacyPool := legacypool.New(txconfig, chain)
	txpool, _ := txpool.New(txconfig.PriceLimit, chain, []txpool.SubPool{legacyPool, blobPool})

	return &testBackend{
		db:     db,
		chain:  chain,
		txpool: txpool,
	}
}

// close tears down the transaction pool and chain behind the mock backend.
func (b *testBackend) close() {
	b.txpool.Close()
	b.chain.Stop()
}

func (b *testBackend) Chain() *core.BlockChain { return b.chain }
func (b *testBackend) TxPool() TxPool          { return b.txpool }

func (b *testBackend) RunPeer(peer *Peer, handler Handler) error {
	// Normally the backend would do peer maintenance and handshakes. All that
	// is omitted and we will just give control back to the handler.
	return handler(peer)
}
func (b *testBackend) PeerInfo(enode.ID) interface{} { panic("not implemented") }

func (b *testBackend) AcceptTxs() bool {
	return true
	//panic("data processing tests should be done in the handler package")
}
func (b *testBackend) Handle(*Peer, Packet) error {
	return nil
	//panic("data processing tests should be done in the handler package")
}

// Tests that block headers can be retrieved from a remote chain based on user queries.
func TestGetBlockHeaders67(t *testing.T) { testGetBlockHeaders(t, ETH67) }
func TestGetBlockHeaders68(t *testing.T) { testGetBlockHeaders(t, ETH68) }

func testGetBlockHeaders(t *testing.T, protocol uint) {
	t.Helper()

	backend := newTestBackend(maxHeadersServe + 15)
	defer backend.close()

	peer, _ := newTestPeer("peer", protocol, backend)
	defer peer.close()

	// Create a "random" unknown hash for testing
	var unknown common.Hash
	for i := range unknown {
		unknown[i] = byte(i)
	}

	getHashes := func(from, limit uint64) (hashes []common.Hash) {
		for i := uint64(0); i < limit; i++ {
			hashes = append(hashes, backend.chain.GetCanonicalHash(from-1-i))
		}

		return hashes
	}
	// Create a batch of tests for various scenarios
	limit := uint64(maxHeadersServe)
	tests := []struct {
		query  *GetBlockHeadersRequest // The query to execute for header retrieval
		expect []common.Hash           // The hashes of the block whose headers are expected
	}{
		// A single random block should be retrievable by hash
		{
			&GetBlockHeadersRequest{Origin: HashOrNumber{Hash: backend.chain.GetBlockByNumber(limit / 2).Hash()}, Amount: 1},
			[]common.Hash{backend.chain.GetBlockByNumber(limit / 2).Hash()},
		},
		// A single random block should be retrievable by number
		{
			&GetBlockHeadersRequest{Origin: HashOrNumber{Number: limit / 2}, Amount: 1},
			[]common.Hash{backend.chain.GetBlockByNumber(limit / 2).Hash()},
		},
		// Multiple headers should be retrievable in both directions
		{
			&GetBlockHeadersRequest{Origin: HashOrNumber{Number: limit / 2}, Amount: 3},
			[]common.Hash{
				backend.chain.GetBlockByNumber(limit / 2).Hash(),
				backend.chain.GetBlockByNumber(limit/2 + 1).Hash(),
				backend.chain.GetBlockByNumber(limit/2 + 2).Hash(),
			},
		}, {
			&GetBlockHeadersRequest{Origin: HashOrNumber{Number: limit / 2}, Amount: 3, Reverse: true},
			[]common.Hash{
				backend.chain.GetBlockByNumber(limit / 2).Hash(),
				backend.chain.GetBlockByNumber(limit/2 - 1).Hash(),
				backend.chain.GetBlockByNumber(limit/2 - 2).Hash(),
			},
		},
		// Multiple headers with skip lists should be retrievable
		{
			&GetBlockHeadersRequest{Origin: HashOrNumber{Number: limit / 2}, Skip: 3, Amount: 3},
			[]common.Hash{
				backend.chain.GetBlockByNumber(limit / 2).Hash(),
				backend.chain.GetBlockByNumber(limit/2 + 4).Hash(),
				backend.chain.GetBlockByNumber(limit/2 + 8).Hash(),
			},
		}, {
			&GetBlockHeadersRequest{Origin: HashOrNumber{Number: limit / 2}, Skip: 3, Amount: 3, Reverse: true},
			[]common.Hash{
				backend.chain.GetBlockByNumber(limit / 2).Hash(),
				backend.chain.GetBlockByNumber(limit/2 - 4).Hash(),
				backend.chain.GetBlockByNumber(limit/2 - 8).Hash(),
			},
		},
		// The chain endpoints should be retrievable
		{
			&GetBlockHeadersRequest{Origin: HashOrNumber{Number: 0}, Amount: 1},
			[]common.Hash{backend.chain.GetBlockByNumber(0).Hash()},
		},
		{
			&GetBlockHeadersRequest{Origin: HashOrNumber{Number: backend.chain.CurrentBlock().Number.Uint64()}, Amount: 1},
			[]common.Hash{backend.chain.CurrentBlock().Hash()},
		},
		{ // If the peer requests a bit into the future, we deliver what we have
			&GetBlockHeadersRequest{Origin: HashOrNumber{Number: backend.chain.CurrentBlock().Number.Uint64()}, Amount: 10},
			[]common.Hash{backend.chain.CurrentBlock().Hash()},
		},
		// Ensure protocol limits are honored
		{
			&GetBlockHeadersRequest{Origin: HashOrNumber{Number: backend.chain.CurrentBlock().Number.Uint64() - 1}, Amount: limit + 10, Reverse: true},
			getHashes(backend.chain.CurrentBlock().Number.Uint64(), limit),
		},
		// Check that requesting more than available is handled gracefully
		{
			&GetBlockHeadersRequest{Origin: HashOrNumber{Number: backend.chain.CurrentBlock().Number.Uint64() - 4}, Skip: 3, Amount: 3},
			[]common.Hash{
				backend.chain.GetBlockByNumber(backend.chain.CurrentBlock().Number.Uint64() - 4).Hash(),
				backend.chain.GetBlockByNumber(backend.chain.CurrentBlock().Number.Uint64()).Hash(),
			},
		}, {
			&GetBlockHeadersRequest{Origin: HashOrNumber{Number: 4}, Skip: 3, Amount: 3, Reverse: true},
			[]common.Hash{
				backend.chain.GetBlockByNumber(4).Hash(),
				backend.chain.GetBlockByNumber(0).Hash(),
			},
		},
		// Check that requesting more than available is handled gracefully, even if mid skip
		{
			&GetBlockHeadersRequest{Origin: HashOrNumber{Number: backend.chain.CurrentBlock().Number.Uint64() - 4}, Skip: 2, Amount: 3},
			[]common.Hash{
				backend.chain.GetBlockByNumber(backend.chain.CurrentBlock().Number.Uint64() - 4).Hash(),
				backend.chain.GetBlockByNumber(backend.chain.CurrentBlock().Number.Uint64() - 1).Hash(),
			},
		}, {
			&GetBlockHeadersRequest{Origin: HashOrNumber{Number: 4}, Skip: 2, Amount: 3, Reverse: true},
			[]common.Hash{
				backend.chain.GetBlockByNumber(4).Hash(),
				backend.chain.GetBlockByNumber(1).Hash(),
			},
		},
		// Check a corner case where requesting more can iterate past the endpoints
		{
			&GetBlockHeadersRequest{Origin: HashOrNumber{Number: 2}, Amount: 5, Reverse: true},
			[]common.Hash{
				backend.chain.GetBlockByNumber(2).Hash(),
				backend.chain.GetBlockByNumber(1).Hash(),
				backend.chain.GetBlockByNumber(0).Hash(),
			},
		},
		// Check a corner case where skipping causes overflow with reverse=false
		{
			&GetBlockHeadersRequest{Origin: HashOrNumber{Number: 1}, Amount: 2, Reverse: false, Skip: math.MaxUint64 - 1},
			[]common.Hash{
				backend.chain.GetBlockByNumber(1).Hash(),
			},
		},
		// Check a corner case where skipping causes overflow with reverse=true
		{
			&GetBlockHeadersRequest{Origin: HashOrNumber{Number: 1}, Amount: 2, Reverse: true, Skip: math.MaxUint64 - 1},
			[]common.Hash{
				backend.chain.GetBlockByNumber(1).Hash(),
			},
		},
		// Check another corner case where skipping causes overflow with reverse=false
		{
			&GetBlockHeadersRequest{Origin: HashOrNumber{Number: 1}, Amount: 2, Reverse: false, Skip: math.MaxUint64},
			[]common.Hash{
				backend.chain.GetBlockByNumber(1).Hash(),
			},
		},
		// Check another corner case where skipping causes overflow with reverse=true
		{
			&GetBlockHeadersRequest{Origin: HashOrNumber{Number: 1}, Amount: 2, Reverse: true, Skip: math.MaxUint64},
			[]common.Hash{
				backend.chain.GetBlockByNumber(1).Hash(),
			},
		},
		// Check a corner case where skipping overflow loops back into the chain start
		{
			&GetBlockHeadersRequest{Origin: HashOrNumber{Hash: backend.chain.GetBlockByNumber(3).Hash()}, Amount: 2, Reverse: false, Skip: math.MaxUint64 - 1},
			[]common.Hash{
				backend.chain.GetBlockByNumber(3).Hash(),
			},
		},
		// Check a corner case where skipping overflow loops back to the same header
		{
			&GetBlockHeadersRequest{Origin: HashOrNumber{Hash: backend.chain.GetBlockByNumber(1).Hash()}, Amount: 2, Reverse: false, Skip: math.MaxUint64},
			[]common.Hash{
				backend.chain.GetBlockByNumber(1).Hash(),
			},
		},
		// Check that non existing headers aren't returned
		{
			&GetBlockHeadersRequest{Origin: HashOrNumber{Hash: unknown}, Amount: 1},
			[]common.Hash{},
		}, {
			&GetBlockHeadersRequest{Origin: HashOrNumber{Number: backend.chain.CurrentBlock().Number.Uint64() + 1}, Amount: 1},
			[]common.Hash{},
		},
	}
	// Run each of the tests and verify the results against the chain
	for i, tt := range tests {
		// Collect the headers to expect in the response
		var headers []*types.Header
		for _, hash := range tt.expect {
			headers = append(headers, backend.chain.GetBlockByHash(hash).Header())
		}
		// Send the hash request and verify the response
		p2p.Send(peer.app, GetBlockHeadersMsg, &GetBlockHeadersPacket{
			RequestId:              123,
			GetBlockHeadersRequest: tt.query,
		})
		if err := p2p.ExpectMsg(peer.app, BlockHeadersMsg, &BlockHeadersPacket{
			RequestId:           123,
			BlockHeadersRequest: headers,
		}); err != nil {
			t.Errorf("test %d: headers mismatch: %v", i, err)
		}
		// If the test used number origins, repeat with hashes as the too
		if tt.query.Origin.Hash == (common.Hash{}) {
			if origin := backend.chain.GetBlockByNumber(tt.query.Origin.Number); origin != nil {
				tt.query.Origin.Hash, tt.query.Origin.Number = origin.Hash(), 0

				p2p.Send(peer.app, GetBlockHeadersMsg, &GetBlockHeadersPacket{
					RequestId:              456,
					GetBlockHeadersRequest: tt.query,
				})
				expected := &BlockHeadersPacket{RequestId: 456, BlockHeadersRequest: headers}
				if err := p2p.ExpectMsg(peer.app, BlockHeadersMsg, expected); err != nil {
					t.Errorf("test %d by hash: headers mismatch: %v", i, err)
				}
			}
		}
	}
}

// Tests that block contents can be retrieved from a remote chain based on their hashes.
func TestGetBlockBodies67(t *testing.T) { testGetBlockBodies(t, ETH67) }
func TestGetBlockBodies68(t *testing.T) { testGetBlockBodies(t, ETH68) }

func testGetBlockBodies(t *testing.T, protocol uint) {
	gen := func(n int, g *core.BlockGen) {
		if n%2 == 0 {
			g.AddWithdrawal(&types.Withdrawal{})
		}
	}

	backend := newTestBackendWithGenerator(maxBodiesServe+15, true, false, gen)
	defer backend.close()

	peer, _ := newTestPeer("peer", protocol, backend)
	defer peer.close()

	// Create a batch of tests for various scenarios
	limit := maxBodiesServe
	tests := []struct {
		random    int           // Number of blocks to fetch randomly from the chain
		explicit  []common.Hash // Explicitly requested blocks
		available []bool        // Availability of explicitly requested blocks
		expected  int           // Total number of existing blocks to expect
	}{
		{1, nil, nil, 1},             // A single random block should be retrievable
		{10, nil, nil, 10},           // Multiple random blocks should be retrievable
		{limit, nil, nil, limit},     // The maximum possible blocks should be retrievable
		{limit + 1, nil, nil, limit}, // No more than the possible block count should be returned
		{0, []common.Hash{backend.chain.Genesis().Hash()}, []bool{true}, 1},      // The genesis block should be retrievable
		{0, []common.Hash{backend.chain.CurrentBlock().Hash()}, []bool{true}, 1}, // The chains head block should be retrievable
		{0, []common.Hash{{}}, []bool{false}, 0},                                 // A non existent block should not be returned

		// Existing and non-existing blocks interleaved should not cause problems
		{0, []common.Hash{
			{},
			backend.chain.GetBlockByNumber(1).Hash(),
			{},
			backend.chain.GetBlockByNumber(10).Hash(),
			{},
			backend.chain.GetBlockByNumber(100).Hash(),
			{},
		}, []bool{false, true, false, true, false, true, false}, 3},
	}
	// Run each of the tests and verify the results against the chain
	for i, tt := range tests {
		// Collect the hashes to request, and the response to expect
		var (
			hashes []common.Hash
			bodies []*BlockBody
			seen   = make(map[int64]bool)
		)

		for j := 0; j < tt.random; j++ {
			for {
				num := rand.Int63n(int64(backend.chain.CurrentBlock().Number.Uint64()))
				if !seen[num] {
					seen[num] = true

					block := backend.chain.GetBlockByNumber(uint64(num))
					hashes = append(hashes, block.Hash())

					if len(bodies) < tt.expected {
						bodies = append(bodies, &BlockBody{Transactions: block.Transactions(), Uncles: block.Uncles(), Withdrawals: block.Withdrawals()})
					}

					break
				}
			}
		}

		for j, hash := range tt.explicit {
			hashes = append(hashes, hash)

			if tt.available[j] && len(bodies) < tt.expected {
				block := backend.chain.GetBlockByHash(hash)

				bodies = append(bodies, &BlockBody{Transactions: block.Transactions(), Uncles: block.Uncles(), Withdrawals: block.Withdrawals()})
			}
		}

		// Send the hash request and verify the response
		p2p.Send(peer.app, GetBlockBodiesMsg, &GetBlockBodiesPacket{
			RequestId:             123,
			GetBlockBodiesRequest: hashes,
		})
		if err := p2p.ExpectMsg(peer.app, BlockBodiesMsg, &BlockBodiesPacket{
			RequestId:           123,
			BlockBodiesResponse: bodies,
		}); err != nil {
			t.Fatalf("test %d: bodies mismatch: %v", i, err)
		}
	}
}

// Tests that the transaction receipts can be retrieved based on hashes.
func TestGetBlockReceipts67(t *testing.T) { testGetBlockReceipts(t, ETH67) }
func TestGetBlockReceipts68(t *testing.T) { testGetBlockReceipts(t, ETH68) }

func testGetBlockReceipts(t *testing.T, protocol uint) {
	t.Helper()

	// Define three accounts to simulate transactions with
	acc1Key, _ := crypto.HexToECDSA("8a1f9a8f95be41cd7ccb6168179afb4504aefe388d1e14474d32c45c72ce7b7a")
	acc2Key, _ := crypto.HexToECDSA("49a7b37aa6f6645917e7b807e9d1c00d4fa71f18343b0d4122a4d2df64dd6fee")
	acc1Addr := crypto.PubkeyToAddress(acc1Key.PublicKey)
	acc2Addr := crypto.PubkeyToAddress(acc2Key.PublicKey)

	signer := types.HomesteadSigner{}
	// Create a chain generator with some simple transactions (blatantly stolen from @fjl/chain_markets_test)
	generator := func(i int, block *core.BlockGen) {
		switch i {
		case 0:
			// In block 1, the test bank sends account #1 some ether.
			tx, _ := types.SignTx(types.NewTransaction(block.TxNonce(testAddr), acc1Addr, big.NewInt(10_000_000_000_000_000), params.TxGas, block.BaseFee(), nil), signer, testKey)
			block.AddTx(tx)
		case 1:
			// In block 2, the test bank sends some more ether to account #1.
			// acc1Addr passes it on to account #2.
			tx1, _ := types.SignTx(types.NewTransaction(block.TxNonce(testAddr), acc1Addr, big.NewInt(1_000_000_000_000_000), params.TxGas, block.BaseFee(), nil), signer, testKey)
			tx2, _ := types.SignTx(types.NewTransaction(block.TxNonce(acc1Addr), acc2Addr, big.NewInt(1_000_000_000_000_000), params.TxGas, block.BaseFee(), nil), signer, acc1Key)
			block.AddTx(tx1)
			block.AddTx(tx2)
		case 2:
			// Block 3 is empty but was mined by account #2.
			block.SetCoinbase(acc2Addr)
			block.SetExtra([]byte("yeehaw"))
		case 3:
			// Block 4 includes blocks 2 and 3 as uncle headers (with modified extra data).
			b2 := block.PrevBlock(1).Header()
			b2.Extra = []byte("foo")
			block.AddUncle(b2)
			b3 := block.PrevBlock(2).Header()
			b3.Extra = []byte("foo")
			block.AddUncle(b3)
		}
	}
	// Assemble the test environment
	backend := newTestBackendWithGenerator(4, false, false, generator)
	defer backend.close()

	peer, _ := newTestPeer("peer", protocol, backend)
	defer peer.close()

	// Collect the hashes to request, and the response to expect
	var (
		hashes   []common.Hash
		receipts []*ReceiptList68
	)

	for i := uint64(0); i <= backend.chain.CurrentBlock().Number.Uint64(); i++ {
		block := backend.chain.GetBlockByNumber(i)
		hashes = append(hashes, block.Hash())
		trs := backend.chain.GetReceiptsByHash(block.Hash())
		receipts = append(receipts, NewReceiptList68(trs))
	}

	// Send the hash request and verify the response
	p2p.Send(peer.app, GetReceiptsMsg, &GetReceiptsPacket{
		RequestId:          123,
		GetReceiptsRequest: hashes,
	})
	if err := p2p.ExpectMsg(peer.app, ReceiptsMsg, &ReceiptsPacket[*ReceiptList68]{
		RequestId: 123,
		List:      receipts,
	}); err != nil {
		t.Errorf("receipts mismatch: %v", err)
	}
}

type decoder struct {
	msg []byte
}

func (d decoder) Decode(val interface{}) error {
	buffer := bytes.NewBuffer(d.msg)
	s := rlp.NewStream(buffer, uint64(len(d.msg)))
	return s.Decode(val)
}

func (d decoder) Time() time.Time {
	return time.Now()
}

func setup() (*testBackend, *testPeer) {
	// Generate some transactions etc.
	acc1Key, _ := crypto.HexToECDSA("8a1f9a8f95be41cd7ccb6168179afb4504aefe388d1e14474d32c45c72ce7b7a")
	acc2Key, _ := crypto.HexToECDSA("49a7b37aa6f6645917e7b807e9d1c00d4fa71f18343b0d4122a4d2df64dd6fee")
	acc1Addr := crypto.PubkeyToAddress(acc1Key.PublicKey)
	acc2Addr := crypto.PubkeyToAddress(acc2Key.PublicKey)
	signer := types.HomesteadSigner{}
	gen := func(n int, block *core.BlockGen) {
		if n%2 == 0 {
			w := &types.Withdrawal{
				Address: common.Address{0xaa},
				Amount:  42,
			}
			block.AddWithdrawal(w)
		}
		switch n {
		case 0:
			// In block 1, the test bank sends account #1 some ether.
			tx, _ := types.SignTx(types.NewTransaction(block.TxNonce(testAddr), acc1Addr, big.NewInt(10_000_000_000_000_000), params.TxGas, block.BaseFee(), nil), signer, testKey)
			block.AddTx(tx)
		case 1:
			// In block 2, the test bank sends some more ether to account #1.
			// acc1Addr passes it on to account #2.
			tx1, _ := types.SignTx(types.NewTransaction(block.TxNonce(testAddr), acc1Addr, big.NewInt(1_000_000_000_000_000), params.TxGas, block.BaseFee(), nil), signer, testKey)
			tx2, _ := types.SignTx(types.NewTransaction(block.TxNonce(acc1Addr), acc2Addr, big.NewInt(1_000_000_000_000_000), params.TxGas, block.BaseFee(), nil), signer, acc1Key)
			block.AddTx(tx1)
			block.AddTx(tx2)
		case 2:
			// Block 3 is empty but was mined by account #2.
			block.SetCoinbase(acc2Addr)
			block.SetExtra([]byte("yeehaw"))
		}
	}
	backend := newTestBackendWithGenerator(maxBodiesServe+15, true, false, gen)
	peer, _ := newTestPeer("peer", ETH68, backend)
	// Discard all messages
	go func() {
		for {
			msg, err := peer.app.ReadMsg()
			if err == nil {
				msg.Discard()
			}
		}
	}()
	return backend, peer
}

func FuzzEthProtocolHandlers(f *testing.F) {
	handlers := eth69
	backend, peer := setup()
	f.Fuzz(func(t *testing.T, code byte, msg []byte) {
		handler := handlers[uint64(code)%protocolLengths[ETH69]]
		if handler == nil {
			return
		}
		handler(backend, decoder{msg: msg}, peer.Peer)
	})
}

func TestGetPooledTransaction(t *testing.T) {
	// bor: skip blobTx
	// t.Run("blobTx", func(t *testing.T) {
	// 	testGetPooledTransaction(t, true)
	// })
	t.Run("legacyTx", func(t *testing.T) {
		testGetPooledTransaction(t, false)
	})
}

func testGetPooledTransaction(t *testing.T, blobTx bool) {
	var (
		emptyBlob          = kzg4844.Blob{}
		emptyBlobs         = []kzg4844.Blob{emptyBlob}
		emptyBlobCommit, _ = kzg4844.BlobToCommitment(&emptyBlob)
		emptyBlobProof, _  = kzg4844.ComputeBlobProof(&emptyBlob, emptyBlobCommit)
		emptyBlobHash      = kzg4844.CalcBlobHashV1(sha256.New(), &emptyBlobCommit)
	)
	backend := newTestBackendWithGenerator(0, true, true, nil)
	defer backend.close()

	peer, _ := newTestPeer("peer", ETH68, backend)
	defer peer.close()

	var (
		tx     *types.Transaction
		err    error
		signer = types.NewCancunSigner(params.TestChainConfig.ChainID)
	)
	if blobTx {
		tx, err = types.SignNewTx(testKey, signer, &types.BlobTx{
			ChainID:    uint256.MustFromBig(params.TestChainConfig.ChainID),
			Nonce:      0,
			GasTipCap:  uint256.NewInt(20_000_000_000),
			GasFeeCap:  uint256.NewInt(21_000_000_000),
			Gas:        21000,
			To:         testAddr,
			BlobHashes: []common.Hash{emptyBlobHash},
			BlobFeeCap: uint256.MustFromBig(common.Big1),
			Sidecar: &types.BlobTxSidecar{
				Blobs:       emptyBlobs,
				Commitments: []kzg4844.Commitment{emptyBlobCommit},
				Proofs:      []kzg4844.Proof{emptyBlobProof},
			},
		})
		if err != nil {
			t.Fatal(err)
		}
	} else {
		tx, err = types.SignTx(
			types.NewTransaction(0, testAddr, big.NewInt(10_000), params.TxGas, big.NewInt(25_000_000_000), nil),
			signer,
			testKey,
		)
		if err != nil {
			t.Fatal(err)
		}
	}
	errs := backend.txpool.Add([]*types.Transaction{tx}, true)
	for _, err := range errs {
		if err != nil {
			t.Fatal(err)
		}
	}

	// Send the hash request and verify the response
	p2p.Send(peer.app, GetPooledTransactionsMsg, GetPooledTransactionsPacket{
		RequestId:                    123,
		GetPooledTransactionsRequest: []common.Hash{tx.Hash()},
	})
	if err := p2p.ExpectMsg(peer.app, PooledTransactionsMsg, PooledTransactionsPacket{
		RequestId:                  123,
		PooledTransactionsResponse: []*types.Transaction{tx},
	}); err != nil {
		t.Errorf("pooled transaction mismatch: %v", err)
	}
}<|MERGE_RESOLUTION|>--- conflicted
+++ resolved
@@ -111,11 +111,7 @@
 		Alloc:      types.GenesisAlloc{testAddr: {Balance: big.NewInt(100_000_000_000_000_000)}},
 		Difficulty: common.Big0,
 	}
-<<<<<<< HEAD
-	chain, _ := core.NewBlockChain(db, nil, gspec, nil, engine, vm.Config{}, nil, nil, nil)
-=======
 	chain, _ := core.NewBlockChain(db, gspec, engine, nil)
->>>>>>> 12b4131f
 
 	_, bs, _ := core.GenerateChainWithGenesis(gspec, engine, blocks, generator)
 	if _, err := chain.InsertChain(bs); err != nil {
