--- conflicted
+++ resolved
@@ -8,23 +8,16 @@
 	"testing"
 	"time"
 
-<<<<<<< HEAD
+	"github.com/0xPolygon/heimdall-v2/x/bor/types"
+	borTypes "github.com/0xPolygon/heimdall-v2/x/bor/types"
 	"github.com/ethereum/go-ethereum/common"
 	"github.com/ethereum/go-ethereum/consensus/bor/clerk"
 	"github.com/ethereum/go-ethereum/consensus/bor/heimdall/checkpoint"
 	"github.com/ethereum/go-ethereum/consensus/bor/heimdall/milestone"
-	"github.com/ethereum/go-ethereum/consensus/bor/heimdall/span"
 	"github.com/ethereum/go-ethereum/consensus/bor/valset"
 	"github.com/ethereum/go-ethereum/rpc"
-=======
-	"github.com/0xPolygon/heimdall-v2/x/bor/types"
-	"github.com/ethereum/go-ethereum/consensus/bor/clerk"
-	"github.com/ethereum/go-ethereum/consensus/bor/heimdall/checkpoint"
-	"github.com/ethereum/go-ethereum/consensus/bor/heimdall/milestone"
->>>>>>> 5cdef9b0
 	"github.com/stretchr/testify/require"
 
-	"github.com/0xPolygon/heimdall-v2/x/bor/types"
 	stakeTypes "github.com/0xPolygon/heimdall-v2/x/stake/types"
 	"go.uber.org/mock/gomock"
 )
@@ -32,7 +25,6 @@
 type MockHeimdallClient struct {
 }
 
-<<<<<<< HEAD
 func (h *MockHeimdallClient) GetSpan(ctx context.Context, spanID uint64) (*types.Span, error) {
 	// Throw error for span id 100
 	if spanID == 100 {
@@ -91,11 +83,6 @@
 	spanStore := NewSpanStore(&MockHeimdallClient{}, nil, "1337")
 	defer spanStore.Close()
 	ctx := context.Background()
-=======
-func TestSpanStore_SpanById(t *testing.T) {
-	spanStore := NewSpanStore(&MockHeimdallClient{}, nil, "1337", nil)
-	ctx := t.Context()
->>>>>>> 5cdef9b0
 
 	type Testcase struct {
 		id         uint64
@@ -140,7 +127,6 @@
 	require.Equal(t, uint64(0), span.StartBlock, "invalid start block in spanById after eviction for id=0")
 	require.Equal(t, uint64(255), span.EndBlock, "invalid end block in spanById after eviction for id=0")
 
-<<<<<<< HEAD
 	// Try fetching span 100 and ensure error is handled
 	span, err = spanStore.spanById(ctx, 100)
 	require.Error(t, err, "expected error in spanById for id=100")
@@ -151,15 +137,6 @@
 	spanStore := NewSpanStore(&MockHeimdallClient{}, nil, "1337")
 	defer spanStore.Close()
 	ctx := context.Background()
-=======
-	// Ensure latest known span is still the old one
-	require.Equal(t, uint64(20), spanStore.latestKnownSpanId, "invalid latest known span id in span store")
-}
-
-func TestSpanStore_SpanByBlockNumber(t *testing.T) {
-	spanStore := NewSpanStore(&MockHeimdallClient{}, nil, "1337", nil)
-	ctx := t.Context()
->>>>>>> 5cdef9b0
 
 	type Testcase struct {
 		blockNumber uint64
@@ -240,32 +217,6 @@
 
 // Irrelevant to the tests above but necessary for interface compatibility
 func (h *MockHeimdallClient) StateSyncEvents(ctx context.Context, fromID uint64, to int64) ([]*clerk.EventRecordWithTime, error) {
-	panic("implement me")
-}
-
-func (h *MockHeimdallClient) GetSpan(ctx context.Context, spanID uint64) (*types.Span, error) {
-	// Throw error for span id 100
-	if spanID == 100 {
-		return nil, fmt.Errorf("unable to fetch span")
-	}
-
-	// For everything else, return hardcoded span assuming length 6400 (except for span 0)
-	if spanID == 0 {
-		return &types.Span{
-			Id:         0,
-			StartBlock: 0,
-			EndBlock:   255,
-		}, nil
-	} else {
-		return &types.Span{
-			Id:         spanID,
-			StartBlock: 6400*(spanID-1) + 256,
-			EndBlock:   6400*spanID + 255,
-		}, nil
-	}
-}
-
-func (h *MockHeimdallClient) GetLatestSpan(ctx context.Context) (*types.Span, error) {
 	panic("implement me")
 }
 
@@ -511,7 +462,7 @@
 		t.Run(tc.name, func(t *testing.T) {
 			span, err := spanStore.spanByBlockNumber(ctx, tc.blockNumber)
 			require.NoError(t, err, "err in spanByBlockNumber for block=%d: %s", tc.blockNumber, tc.description)
-			require.Equal(t, tc.expectedID, span.ID, "invalid span ID for block=%d: %s", tc.blockNumber, tc.description)
+			require.Equal(t, tc.expectedID, span.Id, "invalid span ID for block=%d: %s", tc.blockNumber, tc.description)
 		})
 	}
 }
@@ -532,12 +483,12 @@
 	span, err := spanStore.spanByBlockNumber(ctx, 175)
 	require.NoError(t, err, "err in spanByBlockNumber for block 175")
 	// Should return span 5 since it has higher ID than span 1
-	require.Equal(t, uint64(5), span.ID, "should return span 5 for block 175 (higher ID than span 1)")
+	require.Equal(t, uint64(5), span.Id, "should return span 5 for block 175 (higher ID than span 1)")
 
 	// Test purely future span
 	span, err = spanStore.spanByBlockNumber(ctx, 450)
 	require.NoError(t, err, "err in spanByBlockNumber for future block 450")
-	require.Equal(t, uint64(6), span.ID, "should return span 6 for block 450")
+	require.Equal(t, uint64(6), span.Id, "should return span 6 for block 450")
 }
 
 func TestSpanStore_SpanByBlockNumber_OverlappingSpansMultipleMatches(t *testing.T) {
@@ -555,17 +506,17 @@
 	// Block 200 appears in spans 2 (200-299) and 3 (150-249)
 	span, err := spanStore.spanByBlockNumber(ctx, 200)
 	require.NoError(t, err, "err in spanByBlockNumber for block 200")
-	require.Equal(t, uint64(5), span.ID, "should return span 5 (highest ID) for block 200")
+	require.Equal(t, uint64(5), span.Id, "should return span 5 (highest ID) for block 200")
 
 	// Block 225 appears in spans 2 (200-299), 3 (150-249), and 5 (175-225)
 	span, err = spanStore.spanByBlockNumber(ctx, 225)
 	require.NoError(t, err, "err in spanByBlockNumber for block 225")
-	require.Equal(t, uint64(5), span.ID, "should return span 5 (highest ID) for block 225")
+	require.Equal(t, uint64(5), span.Id, "should return span 5 (highest ID) for block 225")
 
 	// Block 190 appears in spans 1 (100-199), 3 (150-249), and 5 (175-225)
 	span, err = spanStore.spanByBlockNumber(ctx, 190)
 	require.NoError(t, err, "err in spanByBlockNumber for block 190")
-	require.Equal(t, uint64(5), span.ID, "should return span 5 (highest ID) for block 190")
+	require.Equal(t, uint64(5), span.Id, "should return span 5 (highest ID) for block 190")
 }
 
 func TestSpanStore_GetFutureSpan(t *testing.T) {
@@ -725,7 +676,7 @@
 			} else {
 				require.NoError(t, err)
 				require.NotNil(t, span)
-				require.Equal(t, tc.expectedSpanID, span.ID)
+				require.Equal(t, tc.expectedSpanID, span.Id)
 			}
 		})
 	}
@@ -737,12 +688,10 @@
 
 	// Mock lastUsedSpan for some test cases
 	mockLastUsedSpan := func(id, startBlock, endBlock uint64) {
-		spanStore.lastUsedSpan.Store(&span.HeimdallSpan{
-			Span: span.Span{
-				ID:         id,
-				StartBlock: startBlock,
-				EndBlock:   endBlock,
-			},
+		spanStore.lastUsedSpan.Store(&borTypes.Span{
+			Id:         id,
+			StartBlock: startBlock,
+			EndBlock:   endBlock,
 		})
 	}
 
@@ -839,7 +788,7 @@
 		t.Run(tc.name, func(t *testing.T) {
 			// Reset lastUsedSpan for each test case if setupLastUsedSpan is not defined
 			if tc.setupLastUsedSpan == nil {
-				spanStore.lastUsedSpan = atomic.Pointer[span.HeimdallSpan]{}
+				spanStore.lastUsedSpan = atomic.Pointer[borTypes.Span]{}
 			} else {
 				tc.setupLastUsedSpan()
 			}
@@ -854,30 +803,6 @@
 	chainId := "1337"
 	ctrl := gomock.NewController(t)
 	defer ctrl.Finish()
-
-	t.Run("successful_mock_span_0", func(t *testing.T) {
-		mockSpanner := NewMockSpanner(ctrl)
-		mockValidators := []*valset.Validator{
-			{ID: 1, Address: common.HexToAddress("0x1"), VotingPower: 100},
-			{ID: 2, Address: common.HexToAddress("0x2"), VotingPower: 200},
-		}
-		mockSpanner.EXPECT().GetCurrentValidatorsByBlockNrOrHash(ctx, rpc.BlockNumberOrHashWithNumber(0), uint64(0)).Return(mockValidators, nil)
-
-		s, err := getMockSpan0(ctx, mockSpanner, chainId)
-		require.NoError(t, err)
-		require.NotNil(t, s)
-		require.Equal(t, uint64(0), s.ID)
-		require.Equal(t, uint64(0), s.StartBlock)
-		require.Equal(t, uint64(zerothSpanEnd), s.EndBlock) // Uses zerothSpanEnd from existing constants
-		require.Equal(t, chainId, s.ChainID)
-		require.Len(t, s.ValidatorSet.Validators, len(mockValidators))
-		require.Len(t, s.SelectedProducers, len(mockValidators))
-		for i, v := range mockValidators {
-			require.Equal(t, *v, s.SelectedProducers[i])
-			require.Equal(t, v, s.ValidatorSet.Validators[i])
-		}
-		require.Equal(t, mockValidators[0], s.ValidatorSet.Proposer)
-	})
 
 	t.Run("spanner_returns_error_from_heimdall", func(t *testing.T) {
 		mockSpanner := NewMockSpanner(ctrl)
