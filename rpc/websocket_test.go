// Copyright 2018 The go-ethereum Authors
// This file is part of the go-ethereum library.
//
// The go-ethereum library is free software: you can redistribute it and/or modify
// it under the terms of the GNU Lesser General Public License as published by
// the Free Software Foundation, either version 3 of the License, or
// (at your option) any later version.
//
// The go-ethereum library is distributed in the hope that it will be useful,
// but WITHOUT ANY WARRANTY; without even the implied warranty of
// MERCHANTABILITY or FITNESS FOR A PARTICULAR PURPOSE. See the
// GNU Lesser General Public License for more details.
//
// You should have received a copy of the GNU Lesser General Public License
// along with the go-ethereum library. If not, see <http://www.gnu.org/licenses/>.

package rpc

import (
	"context"
	"errors"
	"net"
	"net/http"
	"net/http/httptest"
	"strings"
	"testing"
	"time"

	"github.com/gorilla/websocket"
)

func TestWebsocketClientHeaders(t *testing.T) {
	t.Parallel()

	endpoint, header, err := wsClientHeaders("wss://testuser:test-PASS_01@example.com:1234", "https://example.com")
	if err != nil {
		t.Fatalf("wsGetConfig failed: %s", err)
	}

	if endpoint != "wss://example.com:1234" {
		t.Fatal("User should have been stripped from the URL")
	}

	if header.Get("authorization") != "Basic dGVzdHVzZXI6dGVzdC1QQVNTXzAx" {
		t.Fatal("Basic auth header is incorrect")
	}

	if header.Get("origin") != "https://example.com" {
		t.Fatal("Origin not set")
	}
}

// This test checks that the server rejects connections from disallowed origins.
func TestWebsocketOriginCheck(t *testing.T) {
	t.Parallel()

	var (
		srv     = newTestServer()
		httpsrv = httptest.NewServer(srv.WebsocketHandler([]string{"http://example.com"}))
		wsURL   = "ws:" + strings.TrimPrefix(httpsrv.URL, "http:")
	)

	defer srv.Stop()
	defer httpsrv.Close()

	client, err := DialWebsocket(context.Background(), wsURL, "http://ekzample.com")
	if err == nil {
		client.Close()
		t.Fatal("no error for wrong origin")
	}

	wantErr := wsHandshakeError{websocket.ErrBadHandshake, "403 Forbidden"}
	if !errors.Is(err, wantErr) {
		t.Fatalf("wrong error for wrong origin: %q", err)
	}

	// Connections without origin header should work.
	client, err = DialWebsocket(context.Background(), wsURL, "")
	if err != nil {
		t.Fatalf("error for empty origin: %v", err)
	}

	client.Close()
}

// This test checks whether calls exceeding the request size limit are rejected.
func TestWebsocketLargeCall(t *testing.T) {
	t.Parallel()

	var (
		srv     = newTestServer()
		httpsrv = httptest.NewServer(srv.WebsocketHandler([]string{"*"}))
		wsURL   = "ws:" + strings.TrimPrefix(httpsrv.URL, "http:")
	)

	defer srv.Stop()
	defer httpsrv.Close()

	client, err := DialWebsocket(context.Background(), wsURL, "")
	if err != nil {
		t.Fatalf("can't dial: %v", err)
	}
	defer client.Close()

	// This call sends slightly less than the limit and should work.
	var result echoResult
<<<<<<< HEAD

	arg := strings.Repeat("x", maxRequestContentLength-200)
=======
	arg := strings.Repeat("x", defaultBodyLimit-200)
>>>>>>> c5ba367e
	if err := client.Call(&result, "test_echo", arg, 1); err != nil {
		t.Fatalf("valid call didn't work: %v", err)
	}

	if result.String != arg {
		t.Fatal("wrong string echoed")
	}

	// This call sends twice the allowed size and shouldn't work.
<<<<<<< HEAD
	arg = strings.Repeat("x", maxRequestContentLength*2)

=======
	arg = strings.Repeat("x", defaultBodyLimit*2)
>>>>>>> c5ba367e
	err = client.Call(&result, "test_echo", arg)
	if err == nil {
		t.Fatal("no error for too large call")
	}
}

// This test checks whether the wsMessageSizeLimit option is obeyed.
func TestWebsocketLargeRead(t *testing.T) {
	t.Parallel()

	var (
		srv     = newTestServer()
		httpsrv = httptest.NewServer(srv.WebsocketHandler([]string{"*"}))
		wsURL   = "ws:" + strings.TrimPrefix(httpsrv.URL, "http:")
	)
	defer srv.Stop()
	defer httpsrv.Close()

	testLimit := func(limit *int64) {
		opts := []ClientOption{}
		expLimit := int64(wsDefaultReadLimit)
		if limit != nil && *limit >= 0 {
			opts = append(opts, WithWebsocketMessageSizeLimit(*limit))
			if *limit > 0 {
				expLimit = *limit // 0 means infinite
			}
		}
		client, err := DialOptions(context.Background(), wsURL, opts...)
		if err != nil {
			t.Fatalf("can't dial: %v", err)
		}
		defer client.Close()
		// Remove some bytes for json encoding overhead.
		underLimit := int(expLimit - 128)
		overLimit := expLimit + 1
		if expLimit == wsDefaultReadLimit {
			// No point trying the full 32MB in tests. Just sanity-check that
			// it's not obviously limited.
			underLimit = 1024
			overLimit = -1
		}
		var res string
		// Check under limit
		if err = client.Call(&res, "test_repeat", "A", underLimit); err != nil {
			t.Fatalf("unexpected error with limit %d: %v", expLimit, err)
		}
		if len(res) != underLimit || strings.Count(res, "A") != underLimit {
			t.Fatal("incorrect data")
		}
		// Check over limit
		if overLimit > 0 {
			err = client.Call(&res, "test_repeat", "A", expLimit+1)
			if err == nil || err != websocket.ErrReadLimit {
				t.Fatalf("wrong error with limit %d: %v expecting %v", expLimit, err, websocket.ErrReadLimit)
			}
		}
	}
	ptr := func(v int64) *int64 { return &v }

	testLimit(ptr(-1)) // Should be ignored (use default)
	testLimit(ptr(0))  // Should be ignored (use default)
	testLimit(nil)     // Should be ignored (use default)
	testLimit(ptr(200))
	testLimit(ptr(wsDefaultReadLimit * 2))
}

func TestWebsocketPeerInfo(t *testing.T) {
	var (
		s     = newTestServer()
		ts    = httptest.NewServer(s.WebsocketHandler([]string{"origin.example.com"}))
		tsurl = "ws:" + strings.TrimPrefix(ts.URL, "http:")
	)

	defer s.Stop()
	defer ts.Close()

	ctx := context.Background()

	c, err := DialWebsocket(ctx, tsurl, "origin.example.com")
	if err != nil {
		t.Fatal(err)
	}

	// Request peer information.
	var connInfo PeerInfo
	if err := c.Call(&connInfo, "test_peerInfo"); err != nil {
		t.Fatal(err)
	}

	if connInfo.RemoteAddr == "" {
		t.Error("RemoteAddr not set")
	}

	if connInfo.Transport != "ws" {
		t.Errorf("wrong Transport %q", connInfo.Transport)
	}

	if connInfo.HTTP.UserAgent != "Go-http-client/1.1" {
		t.Errorf("wrong HTTP.UserAgent %q", connInfo.HTTP.UserAgent)
	}

	if connInfo.HTTP.Origin != "origin.example.com" {
		t.Errorf("wrong HTTP.Origin %q", connInfo.HTTP.UserAgent)
	}
}

// This test checks that client handles WebSocket ping frames correctly.
func TestClientWebsocketPing(t *testing.T) {
	t.Parallel()

	var (
		sendPing    = make(chan struct{})
		server      = wsPingTestServer(t, sendPing)
		ctx, cancel = context.WithTimeout(context.Background(), 2*time.Second)
	)

	defer cancel()
	defer server.Shutdown(ctx)

	client, err := DialContext(ctx, "ws://"+server.Addr)
	if err != nil {
		t.Fatalf("client dial error: %v", err)
	}
	defer client.Close()

	resultChan := make(chan int)

	sub, err := client.EthSubscribe(ctx, resultChan, "foo")
	if err != nil {
		t.Fatalf("client subscribe error: %v", err)
	}
	// Note: Unsubscribe is not called on this subscription because the mockup
	// server can't handle the request.

	// Wait for the context's deadline to be reached before proceeding.
	// This is important for reproducing https://github.com/ethereum/go-ethereum/issues/19798
	<-ctx.Done()
	close(sendPing)

	// Wait for the subscription result.
	timeout := time.NewTimer(5 * time.Second)
	defer timeout.Stop()

	for {
		select {
		case err := <-sub.Err():
			t.Error("client subscription error:", err)
		case result := <-resultChan:
			t.Log("client got result:", result)
			return
		case <-timeout.C:
			t.Error("didn't get any result within the test timeout")
			return
		}
	}
}

// This checks that the websocket transport can deal with large messages.
func TestClientWebsocketLargeMessage(t *testing.T) {
	var (
		srv     = NewServer("test", 0, 0)
		httpsrv = httptest.NewServer(srv.WebsocketHandler(nil))
		wsURL   = "ws:" + strings.TrimPrefix(httpsrv.URL, "http:")
	)

	defer srv.Stop()
	defer httpsrv.Close()

	respLength := wsDefaultReadLimit - 50
	srv.RegisterName("test", largeRespService{respLength})

	c, err := DialWebsocket(context.Background(), wsURL, "")
	if err != nil {
		t.Fatal(err)
	}

	var r string
	if err := c.Call(&r, "test_largeResp"); err != nil {
		t.Fatal("call failed:", err)
	}

	if len(r) != respLength {
		t.Fatalf("response has wrong length %d, want %d", len(r), respLength)
	}
}

// wsPingTestServer runs a WebSocket server which accepts a single subscription request.
// When a value arrives on sendPing, the server sends a ping frame, waits for a matching
// pong and finally delivers a single subscription result.
func wsPingTestServer(t *testing.T, sendPing <-chan struct{}) *http.Server {
	var srv http.Server

	shutdown := make(chan struct{})

	srv.RegisterOnShutdown(func() {
		close(shutdown)
	})

	srv.Handler = http.HandlerFunc(func(w http.ResponseWriter, r *http.Request) {
		// Upgrade to WebSocket.
		upgrader := websocket.Upgrader{
			CheckOrigin: func(r *http.Request) bool { return true },
		}

		conn, err := upgrader.Upgrade(w, r, nil)
		if err != nil {
			t.Errorf("server WS upgrade error: %v", err)
			return
		}

		defer conn.Close()

		// Handle the connection.
		wsPingTestHandler(t, conn, shutdown, sendPing)
	})

	// Start the server.
	listener, err := net.Listen("tcp", "127.0.0.1:0")
	if err != nil {
		t.Fatal("can't listen:", err)
	}

	srv.Addr = listener.Addr().String()
	go srv.Serve(listener)

	return &srv
}

func wsPingTestHandler(t *testing.T, conn *websocket.Conn, shutdown, sendPing <-chan struct{}) {
	// Canned responses for the eth_subscribe call in TestClientWebsocketPing.
	const (
		subResp   = `{"jsonrpc":"2.0","id":1,"result":"0x00"}`
		subNotify = `{"jsonrpc":"2.0","method":"eth_subscription","params":{"subscription":"0x00","result":1}}`
	)

	// Handle subscribe request.
	if _, _, err := conn.ReadMessage(); err != nil {
		t.Errorf("server read error: %v", err)
		return
	}

	if err := conn.WriteMessage(websocket.TextMessage, []byte(subResp)); err != nil {
		t.Errorf("server write error: %v", err)
		return
	}

	// Read from the connection to process control messages.
	var pongCh = make(chan string)

	conn.SetPongHandler(func(d string) error {
		t.Logf("server got pong: %q", d)
		pongCh <- d

		return nil
	})

	go func() {
		for {
			typ, msg, err := conn.ReadMessage()
			if err != nil {
				return
			}

			t.Logf("server got message (%d): %q", typ, msg)
		}
	}()

	// Write messages.
	var (
		wantPong string
		timer    = time.NewTimer(0)
	)

	defer timer.Stop()
	<-timer.C

	for {
		select {
		case _, open := <-sendPing:
			if !open {
				sendPing = nil
			}

			t.Logf("server sending ping")
			conn.WriteMessage(websocket.PingMessage, []byte("ping"))

			wantPong = "ping"
		case data := <-pongCh:
			if wantPong == "" {
				t.Errorf("unexpected pong")
			} else if data != wantPong {
				t.Errorf("got pong with wrong data %q", data)
			}

			wantPong = ""

			timer.Reset(200 * time.Millisecond)
		case <-timer.C:
			t.Logf("server sending response")
			conn.WriteMessage(websocket.TextMessage, []byte(subNotify))
		case <-shutdown:
			conn.Close()
			return
		}
	}
}<|MERGE_RESOLUTION|>--- conflicted
+++ resolved
@@ -104,12 +104,7 @@
 
 	// This call sends slightly less than the limit and should work.
 	var result echoResult
-<<<<<<< HEAD
-
-	arg := strings.Repeat("x", maxRequestContentLength-200)
-=======
 	arg := strings.Repeat("x", defaultBodyLimit-200)
->>>>>>> c5ba367e
 	if err := client.Call(&result, "test_echo", arg, 1); err != nil {
 		t.Fatalf("valid call didn't work: %v", err)
 	}
@@ -119,12 +114,8 @@
 	}
 
 	// This call sends twice the allowed size and shouldn't work.
-<<<<<<< HEAD
-	arg = strings.Repeat("x", maxRequestContentLength*2)
-
-=======
 	arg = strings.Repeat("x", defaultBodyLimit*2)
->>>>>>> c5ba367e
+
 	err = client.Call(&result, "test_echo", arg)
 	if err == nil {
 		t.Fatal("no error for too large call")
@@ -285,7 +276,7 @@
 // This checks that the websocket transport can deal with large messages.
 func TestClientWebsocketLargeMessage(t *testing.T) {
 	var (
-		srv     = NewServer("test", 0, 0)
+		srv     = NewServer()
 		httpsrv = httptest.NewServer(srv.WebsocketHandler(nil))
 		wsURL   = "ws:" + strings.TrimPrefix(httpsrv.URL, "http:")
 	)
