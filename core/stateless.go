// Copyright 2024 The go-ethereum Authors
// This file is part of the go-ethereum library.
//
// The go-ethereum library is free software: you can redistribute it and/or modify
// it under the terms of the GNU Lesser General Public License as published by
// the Free Software Foundation, either version 3 of the License, or
// (at your option) any later version.
//
// The go-ethereum library is distributed in the hope that it will be useful,
// but WITHOUT ANY WARRANTY; without even the implied warranty of
// MERCHANTABILITY or FITNESS FOR A PARTICULAR PURPOSE. See the
// GNU Lesser General Public License for more details.
//
// You should have received a copy of the GNU Lesser General Public License
// along with the go-ethereum library. If not, see <http://www.gnu.org/licenses/>.

package core

import (
	"context"

	"github.com/ethereum/go-ethereum/common"
	"github.com/ethereum/go-ethereum/common/lru"
	"github.com/ethereum/go-ethereum/consensus/beacon"
	"github.com/ethereum/go-ethereum/consensus/ethash"
	"github.com/ethereum/go-ethereum/core/state"
	"github.com/ethereum/go-ethereum/core/stateless"
	"github.com/ethereum/go-ethereum/core/types"
	"github.com/ethereum/go-ethereum/core/vm"
	"github.com/ethereum/go-ethereum/log"
	"github.com/ethereum/go-ethereum/params"
	"github.com/ethereum/go-ethereum/trie"
	"github.com/ethereum/go-ethereum/triedb"
)

// ExecuteStateless runs a stateless execution based on a witness, verifies
// everything it can locally and returns the state root and receipt root, that
// need the other side to explicitly check.
//
// This method is a bit of a sore thumb here, but:
//   - It cannot be placed in core/stateless, because state.New prodces a circular dep
//   - It cannot be placed outside of core, because it needs to construct a dud headerchain
//
// TODO(karalabe): Would be nice to resolve both issues above somehow and move it.
func ExecuteStateless(config *params.ChainConfig, block *types.Block, witness *stateless.Witness) (common.Hash, common.Hash, error) {
	// Sanity check if the supplied block accidentally contains a set root or
	// receipt hash. If so, be very loud, but still continue.
	if block.Root() != (common.Hash{}) {
		log.Error("stateless runner received state root it's expected to calculate (faulty consensus client)", "block", block.Number())
	}
	if block.ReceiptHash() != (common.Hash{}) {
		log.Error("stateless runner received receipt root it's expected to calculate (faulty consensus client)", "block", block.Number())
	}
	// Create and populate the state database to serve as the stateless backend
	memdb := witness.MakeHashDB()
	db, err := state.New(witness.Root(), state.NewDatabase(triedb.NewDatabase(memdb, triedb.HashDefaults), nil))
	if err != nil {
		return common.Hash{}, common.Hash{}, err
	}
	// Create a blockchain that is idle, but can be used to access headers through
	headerChain := &HeaderChain{
		config:      config,
		chainDb:     memdb,
		headerCache: lru.NewCache[common.Hash, *types.Header](256),
		engine:      beacon.New(ethash.NewFaker()),
	}
	processor := NewStateProcessor(config, nil, headerChain)
	validator := NewBlockValidator(config, nil) // No chain, we only validate the state, not the block

	// Run the stateless blocks processing and self-validate certain fields
<<<<<<< HEAD
	receipts, _, usedGas, err := processor.Process(witness.Block, db, vm.Config{}, context.Background())
=======
	res, err := processor.Process(block, db, vm.Config{})
>>>>>>> 1015a42d
	if err != nil {
		return common.Hash{}, common.Hash{}, err
	}
	if err = validator.ValidateState(block, db, res, true); err != nil {
		return common.Hash{}, common.Hash{}, err
	}
	// Almost everything validated, but receipt and state root needs to be returned
	receiptRoot := types.DeriveSha(res.Receipts, trie.NewStackTrie(nil))
	stateRoot := db.IntermediateRoot(config.IsEIP158(block.Number()))
	return stateRoot, receiptRoot, nil
}<|MERGE_RESOLUTION|>--- conflicted
+++ resolved
@@ -17,8 +17,6 @@
 package core
 
 import (
-	"context"
-
 	"github.com/ethereum/go-ethereum/common"
 	"github.com/ethereum/go-ethereum/common/lru"
 	"github.com/ethereum/go-ethereum/consensus/beacon"
@@ -68,11 +66,7 @@
 	validator := NewBlockValidator(config, nil) // No chain, we only validate the state, not the block
 
 	// Run the stateless blocks processing and self-validate certain fields
-<<<<<<< HEAD
-	receipts, _, usedGas, err := processor.Process(witness.Block, db, vm.Config{}, context.Background())
-=======
 	res, err := processor.Process(block, db, vm.Config{})
->>>>>>> 1015a42d
 	if err != nil {
 		return common.Hash{}, common.Hash{}, err
 	}
