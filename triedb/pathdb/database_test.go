--- conflicted
+++ resolved
@@ -123,11 +123,7 @@
 
 func newTester(t *testing.T, historyLimit uint64, isVerkle bool, layers int, enableIndex bool) *tester {
 	var (
-<<<<<<< HEAD
-		disk, _ = rawdb.NewDatabaseWithFreezer(rawdb.NewMemoryDatabase(), t.TempDir(), "", false, false, false)
-=======
 		disk, _ = rawdb.Open(rawdb.NewMemoryDatabase(), rawdb.OpenOptions{Ancient: t.TempDir()})
->>>>>>> 12b4131f
 		db      = New(disk, &Config{
 			StateHistory:        historyLimit,
 			EnableStateIndexing: enableIndex,
