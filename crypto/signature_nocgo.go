// Copyright 2017 The go-ethereum Authors
// This file is part of the go-ethereum library.
//
// The go-ethereum library is free software: you can redistribute it and/or modify
// it under the terms of the GNU Lesser General Public License as published by
// the Free Software Foundation, either version 3 of the License, or
// (at your option) any later version.
//
// The go-ethereum library is distributed in the hope that it will be useful,
// but WITHOUT ANY WARRANTY; without even the implied warranty of
// MERCHANTABILITY or FITNESS FOR A PARTICULAR PURPOSE. See the
// GNU Lesser General Public License for more details.
//
// You should have received a copy of the GNU Lesser General Public License
// along with the go-ethereum library. If not, see <http://www.gnu.org/licenses/>.

//go:build nacl || js || !cgo || gofuzz
// +build nacl js !cgo gofuzz

package crypto

import (
	"crypto/ecdsa"
	"errors"
	"fmt"
	"math/big"

	"github.com/btcsuite/btcd/btcec/v2"
	btc_ecdsa "github.com/btcsuite/btcd/btcec/v2/ecdsa"
)

// Ecrecover returns the uncompressed public key that created the given signature.
func Ecrecover(hash, sig []byte) ([]byte, error) {
	pub, err := sigToPub(hash, sig)
	if err != nil {
		return nil, err
	}
	bytes := pub.SerializeUncompressed()
	return bytes, err
}

func sigToPub(hash, sig []byte) (*btcec.PublicKey, error) {
	if len(sig) != SignatureLength {
		return nil, errors.New("invalid signature")
	}
	// Convert to btcec input format with 'recovery id' v at the beginning.
	btcsig := make([]byte, SignatureLength)
	btcsig[0] = sig[RecoveryIDOffset] + 27
	copy(btcsig[1:], sig)

	pub, _, err := btc_ecdsa.RecoverCompact(btcsig, hash)
	return pub, err
}

// SigToPub returns the public key that created the given signature.
func SigToPub(hash, sig []byte) (*ecdsa.PublicKey, error) {
	pub, err := sigToPub(hash, sig)
	if err != nil {
		return nil, err
	}
	// We need to explicitly set the curve here, because we're wrapping
	// the original curve to add (un-)marshalling
	return &ecdsa.PublicKey{
		Curve: S256(),
		X:     pub.X(),
		Y:     pub.Y(),
	}, nil
}

// Sign calculates an ECDSA signature.
//
// This function is susceptible to chosen plaintext attacks that can leak
// information about the private key that is used for signing. Callers must
// be aware that the given hash cannot be chosen by an adversary. Common
// solution is to hash any input before calculating the signature.
//
// The produced signature is in the [R || S || V] format where V is 0 or 1.
func Sign(hash []byte, prv *ecdsa.PrivateKey) ([]byte, error) {
	if len(hash) != 32 {
		return nil, fmt.Errorf("hash is required to be exactly 32 bytes (%d)", len(hash))
	}
	if prv.Curve != S256() {
		return nil, errors.New("private key curve is not secp256k1")
	}
	// ecdsa.PrivateKey -> btcec.PrivateKey
	var priv btcec.PrivateKey
	if overflow := priv.Key.SetByteSlice(prv.D.Bytes()); overflow || priv.Key.IsZero() {
		return nil, errors.New("invalid private key")
	}
	defer priv.Zero()
	sig, err := btc_ecdsa.SignCompact(&priv, hash, false) // ref uncompressed pubkey
	if err != nil {
		return nil, err
	}
	// Convert to Ethereum signature format with 'recovery id' v at the end.
	v := sig[0] - 27
	copy(sig, sig[1:])
	sig[RecoveryIDOffset] = v
	return sig, nil
}

// VerifySignature checks that the given public key created signature over hash.
// The public key should be in compressed (33 bytes) or uncompressed (65 bytes) format.
// The signature should have the 64 byte [R || S] format.
func VerifySignature(pubkey, hash, signature []byte) bool {
	if len(signature) != 64 {
		return false
	}
	var r, s btcec.ModNScalar
	if r.SetByteSlice(signature[:32]) {
		return false // overflow
	}
	if s.SetByteSlice(signature[32:]) {
		return false
	}
	sig := btc_ecdsa.NewSignature(&r, &s)
	key, err := btcec.ParsePubKey(pubkey)
	if err != nil {
		return false
	}
	// Reject malleable signatures. libsecp256k1 does this check but btcec doesn't.
	if s.IsOverHalfOrder() {
		return false
	}
	return sig.Verify(hash, key)
}

// DecompressPubkey parses a public key in the 33-byte compressed format.
func DecompressPubkey(pubkey []byte) (*ecdsa.PublicKey, error) {
	if len(pubkey) != 33 {
		return nil, errors.New("invalid compressed public key length")
	}
	key, err := btcec.ParsePubKey(pubkey)
	if err != nil {
		return nil, err
	}
	// We need to explicitly set the curve here, because we're wrapping
	// the original curve to add (un-)marshalling
	return &ecdsa.PublicKey{
		Curve: S256(),
		X:     key.X(),
		Y:     key.Y(),
	}, nil
}

// CompressPubkey encodes a public key to the 33-byte compressed format. The
// provided PublicKey must be valid. Namely, the coordinates must not be larger
// than 32 bytes each, they must be less than the field prime, and it must be a
// point on the secp256k1 curve. This is the case for a PublicKey constructed by
// elliptic.Unmarshal (see UnmarshalPubkey), or by ToECDSA and ecdsa.GenerateKey
// when constructing a PrivateKey.
func CompressPubkey(pubkey *ecdsa.PublicKey) []byte {
	// NOTE: the coordinates may be validated with
	// btcec.ParsePubKey(FromECDSAPub(pubkey))
	var x, y btcec.FieldVal
	x.SetByteSlice(pubkey.X.Bytes())
	y.SetByteSlice(pubkey.Y.Bytes())
	return btcec.NewPublicKey(&x, &y).SerializeCompressed()
}

// S256 returns an instance of the secp256k1 curve.
func S256() EllipticCurve {
	return btCurve{btcec.S256()}
}

type btCurve struct {
	*btcec.KoblitzCurve
}

<<<<<<< HEAD
// Marshall converts a point given as (x, y) into a byte slice.
=======
// Marshal converts a point given as (x, y) into a byte slice.
>>>>>>> aadddf3a
func (curve btCurve) Marshal(x, y *big.Int) []byte {
	byteLen := (curve.Params().BitSize + 7) / 8

	ret := make([]byte, 1+2*byteLen)
	ret[0] = 4 // uncompressed point

	x.FillBytes(ret[1 : 1+byteLen])
	y.FillBytes(ret[1+byteLen : 1+2*byteLen])

	return ret
}

// Unmarshal converts a point, serialised by Marshal, into an x, y pair. On
// error, x = nil.
func (curve btCurve) Unmarshal(data []byte) (x, y *big.Int) {
	byteLen := (curve.Params().BitSize + 7) / 8
	if len(data) != 1+2*byteLen {
		return nil, nil
	}
	if data[0] != 4 { // uncompressed form
		return nil, nil
	}
	x = new(big.Int).SetBytes(data[1 : 1+byteLen])
	y = new(big.Int).SetBytes(data[1+byteLen:])
	return
}<|MERGE_RESOLUTION|>--- conflicted
+++ resolved
@@ -167,11 +167,7 @@
 	*btcec.KoblitzCurve
 }
 
-<<<<<<< HEAD
-// Marshall converts a point given as (x, y) into a byte slice.
-=======
 // Marshal converts a point given as (x, y) into a byte slice.
->>>>>>> aadddf3a
 func (curve btCurve) Marshal(x, y *big.Int) []byte {
 	byteLen := (curve.Params().BitSize + 7) / 8
 
