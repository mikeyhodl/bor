// Copyright 2014 The go-ethereum Authors
// This file is part of the go-ethereum library.
//
// The go-ethereum library is free software: you can redistribute it and/or modify
// it under the terms of the GNU Lesser General Public License as published by
// the Free Software Foundation, either version 3 of the License, or
// (at your option) any later version.
//
// The go-ethereum library is distributed in the hope that it will be useful,
// but WITHOUT ANY WARRANTY; without even the implied warranty of
// MERCHANTABILITY or FITNESS FOR A PARTICULAR PURPOSE. See the
// GNU Lesser General Public License for more details.
//
// You should have received a copy of the GNU Lesser General Public License
// along with the go-ethereum library. If not, see <http://www.gnu.org/licenses/>.

package types

import (
	"bytes"
	"math/big"
	"reflect"
	"testing"

	"github.com/ethereum/go-ethereum/common"
	"github.com/ethereum/go-ethereum/common/math"
	"github.com/ethereum/go-ethereum/crypto"
	"github.com/ethereum/go-ethereum/internal/blocktest"
	"github.com/ethereum/go-ethereum/log"
	"github.com/ethereum/go-ethereum/params"
	"github.com/ethereum/go-ethereum/rlp"
)

// from bcValidBlockTest.json, "SimpleTx"
func TestBlockEncoding(t *testing.T) {
	blockEnc := common.FromHex("f90260f901f9a083cafc574e1f51ba9dc0568fc617a08ea2429fb384059c972f13b19fa1c8dd55a01dcc4de8dec75d7aab85b567b6ccd41ad312451b948a7413f0a142fd40d49347948888f1f195afa192cfee860698584c030f4c9db1a0ef1552a40b7165c3cd773806b9e0c165b75356e0314bf0706f279c729f51e017a05fe50b260da6308036625b850b5d6ced6d0a9f814c0688bc91ffb7b7a3a54b67a0bc37d79753ad738a6dac4921e57392f145d8887476de3f783dfa7edae9283e52b90100000000000000000000000000000000000000000000000000000000000000000000000000000000000000000000000000000000000000000000000000000000000000000000000000000000000000000000000000000000000000000000000000000000000000000000000000000000000000000000000000000000000000000000000000000000000000000000000000000000000000000000000000000000000000000000000000000000000000000000000000000000000000000000000000000000000000000000000000000000000000000000000000000000000000000000000000000000000000000000000000000000000000000000000000000000008302000001832fefd8825208845506eb0780a0bd4472abb6659ebe3ee06ee4d7b72a00a9f4d001caca51342001075469aff49888a13a5a8c8f2bb1c4f861f85f800a82c35094095e7baea6a6c7c4c2dfeb977efac326af552d870a801ba09bea4c4daac7c7c52e093e6a4c35dbbcf8856f1af7b059ba20253e70848d094fa08a8fae537ce25ed8cb5af9adac3f141af69bd515bd2ba031522df09b97dd72b1c0")

	var block Block

	if err := rlp.DecodeBytes(blockEnc, &block); err != nil {
		t.Fatal("decode error: ", err)
	}

	check := func(f string, got, want interface{}) {
		if !reflect.DeepEqual(got, want) {
			t.Errorf("%s mismatch: got %v, want %v", f, got, want)
		}
	}
	check("Difficulty", block.Difficulty(), big.NewInt(131072))
	check("GasLimit", block.GasLimit(), uint64(3141592))
	check("GasUsed", block.GasUsed(), uint64(21000))
	check("Coinbase", block.Coinbase(), common.HexToAddress("8888f1f195afa192cfee860698584c030f4c9db1"))
	check("MixDigest", block.MixDigest(), common.HexToHash("bd4472abb6659ebe3ee06ee4d7b72a00a9f4d001caca51342001075469aff498"))
	check("Root", block.Root(), common.HexToHash("ef1552a40b7165c3cd773806b9e0c165b75356e0314bf0706f279c729f51e017"))
	check("Hash", block.Hash(), common.HexToHash("0a5843ac1cb04865017cb35a57b50b07084e5fcee39b5acadade33149f4fff9e"))
	check("Nonce", block.Nonce(), uint64(0xa13a5a8c8f2bb1c4))
	check("Time", block.Time(), uint64(1426516743))
	check("Size", block.Size(), uint64(len(blockEnc)))

	tx1 := NewTransaction(0, common.HexToAddress("095e7baea6a6c7c4c2dfeb977efac326af552d87"), big.NewInt(10), 50000, big.NewInt(10), nil)
	tx1, _ = tx1.WithSignature(HomesteadSigner{}, common.Hex2Bytes("9bea4c4daac7c7c52e093e6a4c35dbbcf8856f1af7b059ba20253e70848d094f8a8fae537ce25ed8cb5af9adac3f141af69bd515bd2ba031522df09b97dd72b100"))

	check("len(Transactions)", len(block.Transactions()), 1)
	check("Transactions[0].Hash", block.Transactions()[0].Hash(), tx1.Hash())

	ourBlockEnc, err := rlp.EncodeToBytes(&block)
	if err != nil {
		t.Fatal("encode error: ", err)
	}

	if !bytes.Equal(ourBlockEnc, blockEnc) {
		t.Errorf("encoded block mismatch:\ngot:  %x\nwant: %x", ourBlockEnc, blockEnc)
	}
}

// This is a replica of `(h *Header) GetValidatorBytes` function
func GetValidatorBytesTest(h *Header) []byte {
	if len(h.Extra) < ExtraVanityLength+ExtraSealLength {
		log.Error("length of extra less is than vanity and seal")
		return nil
	}

	var blockExtraData BlockExtraData
	if err := rlp.DecodeBytes(h.Extra[ExtraVanityLength:len(h.Extra)-ExtraSealLength], &blockExtraData); err != nil {
		log.Debug("error while decoding block extra data", "err", err)
		return nil
	}

	return blockExtraData.ValidatorBytes
}

func TestTxDependencyBlockDecoding(t *testing.T) {
	t.Parallel()

	blockEnc := common.FromHex("f9037df90270a00000000000000000000000000000000000000000000000000000000000000000a00000000000000000000000000000000000000000000000000000000000000000948888f1f195afa192cfee860698584c030f4c9db1a0ef1552a40b7165c3cd773806b9e0c165b75356e0314bf0706f279c729f51e017a00000000000000000000000000000000000000000000000000000000000000000a00000000000000000000000000000000000000000000000000000000000000000b90100000000000000000000000000000000000000000000000000000000000000000000000000000000000000000000000000000000000000000000000000000000000000000000000000000000000000000000000000000000000000000000000000000000000000000000000000000000000000000000000000000000000000000000000000000000000000000000000000000000000000000000000000000000000000000000000000000000000000000000000000000000000000000000000000000000000000000000000000000000000000000000000000000000000000000000000000000000000000000000000000000000000000000000000000000000008302000080832fefd8825208845506eb07b8710000000000000000000000000000000000000000000000000000000000000000cf8776616c20736574c6c20201c201800000000000000000000000000000000000000000000000000000000000000000000000000000000000000000000000000000000000000000000000000000000000a0bd4472abb6659ebe3ee06ee4d7b72a00a9f4d001caca51342001075469aff49888a13a5a8c8f2bb1c4843b9aca00f90106f85f800a82c35094095e7baea6a6c7c4c2dfeb977efac326af552d870a801ba09bea4c4daac7c7c52e093e6a4c35dbbcf8856f1af7b059ba20253e70848d094fa08a8fae537ce25ed8cb5af9adac3f141af69bd515bd2ba031522df09b97dd72b1b8a302f8a0018080843b9aca008301e24194095e7baea6a6c7c4c2dfeb977efac326af552d878080f838f7940000000000000000000000000000000000000001e1a0000000000000000000000000000000000000000000000000000000000000000080a0fe38ca4e44a30002ac54af7cf922a6ac2ba11b7d22f548e8ecb3f51f41cb31b0a06de6a5cbae13c0c856e33acf021b51819636cfc009d39eafb9f606d546e305a8c0")

	var block Block

	if err := rlp.DecodeBytes(blockEnc, &block); err != nil {
		t.Fatal("decode error: ", err)
	}

	check := func(f string, got, want interface{}) {
		if !reflect.DeepEqual(got, want) {
			t.Errorf("%s mismatch: got %v, want %v", f, got, want)
		}
	}

	check("Difficulty", block.Difficulty(), big.NewInt(131072))
	check("GasLimit", block.GasLimit(), uint64(3141592))
	check("GasUsed", block.GasUsed(), uint64(21000))
	check("Coinbase", block.Coinbase(), common.HexToAddress("8888f1f195afa192cfee860698584c030f4c9db1"))
	check("MixDigest", block.MixDigest(), common.HexToHash("bd4472abb6659ebe3ee06ee4d7b72a00a9f4d001caca51342001075469aff498"))
	check("Root", block.Root(), common.HexToHash("ef1552a40b7165c3cd773806b9e0c165b75356e0314bf0706f279c729f51e017"))
	check("Hash", block.Hash(), common.HexToHash("0xd41b39190a90b9c047ed091c4c77ba03289fef1ae6e87600ab60f7242d63e4a5"))
	check("Nonce", block.Nonce(), uint64(0xa13a5a8c8f2bb1c4))
	check("Time", block.Time(), uint64(1426516743))
	check("Size", block.Size(), uint64(len(blockEnc)))

	tx1 := NewTransaction(0, common.HexToAddress("095e7baea6a6c7c4c2dfeb977efac326af552d87"), big.NewInt(10), 50000, big.NewInt(10), nil)
	tx1, _ = tx1.WithSignature(HomesteadSigner{}, common.Hex2Bytes("9bea4c4daac7c7c52e093e6a4c35dbbcf8856f1af7b059ba20253e70848d094f8a8fae537ce25ed8cb5af9adac3f141af69bd515bd2ba031522df09b97dd72b100"))

	validatorBytes := GetValidatorBytesTest(block.header)
	txDependency := block.GetTxDependency()

	check("validatorBytes", validatorBytes, []byte("val set"))
	check("txDependency", txDependency, [][]uint64{{2, 1}, {1, 0}})

	addr := common.HexToAddress("0x0000000000000000000000000000000000000001")
	accesses := AccessList{AccessTuple{
		Address: addr,
		StorageKeys: []common.Hash{
			{0},
		},
	}}
	to := common.HexToAddress("095e7baea6a6c7c4c2dfeb977efac326af552d87")
	txdata := &DynamicFeeTx{
		ChainID:    big.NewInt(1),
		Nonce:      0,
		To:         &to,
		Gas:        123457,
		GasFeeCap:  new(big.Int).Set(block.BaseFee()),
		GasTipCap:  big.NewInt(0),
		AccessList: accesses,
		Data:       []byte{},
	}
	tx2 := NewTx(txdata)

	tx2, err := tx2.WithSignature(LatestSignerForChainID(big.NewInt(1)), common.Hex2Bytes("fe38ca4e44a30002ac54af7cf922a6ac2ba11b7d22f548e8ecb3f51f41cb31b06de6a5cbae13c0c856e33acf021b51819636cfc009d39eafb9f606d546e305a800"))
	if err != nil {
		t.Fatal("invalid signature error: ", err)
	}

	check("len(Transactions)", len(block.Transactions()), 2)
	check("Transactions[0].Hash", block.Transactions()[0].Hash(), tx1.Hash())
	check("Transactions[1].Hash", block.Transactions()[1].Hash(), tx2.Hash())
	check("Transactions[1].Type", block.Transactions()[1].Type(), tx2.Type())

	ourBlockEnc, err := rlp.EncodeToBytes(&block)

	if err != nil {
		t.Fatal("encode error: ", err)
	}

	if !bytes.Equal(ourBlockEnc, blockEnc) {
		t.Errorf("encoded block mismatch:\ngot:  %x\nwant: %x", ourBlockEnc, blockEnc)
	}
}

func TestEIP1559BlockEncoding(t *testing.T) {
	blockEnc := common.FromHex("f9030bf901fea083cafc574e1f51ba9dc0568fc617a08ea2429fb384059c972f13b19fa1c8dd55a01dcc4de8dec75d7aab85b567b6ccd41ad312451b948a7413f0a142fd40d49347948888f1f195afa192cfee860698584c030f4c9db1a0ef1552a40b7165c3cd773806b9e0c165b75356e0314bf0706f279c729f51e017a05fe50b260da6308036625b850b5d6ced6d0a9f814c0688bc91ffb7b7a3a54b67a0bc37d79753ad738a6dac4921e57392f145d8887476de3f783dfa7edae9283e52b90100000000000000000000000000000000000000000000000000000000000000000000000000000000000000000000000000000000000000000000000000000000000000000000000000000000000000000000000000000000000000000000000000000000000000000000000000000000000000000000000000000000000000000000000000000000000000000000000000000000000000000000000000000000000000000000000000000000000000000000000000000000000000000000000000000000000000000000000000000000000000000000000000000000000000000000000000000000000000000000000000000000000000000000000000000000008302000001832fefd8825208845506eb0780a0bd4472abb6659ebe3ee06ee4d7b72a00a9f4d001caca51342001075469aff49888a13a5a8c8f2bb1c4843b9aca00f90106f85f800a82c35094095e7baea6a6c7c4c2dfeb977efac326af552d870a801ba09bea4c4daac7c7c52e093e6a4c35dbbcf8856f1af7b059ba20253e70848d094fa08a8fae537ce25ed8cb5af9adac3f141af69bd515bd2ba031522df09b97dd72b1b8a302f8a0018080843b9aca008301e24194095e7baea6a6c7c4c2dfeb977efac326af552d878080f838f7940000000000000000000000000000000000000001e1a0000000000000000000000000000000000000000000000000000000000000000080a0fe38ca4e44a30002ac54af7cf922a6ac2ba11b7d22f548e8ecb3f51f41cb31b0a06de6a5cbae13c0c856e33acf021b51819636cfc009d39eafb9f606d546e305a8c0")

	var block Block

	if err := rlp.DecodeBytes(blockEnc, &block); err != nil {
		t.Fatal("decode error: ", err)
	}

	check := func(f string, got, want interface{}) {
		if !reflect.DeepEqual(got, want) {
			t.Errorf("%s mismatch: got %v, want %v", f, got, want)
		}
	}

	check("Difficulty", block.Difficulty(), big.NewInt(131072))
	check("GasLimit", block.GasLimit(), uint64(3141592))
	check("GasUsed", block.GasUsed(), uint64(21000))
	check("Coinbase", block.Coinbase(), common.HexToAddress("8888f1f195afa192cfee860698584c030f4c9db1"))
	check("MixDigest", block.MixDigest(), common.HexToHash("bd4472abb6659ebe3ee06ee4d7b72a00a9f4d001caca51342001075469aff498"))
	check("Root", block.Root(), common.HexToHash("ef1552a40b7165c3cd773806b9e0c165b75356e0314bf0706f279c729f51e017"))
	check("Hash", block.Hash(), common.HexToHash("c7252048cd273fe0dac09650027d07f0e3da4ee0675ebbb26627cea92729c372"))
	check("Nonce", block.Nonce(), uint64(0xa13a5a8c8f2bb1c4))
	check("Time", block.Time(), uint64(1426516743))
	check("Size", block.Size(), uint64(len(blockEnc)))
	check("BaseFee", block.BaseFee(), new(big.Int).SetUint64(params.InitialBaseFee))

	tx1 := NewTransaction(0, common.HexToAddress("095e7baea6a6c7c4c2dfeb977efac326af552d87"), big.NewInt(10), 50000, big.NewInt(10), nil)
	tx1, _ = tx1.WithSignature(HomesteadSigner{}, common.Hex2Bytes("9bea4c4daac7c7c52e093e6a4c35dbbcf8856f1af7b059ba20253e70848d094f8a8fae537ce25ed8cb5af9adac3f141af69bd515bd2ba031522df09b97dd72b100"))

	addr := common.HexToAddress("0x0000000000000000000000000000000000000001")
	accesses := AccessList{AccessTuple{
		Address: addr,
		StorageKeys: []common.Hash{
			{0},
		},
	}}
	to := common.HexToAddress("095e7baea6a6c7c4c2dfeb977efac326af552d87")
	txdata := &DynamicFeeTx{
		ChainID:    big.NewInt(1),
		Nonce:      0,
		To:         &to,
		Gas:        123457,
		GasFeeCap:  new(big.Int).Set(block.BaseFee()),
		GasTipCap:  big.NewInt(0),
		AccessList: accesses,
		Data:       []byte{},
	}
	tx2 := NewTx(txdata)

	tx2, err := tx2.WithSignature(LatestSignerForChainID(big.NewInt(1)), common.Hex2Bytes("fe38ca4e44a30002ac54af7cf922a6ac2ba11b7d22f548e8ecb3f51f41cb31b06de6a5cbae13c0c856e33acf021b51819636cfc009d39eafb9f606d546e305a800"))
	if err != nil {
		t.Fatal("invalid signature error: ", err)
	}

	check("len(Transactions)", len(block.Transactions()), 2)
	check("Transactions[0].Hash", block.Transactions()[0].Hash(), tx1.Hash())
	check("Transactions[1].Hash", block.Transactions()[1].Hash(), tx2.Hash())
	check("Transactions[1].Type", block.Transactions()[1].Type(), tx2.Type())

	ourBlockEnc, err := rlp.EncodeToBytes(&block)
	if err != nil {
		t.Fatal("encode error: ", err)
	}

	if !bytes.Equal(ourBlockEnc, blockEnc) {
		t.Errorf("encoded block mismatch:\ngot:  %x\nwant: %x", ourBlockEnc, blockEnc)
	}
}

func TestEIP2718BlockEncoding(t *testing.T) {
	blockEnc := common.FromHex("f90319f90211a00000000000000000000000000000000000000000000000000000000000000000a01dcc4de8dec75d7aab85b567b6ccd41ad312451b948a7413f0a142fd40d49347948888f1f195afa192cfee860698584c030f4c9db1a0ef1552a40b7165c3cd773806b9e0c165b75356e0314bf0706f279c729f51e017a0e6e49996c7ec59f7a23d22b83239a60151512c65613bf84a0d7da336399ebc4aa0cafe75574d59780665a97fbfd11365c7545aa8f1abf4e5e12e8243334ef7286bb901000000000000000000000000000000000000000000000000000000000000000000000000000000000000000000000000000000000000000000000000000000000000000000000000000000000000000000000000000000000000000000000000000000000000000000000000000000000000000000000000000000000000000000000000000000000000000000000000000000000000000000000000000000000000000000000000000000000000000000000000000000000000000000000000000000000000000000000000000000000000000000000000000000000000000000000000000000000000000000000000000000000000000000000000000000000083020000820200832fefd882a410845506eb0796636f6f6c65737420626c6f636b206f6e20636861696ea0bd4472abb6659ebe3ee06ee4d7b72a00a9f4d001caca51342001075469aff49888a13a5a8c8f2bb1c4f90101f85f800a82c35094095e7baea6a6c7c4c2dfeb977efac326af552d870a801ba09bea4c4daac7c7c52e093e6a4c35dbbcf8856f1af7b059ba20253e70848d094fa08a8fae537ce25ed8cb5af9adac3f141af69bd515bd2ba031522df09b97dd72b1b89e01f89b01800a8301e24194095e7baea6a6c7c4c2dfeb977efac326af552d878080f838f7940000000000000000000000000000000000000001e1a0000000000000000000000000000000000000000000000000000000000000000001a03dbacc8d0259f2508625e97fdfc57cd85fdd16e5821bc2c10bdd1a52649e8335a0476e10695b183a87b0aa292a7f4b78ef0c3fbe62aa2c42c84e1d9c3da159ef14c0")

	var block Block

	if err := rlp.DecodeBytes(blockEnc, &block); err != nil {
		t.Fatal("decode error: ", err)
	}

	check := func(f string, got, want interface{}) {
		if !reflect.DeepEqual(got, want) {
			t.Errorf("%s mismatch: got %v, want %v", f, got, want)
		}
	}
	check("Difficulty", block.Difficulty(), big.NewInt(131072))
	check("GasLimit", block.GasLimit(), uint64(3141592))
	check("GasUsed", block.GasUsed(), uint64(42000))
	check("Coinbase", block.Coinbase(), common.HexToAddress("8888f1f195afa192cfee860698584c030f4c9db1"))
	check("MixDigest", block.MixDigest(), common.HexToHash("bd4472abb6659ebe3ee06ee4d7b72a00a9f4d001caca51342001075469aff498"))
	check("Root", block.Root(), common.HexToHash("ef1552a40b7165c3cd773806b9e0c165b75356e0314bf0706f279c729f51e017"))
	check("Nonce", block.Nonce(), uint64(0xa13a5a8c8f2bb1c4))
	check("Time", block.Time(), uint64(1426516743))
	check("Size", block.Size(), uint64(len(blockEnc)))

	// Create legacy tx.
	to := common.HexToAddress("095e7baea6a6c7c4c2dfeb977efac326af552d87")
	tx1 := NewTx(&LegacyTx{
		Nonce:    0,
		To:       &to,
		Value:    big.NewInt(10),
		Gas:      50000,
		GasPrice: big.NewInt(10),
	})
	sig := common.Hex2Bytes("9bea4c4daac7c7c52e093e6a4c35dbbcf8856f1af7b059ba20253e70848d094f8a8fae537ce25ed8cb5af9adac3f141af69bd515bd2ba031522df09b97dd72b100")
	tx1, _ = tx1.WithSignature(HomesteadSigner{}, sig)

	// Create ACL tx.
	addr := common.HexToAddress("0x0000000000000000000000000000000000000001")
	tx2 := NewTx(&AccessListTx{
		ChainID:    big.NewInt(1),
		Nonce:      0,
		To:         &to,
		Gas:        123457,
		GasPrice:   big.NewInt(10),
		AccessList: AccessList{{Address: addr, StorageKeys: []common.Hash{{0}}}},
	})
	sig2 := common.Hex2Bytes("3dbacc8d0259f2508625e97fdfc57cd85fdd16e5821bc2c10bdd1a52649e8335476e10695b183a87b0aa292a7f4b78ef0c3fbe62aa2c42c84e1d9c3da159ef1401")
	tx2, _ = tx2.WithSignature(NewEIP2930Signer(big.NewInt(1)), sig2)

	check("len(Transactions)", len(block.Transactions()), 2)
	check("Transactions[0].Hash", block.Transactions()[0].Hash(), tx1.Hash())
	check("Transactions[1].Hash", block.Transactions()[1].Hash(), tx2.Hash())
	check("Transactions[1].Type()", block.Transactions()[1].Type(), uint8(AccessListTxType))

	ourBlockEnc, err := rlp.EncodeToBytes(&block)
	if err != nil {
		t.Fatal("encode error: ", err)
	}

	if !bytes.Equal(ourBlockEnc, blockEnc) {
		t.Errorf("encoded block mismatch:\ngot:  %x\nwant: %x", ourBlockEnc, blockEnc)
	}
}

func TestUncleHash(t *testing.T) {
	uncles := make([]*Header, 0)
	h := CalcUncleHash(uncles)
<<<<<<< HEAD
	exp := common.HexToHash("1dcc4de8dec75d7aab85b567b6ccd41ad312451b948a7413f0a142fd40d49347")

=======
	exp := EmptyUncleHash
>>>>>>> aadddf3a
	if h != exp {
		t.Fatalf("empty uncle hash is wrong, got %x != %x", h, exp)
	}
}

var benchBuffer = bytes.NewBuffer(make([]byte, 0, 32000))

func BenchmarkEncodeBlock(b *testing.B) {
	block := makeBenchBlock()

	b.ResetTimer()

	for i := 0; i < b.N; i++ {
		benchBuffer.Reset()

		if err := rlp.Encode(benchBuffer, block); err != nil {
			b.Fatal(err)
		}
	}
}

func makeBenchBlock() *Block {
	var (
		key, _   = crypto.GenerateKey()
		txs      = make([]*Transaction, 70)
		receipts = make([]*Receipt, len(txs))
		signer   = LatestSigner(params.TestChainConfig)
		uncles   = make([]*Header, 3)
	)

	header := &Header{
		Difficulty: math.BigPow(11, 11),
		Number:     math.BigPow(2, 9),
		GasLimit:   12345678,
		GasUsed:    1476322,
		Time:       9876543,
		Extra:      []byte("coolest block on chain"),
	}

	for i := range txs {
		amount := math.BigPow(2, int64(i))
		price := big.NewInt(300000)
		data := make([]byte, 100)
		tx := NewTransaction(uint64(i), common.Address{}, amount, 123457, price, data)

		signedTx, err := SignTx(tx, signer, key)
		if err != nil {
			panic(err)
		}

		txs[i] = signedTx
		receipts[i] = NewReceipt(make([]byte, 32), false, tx.Gas())
	}

	for i := range uncles {
		uncles[i] = &Header{
			Difficulty: math.BigPow(11, 11),
			Number:     math.BigPow(2, 9),
			GasLimit:   12345678,
			GasUsed:    1476322,
			Time:       9876543,
			Extra:      []byte("benchmark uncle"),
		}
	}
	return NewBlock(header, &Body{Transactions: txs, Uncles: uncles}, receipts, blocktest.NewHasher())
}

func TestRlpDecodeParentHash(t *testing.T) {
	// A minimum one
	want := common.HexToHash("0x112233445566778899001122334455667788990011223344556677889900aabb")
	if rlpData, err := rlp.EncodeToBytes(&Header{ParentHash: want}); err != nil {
		t.Fatal(err)
	} else {
		if have := HeaderParentHashFromRLP(rlpData); have != want {
			t.Fatalf("have %x, want %x", have, want)
		}
	}
	// And a maximum one
	// | Difficulty  | dynamic| *big.Int       | 0x5ad3c2c71bbff854908 (current mainnet TD: 76 bits) |
	// | Number      | dynamic| *big.Int       | 64 bits               |
	// | Extra       | dynamic| []byte         | 65+32 byte (clique)   |
	// | BaseFee     | dynamic| *big.Int       | 64 bits               |
	mainnetTd := new(big.Int)
	mainnetTd.SetString("5ad3c2c71bbff854908", 16)

	if rlpData, err := rlp.EncodeToBytes(&Header{
		ParentHash: want,
		Difficulty: mainnetTd,
		Number:     new(big.Int).SetUint64(math.MaxUint64),
		Extra:      make([]byte, 65+32),
		BaseFee:    new(big.Int).SetUint64(math.MaxUint64),
	}); err != nil {
		t.Fatal(err)
	} else {
		if have := HeaderParentHashFromRLP(rlpData); have != want {
			t.Fatalf("have %x, want %x", have, want)
		}
	}
	// Also test a very very large header.
	{
		// The rlp-encoding of the header belowCauses _total_ length of 65540,
		// which is the first to blow the fast-path.
		h := &Header{
			ParentHash: want,
			Extra:      make([]byte, 65041),
		}
		if rlpData, err := rlp.EncodeToBytes(h); err != nil {
			t.Fatal(err)
		} else {
			if have := HeaderParentHashFromRLP(rlpData); have != want {
				t.Fatalf("have %x, want %x", have, want)
			}
		}
	}
	{
		// Test some invalid erroneous stuff
		for i, rlpData := range [][]byte{
			nil,
			common.FromHex("0x"),
			common.FromHex("0x01"),
			common.FromHex("0x3031323334"),
		} {
			if have, want := HeaderParentHashFromRLP(rlpData), (common.Hash{}); have != want {
				t.Fatalf("invalid %d: have %x, want %x", i, have, want)
			}
		}
	}
}

func TestValidateBlockNumberOptions4337(t *testing.T) {
	t.Parallel()

	testsPass := []struct {
		number         string
		header         Header
		minBlockNumber *big.Int
		maxBlockNumber *big.Int
	}{
		{
			"1",
			Header{Number: big.NewInt(10)},
			big.NewInt(0),
			big.NewInt(20),
		},
		{
			"2",
			Header{Number: big.NewInt(10)},
			big.NewInt(10),
			big.NewInt(10),
		},
		{
			"3",
			Header{Number: big.NewInt(10)},
			big.NewInt(10),
			big.NewInt(11),
		},
		{
			"4",
			Header{Number: big.NewInt(10)},
			big.NewInt(0),
			big.NewInt(10),
		},
	}

	testsFail := []struct {
		number         string
		header         Header
		minBlockNumber *big.Int
		maxBlockNumber *big.Int
	}{
		{
			"5",
			Header{Number: big.NewInt(10)},
			big.NewInt(0),
			big.NewInt(0),
		},
		{
			"6",
			Header{Number: big.NewInt(10)},
			big.NewInt(0),
			big.NewInt(9),
		},
		{
			"7",
			Header{Number: big.NewInt(10)},
			big.NewInt(11),
			big.NewInt(9),
		},
		{
			"8",
			Header{Number: big.NewInt(10)},
			big.NewInt(11),
			big.NewInt(20),
		},
	}

	for _, test := range testsPass {
		if err := test.header.ValidateBlockNumberOptions4337(test.minBlockNumber, test.maxBlockNumber); err != nil {
			t.Fatalf("test number %v should not have failed. err: %v", test.number, err)
		}
	}

	for _, test := range testsFail {
		if err := test.header.ValidateBlockNumberOptions4337(test.minBlockNumber, test.maxBlockNumber); err == nil {
			t.Fatalf("test number %v should have failed. err is nil", test.number)
		}
	}
}

func TestValidateTimestampOptions4337(t *testing.T) {
	t.Parallel()

	u64Ptr := func(n uint64) *uint64 {
		return &n
	}

	testsPass := []struct {
		number       string
		header       Header
		minTimestamp *uint64
		maxTimestamp *uint64
	}{
		{
			"1",
			Header{Time: 1600000000},
			u64Ptr(1500000000),
			u64Ptr(1700000000),
		},
		{
			"2",
			Header{Time: 1600000000},
			u64Ptr(1600000000),
			u64Ptr(1600000000),
		},
		{
			"3",
			Header{Time: 1600000000},
			u64Ptr(1600000000),
			u64Ptr(1700000000),
		},
		{
			"4",
			Header{Time: 1600000000},
			u64Ptr(1500000000),
			u64Ptr(1600000000),
		},
	}

	testsFail := []struct {
		number       string
		header       Header
		minTimestamp *uint64
		maxTimestamp *uint64
	}{
		{
			"5",
			Header{Time: 1600000000},
			u64Ptr(1500000000),
			u64Ptr(1500000000),
		},
		{
			"6",
			Header{Time: 1600000000},
			u64Ptr(1400000000),
			u64Ptr(1500000000),
		},
		{
			"7",
			Header{Time: 1600000000},
			u64Ptr(1700000000),
			u64Ptr(1500000000),
		},
		{
			"8",
			Header{Time: 1600000000},
			u64Ptr(1700000000),
			u64Ptr(1800000000),
		},
	}

	for _, test := range testsPass {
		if err := test.header.ValidateTimestampOptions4337(test.minTimestamp, test.maxTimestamp); err != nil {
			t.Fatalf("test number %v should not have failed. err: %v", test.number, err)
		}
	}

	for _, test := range testsFail {
		if err := test.header.ValidateTimestampOptions4337(test.minTimestamp, test.maxTimestamp); err == nil {
			t.Fatalf("test number %v should have failed. err is nil", test.number)
		}
	}
}<|MERGE_RESOLUTION|>--- conflicted
+++ resolved
@@ -304,12 +304,7 @@
 func TestUncleHash(t *testing.T) {
 	uncles := make([]*Header, 0)
 	h := CalcUncleHash(uncles)
-<<<<<<< HEAD
-	exp := common.HexToHash("1dcc4de8dec75d7aab85b567b6ccd41ad312451b948a7413f0a142fd40d49347")
-
-=======
 	exp := EmptyUncleHash
->>>>>>> aadddf3a
 	if h != exp {
 		t.Fatalf("empty uncle hash is wrong, got %x != %x", h, exp)
 	}
