// Copyright 2015 The go-ethereum Authors
// This file is part of the go-ethereum library.
//
// The go-ethereum library is free software: you can redistribute it and/or modify
// it under the terms of the GNU Lesser General Public License as published by
// the Free Software Foundation, either version 3 of the License, or
// (at your option) any later version.
//
// The go-ethereum library is distributed in the hope that it will be useful,
// but WITHOUT ANY WARRANTY; without even the implied warranty of
// MERCHANTABILITY or FITNESS FOR A PARTICULAR PURPOSE. See the
// GNU Lesser General Public License for more details.
//
// You should have received a copy of the GNU Lesser General Public License
// along with the go-ethereum library. If not, see <http://www.gnu.org/licenses/>.

// Package ethapi implements the general Ethereum API functions.
package ethapi

import (
	"context"
	"math/big"
	"time"

	"github.com/ethereum/go-ethereum"
	"github.com/ethereum/go-ethereum/accounts"
	"github.com/ethereum/go-ethereum/common"
	"github.com/ethereum/go-ethereum/consensus"
	"github.com/ethereum/go-ethereum/core"
	"github.com/ethereum/go-ethereum/core/filtermaps"
	"github.com/ethereum/go-ethereum/core/state"
	"github.com/ethereum/go-ethereum/core/types"
	"github.com/ethereum/go-ethereum/core/vm"
	"github.com/ethereum/go-ethereum/ethdb"
	"github.com/ethereum/go-ethereum/event"
	"github.com/ethereum/go-ethereum/params"
	"github.com/ethereum/go-ethereum/rpc"
)

// Backend interface provides the common API services (that are provided by
// both full and light clients) with access to necessary functions.
type Backend interface {
	// General Ethereum API
	SyncProgress() ethereum.SyncProgress

	SuggestGasTipCap(ctx context.Context) (*big.Int, error)
	FeeHistory(ctx context.Context, blockCount uint64, lastBlock rpc.BlockNumber, rewardPercentiles []float64) (*big.Int, [][]*big.Int, []*big.Int, []float64, []*big.Int, []float64, error)
	BlobBaseFee(ctx context.Context) *big.Int
	ChainDb() ethdb.Database
	AccountManager() *accounts.Manager
	ExtRPCEnabled() bool
	RPCGasCap() uint64             // global gas cap for eth_call over rpc: DoS protection
	RPCRpcReturnDataLimit() uint64 // Maximum size (in bytes) a result of an rpc request could have
	RPCEVMTimeout() time.Duration  // global timeout for eth_call over rpc: DoS protection
	RPCTxFeeCap() float64          // global tx fee cap for all transaction related APIs
	UnprotectedAllowed() bool      // allows only for EIP155 transactions.

	// Blockchain API
	SetHead(number uint64)
	HeaderByNumber(ctx context.Context, number rpc.BlockNumber) (*types.Header, error)
	HeaderByHash(ctx context.Context, hash common.Hash) (*types.Header, error)
	HeaderByNumberOrHash(ctx context.Context, blockNrOrHash rpc.BlockNumberOrHash) (*types.Header, error)
	CurrentHeader() *types.Header
	CurrentBlock() *types.Header
	BlockByNumber(ctx context.Context, number rpc.BlockNumber) (*types.Block, error)
	BlockByHash(ctx context.Context, hash common.Hash) (*types.Block, error)
	BlockByNumberOrHash(ctx context.Context, blockNrOrHash rpc.BlockNumberOrHash) (*types.Block, error)
	StateAndHeaderByNumber(ctx context.Context, number rpc.BlockNumber) (*state.StateDB, *types.Header, error)
	StateAndHeaderByNumberOrHash(ctx context.Context, blockNrOrHash rpc.BlockNumberOrHash) (*state.StateDB, *types.Header, error)
	Pending() (*types.Block, types.Receipts, *state.StateDB)
	GetReceipts(ctx context.Context, hash common.Hash) (types.Receipts, error)
	GetEVM(ctx context.Context, state *state.StateDB, header *types.Header, vmConfig *vm.Config, blockCtx *vm.BlockContext) *vm.EVM
	SubscribeChainEvent(ch chan<- core.ChainEvent) event.Subscription
	SubscribeChainHeadEvent(ch chan<- core.ChainHeadEvent) event.Subscription

	// Transaction pool API
	SendTx(ctx context.Context, signedTx *types.Transaction) error
	GetTransaction(ctx context.Context, txHash common.Hash) (bool, *types.Transaction, common.Hash, uint64, uint64, error)
	GetPoolTransactions() (types.Transactions, error)
	GetPoolTransaction(txHash common.Hash) *types.Transaction
	GetPoolNonce(ctx context.Context, addr common.Address) (uint64, error)
	Stats() (pending int, queued int)
	TxPoolContent() (map[common.Address][]*types.Transaction, map[common.Address][]*types.Transaction)
	TxPoolContentFrom(addr common.Address) ([]*types.Transaction, []*types.Transaction)
	SubscribeNewTxsEvent(chan<- core.NewTxsEvent) event.Subscription

	ChainConfig() *params.ChainConfig
	Engine() consensus.Engine

	// This is copied from filters.Backend
	// eth/filters needs to be initialized from this backend type, so methods needed by
	// it must also be included here.
	GetBody(ctx context.Context, hash common.Hash, number rpc.BlockNumber) (*types.Body, error)
	GetLogs(ctx context.Context, blockHash common.Hash, number uint64) ([][]*types.Log, error)
	SubscribeRemovedLogsEvent(ch chan<- core.RemovedLogsEvent) event.Subscription
	SubscribeLogsEvent(ch chan<- []*types.Log) event.Subscription
<<<<<<< HEAD
	SubscribePendingLogsEvent(ch chan<- []*types.Log) event.Subscription
	BloomStatus() (uint64, uint64)
	ServiceFilter(ctx context.Context, session *bloombits.MatcherSession)

	// Bor related APIs
	SubscribeStateSyncEvent(ch chan<- core.StateSyncEvent) event.Subscription
	GetRootHash(ctx context.Context, starBlockNr uint64, endBlockNr uint64) (string, error)
	GetVoteOnHash(ctx context.Context, startBlockNumber uint64, endBlockNumber uint64, hash string, milestoneID string) (bool, error)
	GetBorBlockReceipt(ctx context.Context, hash common.Hash) (*types.Receipt, error)
	GetBorBlockLogs(ctx context.Context, hash common.Hash) ([]*types.Log, error)
	GetBorBlockTransaction(ctx context.Context, txHash common.Hash) (*types.Transaction, common.Hash, uint64, uint64, error)
	GetBorBlockTransactionWithBlockHash(ctx context.Context, txHash common.Hash, blockHash common.Hash) (*types.Transaction, common.Hash, uint64, uint64, error)
	SubscribeChain2HeadEvent(ch chan<- core.Chain2HeadEvent) event.Subscription
	GetWhitelistedCheckpoint() (bool, uint64, common.Hash)
	PurgeWhitelistedCheckpoint()
	GetWhitelistedMilestone() (bool, uint64, common.Hash)
	PurgeWhitelistedMilestone()

	// Networking related APIs
	PeerStats() interface{}
=======

	NewMatcherBackend() filtermaps.MatcherBackend
>>>>>>> 827d3fcc
}

func GetAPIs(apiBackend Backend) []rpc.API {
	nonceLock := new(AddrLocker)

	return []rpc.API{
		{
			Namespace: "eth",
			Service:   NewEthereumAPI(apiBackend),
		}, {
			Namespace: "eth",
			Service:   NewBlockChainAPI(apiBackend),
		}, {
			Namespace: "eth",
			Service:   NewTransactionAPI(apiBackend, nonceLock),
		}, {
			Namespace: "txpool",
			Service:   NewTxPoolAPI(apiBackend),
		}, {
			Namespace: "debug",
			Service:   NewDebugAPI(apiBackend),
		}, {
			Namespace: "eth",
			Service:   NewEthereumAccountAPI(apiBackend.AccountManager()),
<<<<<<< HEAD
		}, {
			Namespace: "bor",
			Service:   NewBorAPI(apiBackend),
=======
>>>>>>> 827d3fcc
		},
	}
}<|MERGE_RESOLUTION|>--- conflicted
+++ resolved
@@ -94,10 +94,6 @@
 	GetLogs(ctx context.Context, blockHash common.Hash, number uint64) ([][]*types.Log, error)
 	SubscribeRemovedLogsEvent(ch chan<- core.RemovedLogsEvent) event.Subscription
 	SubscribeLogsEvent(ch chan<- []*types.Log) event.Subscription
-<<<<<<< HEAD
-	SubscribePendingLogsEvent(ch chan<- []*types.Log) event.Subscription
-	BloomStatus() (uint64, uint64)
-	ServiceFilter(ctx context.Context, session *bloombits.MatcherSession)
 
 	// Bor related APIs
 	SubscribeStateSyncEvent(ch chan<- core.StateSyncEvent) event.Subscription
@@ -115,10 +111,8 @@
 
 	// Networking related APIs
 	PeerStats() interface{}
-=======
 
 	NewMatcherBackend() filtermaps.MatcherBackend
->>>>>>> 827d3fcc
 }
 
 func GetAPIs(apiBackend Backend) []rpc.API {
@@ -143,12 +137,9 @@
 		}, {
 			Namespace: "eth",
 			Service:   NewEthereumAccountAPI(apiBackend.AccountManager()),
-<<<<<<< HEAD
 		}, {
 			Namespace: "bor",
 			Service:   NewBorAPI(apiBackend),
-=======
->>>>>>> 827d3fcc
 		},
 	}
 }