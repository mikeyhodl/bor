// Copyright 2015 The go-ethereum Authors
// This file is part of the go-ethereum library.
//
// The go-ethereum library is free software: you can redistribute it and/or modify
// it under the terms of the GNU Lesser General Public License as published by
// the Free Software Foundation, either version 3 of the License, or
// (at your option) any later version.
//
// The go-ethereum library is distributed in the hope that it will be useful,
// but WITHOUT ANY WARRANTY; without even the implied warranty of
// MERCHANTABILITY or FITNESS FOR A PARTICULAR PURPOSE. See the
// GNU Lesser General Public License for more details.
//
// You should have received a copy of the GNU Lesser General Public License
// along with the go-ethereum library. If not, see <http://www.gnu.org/licenses/>.

package trie

import (
	"bytes"
	crand "crypto/rand"
	"encoding/binary"
	"fmt"
	mrand "math/rand"
	"testing"

	"github.com/ethereum/go-ethereum/common"
	"github.com/ethereum/go-ethereum/core/rawdb"
	"github.com/ethereum/go-ethereum/crypto"
	"github.com/ethereum/go-ethereum/ethdb/memorydb"
	"golang.org/x/exp/slices"
)

// Prng is a pseudo random number generator seeded by strong randomness.
// The randomness is printed on startup in order to make failures reproducible.
var prng = initRnd()

func initRnd() *mrand.Rand {
	var seed [8]byte

	_, _ = crand.Read(seed[:])
	rnd := mrand.New(mrand.NewSource(int64(binary.LittleEndian.Uint64(seed[:]))))
	fmt.Printf("Seed: %x\n", seed)

	return rnd
}

func randBytes(n int) []byte {
	r := make([]byte, n)
	prng.Read(r)

	return r
}

// makeProvers creates Merkle trie provers based on different implementations to
// test all variations.
func makeProvers(trie *Trie) []func(key []byte) *memorydb.Database {
	var provers []func(key []byte) *memorydb.Database

	// Create a direct trie based Merkle prover
	provers = append(provers, func(key []byte) *memorydb.Database {
		proof := memorydb.New()
		trie.Prove(key, proof)
		return proof
	})
	// Create a leaf iterator based Merkle prover
	provers = append(provers, func(key []byte) *memorydb.Database {
		proof := memorydb.New()
		if it := NewIterator(trie.MustNodeIterator(key)); it.Next() && bytes.Equal(key, it.Key) {
			for _, p := range it.Prove() {
				proof.Put(crypto.Keccak256(p), p)
			}
		}

		return proof
	})

	return provers
}

func TestProof(t *testing.T) {
	trie, vals := randomTrie(500)
	root := trie.Hash()

	for i, prover := range makeProvers(trie) {
		for _, kv := range vals {
			proof := prover(kv.k)
			if proof == nil {
				t.Fatalf("prover %d: missing key %x while constructing proof", i, kv.k)
			}

			val, err := VerifyProof(root, kv.k, proof)
			if err != nil {
				t.Fatalf("prover %d: failed to verify proof for key %x: %v\nraw proof: %x", i, kv.k, err, proof)
			}

			if !bytes.Equal(val, kv.v) {
				t.Fatalf("prover %d: verified value mismatch for key %x: have %x, want %x", i, kv.k, val, kv.v)
			}
		}
	}
}

func TestOneElementProof(t *testing.T) {
	trie := NewEmpty(NewDatabase(rawdb.NewMemoryDatabase(), nil))
	updateString(trie, "k", "v")

	for i, prover := range makeProvers(trie) {
		proof := prover([]byte("k"))
		if proof == nil {
			t.Fatalf("prover %d: nil proof", i)
		}

		if proof.Len() != 1 {
			t.Errorf("prover %d: proof should have one element", i)
		}

		val, err := VerifyProof(trie.Hash(), []byte("k"), proof)
		if err != nil {
			t.Fatalf("prover %d: failed to verify proof: %v\nraw proof: %x", i, err, proof)
		}

		if !bytes.Equal(val, []byte("v")) {
			t.Fatalf("prover %d: verified value mismatch: have %x, want 'k'", i, val)
		}
	}
}

func TestBadProof(t *testing.T) {
	trie, vals := randomTrie(800)
	root := trie.Hash()

	for i, prover := range makeProvers(trie) {
		for _, kv := range vals {
			proof := prover(kv.k)
			if proof == nil {
				t.Fatalf("prover %d: nil proof", i)
			}

			it := proof.NewIterator(nil, nil)
			for i, d := 0, mrand.Intn(proof.Len()); i <= d; i++ {
				it.Next()
			}

			key := it.Key()
			val, _ := proof.Get(key)
			proof.Delete(key)
			it.Release()

			mutateByte(val)
			proof.Put(crypto.Keccak256(val), val)

			if _, err := VerifyProof(root, kv.k, proof); err == nil {
				t.Fatalf("prover %d: expected proof to fail for key %x", i, kv.k)
			}
		}
	}
}

// Tests that missing keys can also be proven. The test explicitly uses a single
// entry trie and checks for missing keys both before and after the single entry.
func TestMissingKeyProof(t *testing.T) {
	trie := NewEmpty(NewDatabase(rawdb.NewMemoryDatabase(), nil))
	updateString(trie, "k", "v")

	for i, key := range []string{"a", "j", "l", "z"} {
		proof := memorydb.New()
		trie.Prove([]byte(key), proof)

		if proof.Len() != 1 {
			t.Errorf("test %d: proof should have one element", i)
		}

		val, err := VerifyProof(trie.Hash(), []byte(key), proof)
		if err != nil {
			t.Fatalf("test %d: failed to verify proof: %v\nraw proof: %x", i, err, proof)
		}

		if val != nil {
			t.Fatalf("test %d: verified value mismatch: have %x, want nil", i, val)
		}
	}
}

// TestRangeProof tests normal range proof with both edge proofs
// as the existent proof. The test cases are generated randomly.
func TestRangeProof(t *testing.T) {
	trie, vals := randomTrie(4096)
	var entries []*kv
	for _, kv := range vals {
		entries = append(entries, kv)
	}
	slices.SortFunc(entries, (*kv).cmp)
	for i := 0; i < 500; i++ {
		start := mrand.Intn(len(entries))
		end := mrand.Intn(len(entries)-start) + start + 1

		proof := memorydb.New()
		if err := trie.Prove(entries[start].k, proof); err != nil {
			t.Fatalf("Failed to prove the first node %v", err)
		}
		if err := trie.Prove(entries[end-1].k, proof); err != nil {
			t.Fatalf("Failed to prove the last node %v", err)
		}

		var keys [][]byte

		var vals [][]byte

		for i := start; i < end; i++ {
			keys = append(keys, entries[i].k)
			vals = append(vals, entries[i].v)
		}
<<<<<<< HEAD

		_, err := VerifyRangeProof(trie.Hash(), keys[0], keys[len(keys)-1], keys, vals, proof)
=======
		_, err := VerifyRangeProof(trie.Hash(), keys[0], keys, vals, proof)
>>>>>>> 916d6a44
		if err != nil {
			t.Fatalf("Case %d(%d->%d) expect no error, got %v", i, start, end-1, err)
		}
	}
}

// TestRangeProof tests normal range proof with two non-existent proofs.
// The test cases are generated randomly.
func TestRangeProofWithNonExistentProof(t *testing.T) {
	trie, vals := randomTrie(4096)
	var entries []*kv
	for _, kv := range vals {
		entries = append(entries, kv)
	}
	slices.SortFunc(entries, (*kv).cmp)
	for i := 0; i < 500; i++ {
		start := mrand.Intn(len(entries))
		end := mrand.Intn(len(entries)-start) + start + 1
		proof := memorydb.New()

		// Short circuit if the decreased key is same with the previous key
		first := decreaseKey(common.CopyBytes(entries[start].k))
		if start != 0 && bytes.Equal(first, entries[start-1].k) {
			continue
		}
		// Short circuit if the decreased key is underflow
		if bytes.Compare(first, entries[start].k) > 0 {
			continue
		}
		if err := trie.Prove(first, proof); err != nil {
			t.Fatalf("Failed to prove the first node %v", err)
		}
		if err := trie.Prove(entries[end-1].k, proof); err != nil {
			t.Fatalf("Failed to prove the last node %v", err)
		}

		var keys [][]byte

		var vals [][]byte

		for i := start; i < end; i++ {
			keys = append(keys, entries[i].k)
			vals = append(vals, entries[i].v)
		}
<<<<<<< HEAD

		_, err := VerifyRangeProof(trie.Hash(), first, last, keys, vals, proof)
=======
		_, err := VerifyRangeProof(trie.Hash(), first, keys, vals, proof)
>>>>>>> 916d6a44
		if err != nil {
			t.Fatalf("Case %d(%d->%d) expect no error, got %v", i, start, end-1, err)
		}
	}
<<<<<<< HEAD
	// Special case, two edge proofs for two edge key.
	proof := memorydb.New()
	first := common.HexToHash("0x0000000000000000000000000000000000000000000000000000000000000000").Bytes()
	last := common.HexToHash("0xffffffffffffffffffffffffffffffffffffffffffffffffffffffffffffffff").Bytes()
	if err := trie.Prove(first, proof); err != nil {
		t.Fatalf("Failed to prove the first node %v", err)
	}
	if err := trie.Prove(last, proof); err != nil {
		t.Fatalf("Failed to prove the last node %v", err)
	}

	var k [][]byte

	var v [][]byte

	for i := 0; i < len(entries); i++ {
		k = append(k, entries[i].k)
		v = append(v, entries[i].v)
	}

	_, err := VerifyRangeProof(trie.Hash(), first, last, k, v, proof)
	if err != nil {
		t.Fatal("Failed to verify whole rang with non-existent edges")
	}
=======
>>>>>>> 916d6a44
}

// TestRangeProofWithInvalidNonExistentProof tests such scenarios:
// - There exists a gap between the first element and the left edge proof
func TestRangeProofWithInvalidNonExistentProof(t *testing.T) {
	trie, vals := randomTrie(4096)
	var entries []*kv
	for _, kv := range vals {
		entries = append(entries, kv)
	}
	slices.SortFunc(entries, (*kv).cmp)

	// Case 1
	start, end := 100, 200
	first := decreaseKey(common.CopyBytes(entries[start].k))

	proof := memorydb.New()
	if err := trie.Prove(first, proof); err != nil {
		t.Fatalf("Failed to prove the first node %v", err)
	}
	if err := trie.Prove(entries[end-1].k, proof); err != nil {
		t.Fatalf("Failed to prove the last node %v", err)
	}

	start = 105 // Gap created
	k := make([][]byte, 0)
	v := make([][]byte, 0)

	for i := start; i < end; i++ {
		k = append(k, entries[i].k)
		v = append(v, entries[i].v)
	}
<<<<<<< HEAD

	_, err := VerifyRangeProof(trie.Hash(), first, k[len(k)-1], k, v, proof)
	if err == nil {
		t.Fatalf("Expected to detect the error, got nil")
	}

	// Case 2
	start, end = 100, 200
	last := increaseKey(common.CopyBytes(entries[end-1].k))

	proof = memorydb.New()
	if err := trie.Prove(entries[start].k, proof); err != nil {
		t.Fatalf("Failed to prove the first node %v", err)
	}
	if err := trie.Prove(last, proof); err != nil {
		t.Fatalf("Failed to prove the last node %v", err)
	}

	end = 195 // Capped slice
	k = make([][]byte, 0)
	v = make([][]byte, 0)

	for i := start; i < end; i++ {
		k = append(k, entries[i].k)
		v = append(v, entries[i].v)
	}

	_, err = VerifyRangeProof(trie.Hash(), k[0], last, k, v, proof)
=======
	_, err := VerifyRangeProof(trie.Hash(), first, k, v, proof)
>>>>>>> 916d6a44
	if err == nil {
		t.Fatalf("Expected to detect the error, got nil")
	}
}

// TestOneElementRangeProof tests the proof with only one
// element. The first edge proof can be existent one or
// non-existent one.
func TestOneElementRangeProof(t *testing.T) {
	trie, vals := randomTrie(4096)
	var entries []*kv
	for _, kv := range vals {
		entries = append(entries, kv)
	}
	slices.SortFunc(entries, (*kv).cmp)

	// One element with existent edge proof, both edge proofs
	// point to the SAME key.
	start := 1000
	proof := memorydb.New()
	if err := trie.Prove(entries[start].k, proof); err != nil {
		t.Fatalf("Failed to prove the first node %v", err)
	}
<<<<<<< HEAD

	_, err := VerifyRangeProof(trie.Hash(), entries[start].k, entries[start].k, [][]byte{entries[start].k}, [][]byte{entries[start].v}, proof)
=======
	_, err := VerifyRangeProof(trie.Hash(), entries[start].k, [][]byte{entries[start].k}, [][]byte{entries[start].v}, proof)
>>>>>>> 916d6a44
	if err != nil {
		t.Fatalf("Expected no error, got %v", err)
	}

	// One element with left non-existent edge proof
	start = 1000
	first := decreaseKey(common.CopyBytes(entries[start].k))
	proof = memorydb.New()
	if err := trie.Prove(first, proof); err != nil {
		t.Fatalf("Failed to prove the first node %v", err)
	}
	if err := trie.Prove(entries[start].k, proof); err != nil {
		t.Fatalf("Failed to prove the last node %v", err)
	}
<<<<<<< HEAD

	_, err = VerifyRangeProof(trie.Hash(), first, entries[start].k, [][]byte{entries[start].k}, [][]byte{entries[start].v}, proof)
=======
	_, err = VerifyRangeProof(trie.Hash(), first, [][]byte{entries[start].k}, [][]byte{entries[start].v}, proof)
>>>>>>> 916d6a44
	if err != nil {
		t.Fatalf("Expected no error, got %v", err)
	}

	// One element with right non-existent edge proof
	start = 1000
	last := increaseKey(common.CopyBytes(entries[start].k))

	proof = memorydb.New()
	if err := trie.Prove(entries[start].k, proof); err != nil {
		t.Fatalf("Failed to prove the first node %v", err)
	}
	if err := trie.Prove(last, proof); err != nil {
		t.Fatalf("Failed to prove the last node %v", err)
	}
<<<<<<< HEAD

	_, err = VerifyRangeProof(trie.Hash(), entries[start].k, last, [][]byte{entries[start].k}, [][]byte{entries[start].v}, proof)
=======
	_, err = VerifyRangeProof(trie.Hash(), entries[start].k, [][]byte{entries[start].k}, [][]byte{entries[start].v}, proof)
>>>>>>> 916d6a44
	if err != nil {
		t.Fatalf("Expected no error, got %v", err)
	}

	// One element with two non-existent edge proofs
	start = 1000
	first, last = decreaseKey(common.CopyBytes(entries[start].k)), increaseKey(common.CopyBytes(entries[start].k))
	proof = memorydb.New()
	if err := trie.Prove(first, proof); err != nil {
		t.Fatalf("Failed to prove the first node %v", err)
	}
	if err := trie.Prove(last, proof); err != nil {
		t.Fatalf("Failed to prove the last node %v", err)
	}
<<<<<<< HEAD

	_, err = VerifyRangeProof(trie.Hash(), first, last, [][]byte{entries[start].k}, [][]byte{entries[start].v}, proof)
=======
	_, err = VerifyRangeProof(trie.Hash(), first, [][]byte{entries[start].k}, [][]byte{entries[start].v}, proof)
>>>>>>> 916d6a44
	if err != nil {
		t.Fatalf("Expected no error, got %v", err)
	}

	// Test the mini trie with only a single element.
	tinyTrie := NewEmpty(NewDatabase(rawdb.NewMemoryDatabase(), nil))
	entry := &kv{randBytes(32), randBytes(20), false}
	tinyTrie.MustUpdate(entry.k, entry.v)

	first = common.HexToHash("0x0000000000000000000000000000000000000000000000000000000000000000").Bytes()
	last = entry.k

	proof = memorydb.New()
	if err := tinyTrie.Prove(first, proof); err != nil {
		t.Fatalf("Failed to prove the first node %v", err)
	}
	if err := tinyTrie.Prove(last, proof); err != nil {
		t.Fatalf("Failed to prove the last node %v", err)
	}
<<<<<<< HEAD

	_, err = VerifyRangeProof(tinyTrie.Hash(), first, last, [][]byte{entry.k}, [][]byte{entry.v}, proof)
=======
	_, err = VerifyRangeProof(tinyTrie.Hash(), first, [][]byte{entry.k}, [][]byte{entry.v}, proof)
>>>>>>> 916d6a44
	if err != nil {
		t.Fatalf("Expected no error, got %v", err)
	}
}

// TestAllElementsProof tests the range proof with all elements.
// The edge proofs can be nil.
func TestAllElementsProof(t *testing.T) {
	trie, vals := randomTrie(4096)
	var entries []*kv
	for _, kv := range vals {
		entries = append(entries, kv)
	}
	slices.SortFunc(entries, (*kv).cmp)

	var k [][]byte

	var v [][]byte

	for i := 0; i < len(entries); i++ {
		k = append(k, entries[i].k)
		v = append(v, entries[i].v)
	}
<<<<<<< HEAD

	_, err := VerifyRangeProof(trie.Hash(), nil, nil, k, v, nil)
=======
	_, err := VerifyRangeProof(trie.Hash(), nil, k, v, nil)
>>>>>>> 916d6a44
	if err != nil {
		t.Fatalf("Expected no error, got %v", err)
	}

	// With edge proofs, it should still work.
	proof := memorydb.New()
	if err := trie.Prove(entries[0].k, proof); err != nil {
		t.Fatalf("Failed to prove the first node %v", err)
	}
	if err := trie.Prove(entries[len(entries)-1].k, proof); err != nil {
		t.Fatalf("Failed to prove the last node %v", err)
	}
<<<<<<< HEAD

	_, err = VerifyRangeProof(trie.Hash(), k[0], k[len(k)-1], k, v, proof)
=======
	_, err = VerifyRangeProof(trie.Hash(), k[0], k, v, proof)
>>>>>>> 916d6a44
	if err != nil {
		t.Fatalf("Expected no error, got %v", err)
	}

	// Even with non-existent edge proofs, it should still work.
	proof = memorydb.New()
	first := common.HexToHash("0x0000000000000000000000000000000000000000000000000000000000000000").Bytes()
	if err := trie.Prove(first, proof); err != nil {
		t.Fatalf("Failed to prove the first node %v", err)
	}
	if err := trie.Prove(entries[len(entries)-1].k, proof); err != nil {
		t.Fatalf("Failed to prove the last node %v", err)
	}
<<<<<<< HEAD

	_, err = VerifyRangeProof(trie.Hash(), first, last, k, v, proof)
=======
	_, err = VerifyRangeProof(trie.Hash(), first, k, v, proof)
>>>>>>> 916d6a44
	if err != nil {
		t.Fatalf("Expected no error, got %v", err)
	}
}

// TestSingleSideRangeProof tests the range starts from zero.
func TestSingleSideRangeProof(t *testing.T) {
	for i := 0; i < 64; i++ {
		trie := NewEmpty(NewDatabase(rawdb.NewMemoryDatabase(), nil))
		var entries []*kv
		for i := 0; i < 4096; i++ {
			value := &kv{randBytes(32), randBytes(20), false}
			trie.MustUpdate(value.k, value.v)
			entries = append(entries, value)
		}
		slices.SortFunc(entries, (*kv).cmp)

		var cases = []int{0, 1, 50, 100, 1000, 2000, len(entries) - 1}
		for _, pos := range cases {
			proof := memorydb.New()
			if err := trie.Prove(common.Hash{}.Bytes(), proof); err != nil {
				t.Fatalf("Failed to prove the first node %v", err)
			}
			if err := trie.Prove(entries[pos].k, proof); err != nil {
				t.Fatalf("Failed to prove the first node %v", err)
			}

			k := make([][]byte, 0)
			v := make([][]byte, 0)

			for i := 0; i <= pos; i++ {
				k = append(k, entries[i].k)
				v = append(v, entries[i].v)
			}
<<<<<<< HEAD

			_, err := VerifyRangeProof(trie.Hash(), common.Hash{}.Bytes(), k[len(k)-1], k, v, proof)
			if err != nil {
				t.Fatalf("Expected no error, got %v", err)
			}
		}
	}
}

// TestReverseSingleSideRangeProof tests the range ends with 0xffff...fff.
func TestReverseSingleSideRangeProof(t *testing.T) {
	for i := 0; i < 64; i++ {
		trie := NewEmpty(NewDatabase(rawdb.NewMemoryDatabase()))
		var entries []*kv
		for i := 0; i < 4096; i++ {
			value := &kv{randBytes(32), randBytes(20), false}
			trie.MustUpdate(value.k, value.v)
			entries = append(entries, value)
		}
		slices.SortFunc(entries, (*kv).cmp)

		var cases = []int{0, 1, 50, 100, 1000, 2000, len(entries) - 1}
		for _, pos := range cases {
			proof := memorydb.New()
			if err := trie.Prove(entries[pos].k, proof); err != nil {
				t.Fatalf("Failed to prove the first node %v", err)
			}

			last := common.HexToHash("0xffffffffffffffffffffffffffffffffffffffffffffffffffffffffffffffff")
			if err := trie.Prove(last.Bytes(), proof); err != nil {
				t.Fatalf("Failed to prove the last node %v", err)
			}

			k := make([][]byte, 0)
			v := make([][]byte, 0)

			for i := pos; i < len(entries); i++ {
				k = append(k, entries[i].k)
				v = append(v, entries[i].v)
			}

			_, err := VerifyRangeProof(trie.Hash(), k[0], last.Bytes(), k, v, proof)
=======
			_, err := VerifyRangeProof(trie.Hash(), common.Hash{}.Bytes(), k, v, proof)
>>>>>>> 916d6a44
			if err != nil {
				t.Fatalf("Expected no error, got %v", err)
			}
		}
	}
}

// TestBadRangeProof tests a few cases which the proof is wrong.
// The prover is expected to detect the error.
func TestBadRangeProof(t *testing.T) {
	trie, vals := randomTrie(4096)
	var entries []*kv
	for _, kv := range vals {
		entries = append(entries, kv)
	}
	slices.SortFunc(entries, (*kv).cmp)

	for i := 0; i < 500; i++ {
		start := mrand.Intn(len(entries))
		end := mrand.Intn(len(entries)-start) + start + 1

		proof := memorydb.New()
		if err := trie.Prove(entries[start].k, proof); err != nil {
			t.Fatalf("Failed to prove the first node %v", err)
		}
		if err := trie.Prove(entries[end-1].k, proof); err != nil {
			t.Fatalf("Failed to prove the last node %v", err)
		}

		var keys [][]byte

		var vals [][]byte

		for i := start; i < end; i++ {
			keys = append(keys, entries[i].k)
			vals = append(vals, entries[i].v)
		}
<<<<<<< HEAD

		var first, last = keys[0], keys[len(keys)-1]

=======
		var first = keys[0]
>>>>>>> 916d6a44
		testcase := mrand.Intn(6)

		var index int

		switch testcase {
		case 0:
			// Modified key
			index = mrand.Intn(end - start)
			keys[index] = randBytes(32) // In theory it can't be same
		case 1:
			// Modified val
			index = mrand.Intn(end - start)
			vals[index] = randBytes(20) // In theory it can't be same
		case 2:
			// Gapped entry slice
			index = mrand.Intn(end - start)
			if (index == 0 && start < 100) || (index == end-start-1) {
				continue
			}

			keys = append(keys[:index], keys[index+1:]...)
			vals = append(vals[:index], vals[index+1:]...)
		case 3:
			// Out of order
			index1 := mrand.Intn(end - start)
			index2 := mrand.Intn(end - start)

			if index1 == index2 {
				continue
			}

			keys[index1], keys[index2] = keys[index2], keys[index1]
			vals[index1], vals[index2] = vals[index2], vals[index1]
		case 4:
			// Set random key to nil, do nothing
			index = mrand.Intn(end - start)
			keys[index] = nil
		case 5:
			// Set random value to nil, deletion
			index = mrand.Intn(end - start)
			vals[index] = nil
		}
<<<<<<< HEAD

		_, err := VerifyRangeProof(trie.Hash(), first, last, keys, vals, proof)
=======
		_, err := VerifyRangeProof(trie.Hash(), first, keys, vals, proof)
>>>>>>> 916d6a44
		if err == nil {
			t.Fatalf("%d Case %d index %d range: (%d->%d) expect error, got nil", i, testcase, index, start, end-1)
		}
	}
}

// TestGappedRangeProof focuses on the small trie with embedded nodes.
// If the gapped node is embedded in the trie, it should be detected too.
func TestGappedRangeProof(t *testing.T) {
<<<<<<< HEAD
	trie := NewEmpty(NewDatabase(rawdb.NewMemoryDatabase()))

=======
	trie := NewEmpty(NewDatabase(rawdb.NewMemoryDatabase(), nil))
>>>>>>> 916d6a44
	var entries []*kv // Sorted entries

	for i := byte(0); i < 10; i++ {
		value := &kv{common.LeftPadBytes([]byte{i}, 32), []byte{i}, false}
		trie.MustUpdate(value.k, value.v)
		entries = append(entries, value)
	}

	first, last := 2, 8
	proof := memorydb.New()
	if err := trie.Prove(entries[first].k, proof); err != nil {
		t.Fatalf("Failed to prove the first node %v", err)
	}
	if err := trie.Prove(entries[last-1].k, proof); err != nil {
		t.Fatalf("Failed to prove the last node %v", err)
	}

	var keys [][]byte

	var vals [][]byte

	for i := first; i < last; i++ {
		if i == (first+last)/2 {
			continue
		}

		keys = append(keys, entries[i].k)
		vals = append(vals, entries[i].v)
	}
<<<<<<< HEAD

	_, err := VerifyRangeProof(trie.Hash(), keys[0], keys[len(keys)-1], keys, vals, proof)
=======
	_, err := VerifyRangeProof(trie.Hash(), keys[0], keys, vals, proof)
>>>>>>> 916d6a44
	if err == nil {
		t.Fatal("expect error, got nil")
	}
}

// TestSameSideProofs tests the element is not in the range covered by proofs
func TestSameSideProofs(t *testing.T) {
	trie, vals := randomTrie(4096)
	var entries []*kv
	for _, kv := range vals {
		entries = append(entries, kv)
	}
	slices.SortFunc(entries, (*kv).cmp)

	pos := 1000
	first := common.CopyBytes(entries[0].k)

	proof := memorydb.New()
	if err := trie.Prove(first, proof); err != nil {
		t.Fatalf("Failed to prove the first node %v", err)
	}
	if err := trie.Prove(entries[2000].k, proof); err != nil {
		t.Fatalf("Failed to prove the first node %v", err)
	}
<<<<<<< HEAD

	_, err := VerifyRangeProof(trie.Hash(), first, last, [][]byte{entries[pos].k}, [][]byte{entries[pos].v}, proof)
=======
	_, err := VerifyRangeProof(trie.Hash(), first, [][]byte{entries[pos].k}, [][]byte{entries[pos].v}, proof)
>>>>>>> 916d6a44
	if err == nil {
		t.Fatalf("Expected error, got nil")
	}

	first = increaseKey(common.CopyBytes(entries[pos].k))
	last := increaseKey(common.CopyBytes(entries[pos].k))
	last = increaseKey(last)

	proof = memorydb.New()
	if err := trie.Prove(first, proof); err != nil {
		t.Fatalf("Failed to prove the first node %v", err)
	}
	if err := trie.Prove(last, proof); err != nil {
		t.Fatalf("Failed to prove the last node %v", err)
	}
<<<<<<< HEAD

	_, err = VerifyRangeProof(trie.Hash(), first, last, [][]byte{entries[pos].k}, [][]byte{entries[pos].v}, proof)
=======
	_, err = VerifyRangeProof(trie.Hash(), first, [][]byte{entries[pos].k}, [][]byte{entries[pos].v}, proof)
>>>>>>> 916d6a44
	if err == nil {
		t.Fatalf("Expected error, got nil")
	}
}

func TestHasRightElement(t *testing.T) {
	trie := NewEmpty(NewDatabase(rawdb.NewMemoryDatabase(), nil))
	var entries []*kv
	for i := 0; i < 4096; i++ {
		value := &kv{randBytes(32), randBytes(20), false}
		trie.MustUpdate(value.k, value.v)
		entries = append(entries, value)
	}
	slices.SortFunc(entries, (*kv).cmp)

	var cases = []struct {
		start   int
		end     int
		hasMore bool
	}{
		{-1, 1, true}, // single element with non-existent left proof
		{0, 1, true},  // single element with existent left proof
		{0, 10, true},
		{50, 100, true},
		{50, len(entries), false},               // No more element expected
		{len(entries) - 1, len(entries), false}, // Single last element with two existent proofs(point to same key)
		{0, len(entries), false},                // The whole set with existent left proof
		{-1, len(entries), false},               // The whole set with non-existent left proof
	}

	for _, c := range cases {
		var (
			firstKey []byte
			start    = c.start
			end      = c.end
			proof    = memorydb.New()
		)

		if c.start == -1 {
			firstKey, start = common.Hash{}.Bytes(), 0
			if err := trie.Prove(firstKey, proof); err != nil {
				t.Fatalf("Failed to prove the first node %v", err)
			}
		} else {
			firstKey = entries[c.start].k
			if err := trie.Prove(entries[c.start].k, proof); err != nil {
				t.Fatalf("Failed to prove the first node %v", err)
			}
		}
<<<<<<< HEAD

		if c.end == -1 {
			lastKey, end = common.HexToHash("0xffffffffffffffffffffffffffffffffffffffffffffffffffffffffffffffff").Bytes(), len(entries)
			if err := trie.Prove(lastKey, proof); err != nil {
				t.Fatalf("Failed to prove the first node %v", err)
			}
		} else {
			lastKey = entries[c.end-1].k
			if err := trie.Prove(entries[c.end-1].k, proof); err != nil {
				t.Fatalf("Failed to prove the first node %v", err)
			}
=======
		if err := trie.Prove(entries[c.end-1].k, proof); err != nil {
			t.Fatalf("Failed to prove the first node %v", err)
>>>>>>> 916d6a44
		}

		k := make([][]byte, 0)
		v := make([][]byte, 0)

		for i := start; i < end; i++ {
			k = append(k, entries[i].k)
			v = append(v, entries[i].v)
		}
<<<<<<< HEAD

		hasMore, err := VerifyRangeProof(trie.Hash(), firstKey, lastKey, k, v, proof)
=======
		hasMore, err := VerifyRangeProof(trie.Hash(), firstKey, k, v, proof)
>>>>>>> 916d6a44
		if err != nil {
			t.Fatalf("Expected no error, got %v", err)
		}

		if hasMore != c.hasMore {
			t.Fatalf("Wrong hasMore indicator, want %t, got %t", c.hasMore, hasMore)
		}
	}
}

// TestEmptyRangeProof tests the range proof with "no" element.
// The first edge proof must be a non-existent proof.
func TestEmptyRangeProof(t *testing.T) {
	trie, vals := randomTrie(4096)
	var entries []*kv
	for _, kv := range vals {
		entries = append(entries, kv)
	}
	slices.SortFunc(entries, (*kv).cmp)

	var cases = []struct {
		pos int
		err bool
	}{
		{len(entries) - 1, false},
		{500, true},
	}

	for _, c := range cases {
		proof := memorydb.New()
		first := increaseKey(common.CopyBytes(entries[c.pos].k))
		if err := trie.Prove(first, proof); err != nil {
			t.Fatalf("Failed to prove the first node %v", err)
		}
<<<<<<< HEAD

		_, err := VerifyRangeProof(trie.Hash(), first, nil, nil, nil, proof)
=======
		_, err := VerifyRangeProof(trie.Hash(), first, nil, nil, proof)
>>>>>>> 916d6a44
		if c.err && err == nil {
			t.Fatalf("Expected error, got nil")
		}

		if !c.err && err != nil {
			t.Fatalf("Expected no error, got %v", err)
		}
	}
}

// TestBloatedProof tests a malicious proof, where the proof is more or less the
// whole trie. Previously we didn't accept such packets, but the new APIs do, so
// lets leave this test as a bit weird, but present.
func TestBloatedProof(t *testing.T) {
	// Use a small trie
	trie, kvs := nonRandomTrie(100)
	var entries []*kv
	for _, kv := range kvs {
		entries = append(entries, kv)
	}
	slices.SortFunc(entries, (*kv).cmp)
	var keys [][]byte

	var vals [][]byte

	proof := memorydb.New()
	// In the 'malicious' case, we add proofs for every single item
	// (but only one key/value pair used as leaf)
	for i, entry := range entries {
		trie.Prove(entry.k, proof)
		if i == 50 {
			keys = append(keys, entry.k)
			vals = append(vals, entry.v)
		}
	}
	// For reference, we use the same function, but _only_ prove the first
	// and last element
	want := memorydb.New()
	trie.Prove(keys[0], want)
	trie.Prove(keys[len(keys)-1], want)

	if _, err := VerifyRangeProof(trie.Hash(), keys[0], keys, vals, proof); err != nil {
		t.Fatalf("expected bloated proof to succeed, got %v", err)
	}
}

// TestEmptyValueRangeProof tests normal range proof with both edge proofs
// as the existent proof, but with an extra empty value included, which is a
// noop technically, but practically should be rejected.
func TestEmptyValueRangeProof(t *testing.T) {
	trie, values := randomTrie(512)
	var entries []*kv
	for _, kv := range values {
		entries = append(entries, kv)
	}
	slices.SortFunc(entries, (*kv).cmp)

	// Create a new entry with a slightly modified key
	mid := len(entries) / 2

	key := common.CopyBytes(entries[mid-1].k)
	for n := len(key) - 1; n >= 0; n-- {
		if key[n] < 0xff {
			key[n]++
			break
		}
	}

	noop := &kv{key, []byte{}, false}
	entries = append(append(append([]*kv{}, entries[:mid]...), noop), entries[mid:]...)

	start, end := 1, len(entries)-1

	proof := memorydb.New()
	if err := trie.Prove(entries[start].k, proof); err != nil {
		t.Fatalf("Failed to prove the first node %v", err)
	}
	if err := trie.Prove(entries[end-1].k, proof); err != nil {
		t.Fatalf("Failed to prove the last node %v", err)
	}

	var keys [][]byte

	var vals [][]byte

	for i := start; i < end; i++ {
		keys = append(keys, entries[i].k)
		vals = append(vals, entries[i].v)
	}
<<<<<<< HEAD

	_, err := VerifyRangeProof(trie.Hash(), keys[0], keys[len(keys)-1], keys, vals, proof)
=======
	_, err := VerifyRangeProof(trie.Hash(), keys[0], keys, vals, proof)
>>>>>>> 916d6a44
	if err == nil {
		t.Fatalf("Expected failure on noop entry")
	}
}

// TestAllElementsEmptyValueRangeProof tests the range proof with all elements,
// but with an extra empty value included, which is a noop technically, but
// practically should be rejected.
func TestAllElementsEmptyValueRangeProof(t *testing.T) {
	trie, values := randomTrie(512)
	var entries []*kv
	for _, kv := range values {
		entries = append(entries, kv)
	}
	slices.SortFunc(entries, (*kv).cmp)

	// Create a new entry with a slightly modified key
	mid := len(entries) / 2

	key := common.CopyBytes(entries[mid-1].k)
	for n := len(key) - 1; n >= 0; n-- {
		if key[n] < 0xff {
			key[n]++
			break
		}
	}

	noop := &kv{key, []byte{}, false}
	entries = append(append(append([]*kv{}, entries[:mid]...), noop), entries[mid:]...)

	var keys [][]byte

	var vals [][]byte

	for i := 0; i < len(entries); i++ {
		keys = append(keys, entries[i].k)
		vals = append(vals, entries[i].v)
	}
<<<<<<< HEAD

	_, err := VerifyRangeProof(trie.Hash(), nil, nil, keys, vals, nil)
=======
	_, err := VerifyRangeProof(trie.Hash(), nil, keys, vals, nil)
>>>>>>> 916d6a44
	if err == nil {
		t.Fatalf("Expected failure on noop entry")
	}
}

// mutateByte changes one byte in b.
func mutateByte(b []byte) {
	for r := mrand.Intn(len(b)); ; {
		new := byte(mrand.Intn(255))
		if new != b[r] {
			b[r] = new
			break
		}
	}
}

func increaseKey(key []byte) []byte {
	for i := len(key) - 1; i >= 0; i-- {
		key[i]++
		if key[i] != 0x0 {
			break
		}
	}

	return key
}

func decreaseKey(key []byte) []byte {
	for i := len(key) - 1; i >= 0; i-- {
		key[i]--
		if key[i] != 0xff {
			break
		}
	}

	return key
}

func BenchmarkProve(b *testing.B) {
	trie, vals := randomTrie(100)

	var keys []string

	for k := range vals {
		keys = append(keys, k)
	}

	b.ResetTimer()

	for i := 0; i < b.N; i++ {
		kv := vals[keys[i%len(keys)]]
		proofs := memorydb.New()
		if trie.Prove(kv.k, proofs); proofs.Len() == 0 {
			b.Fatalf("zero length proof for %x", kv.k)
		}
	}
}

func BenchmarkVerifyProof(b *testing.B) {
	trie, vals := randomTrie(100)
	root := trie.Hash()

	var keys []string

	var proofs []*memorydb.Database

	for k := range vals {
		keys = append(keys, k)
		proof := memorydb.New()
		trie.Prove([]byte(k), proof)
		proofs = append(proofs, proof)
	}

	b.ResetTimer()

	for i := 0; i < b.N; i++ {
		im := i % len(keys)
		if _, err := VerifyProof(root, []byte(keys[im]), proofs[im]); err != nil {
			b.Fatalf("key %x: %v", keys[im], err)
		}
	}
}

func BenchmarkVerifyRangeProof10(b *testing.B)   { benchmarkVerifyRangeProof(b, 10) }
func BenchmarkVerifyRangeProof100(b *testing.B)  { benchmarkVerifyRangeProof(b, 100) }
func BenchmarkVerifyRangeProof1000(b *testing.B) { benchmarkVerifyRangeProof(b, 1000) }
func BenchmarkVerifyRangeProof5000(b *testing.B) { benchmarkVerifyRangeProof(b, 5000) }

func benchmarkVerifyRangeProof(b *testing.B, size int) {
	trie, vals := randomTrie(8192)
	var entries []*kv
	for _, kv := range vals {
		entries = append(entries, kv)
	}
	slices.SortFunc(entries, (*kv).cmp)

	start := 2
	end := start + size

	proof := memorydb.New()
	if err := trie.Prove(entries[start].k, proof); err != nil {
		b.Fatalf("Failed to prove the first node %v", err)
	}
	if err := trie.Prove(entries[end-1].k, proof); err != nil {
		b.Fatalf("Failed to prove the last node %v", err)
	}

	var keys [][]byte

	var values [][]byte

	for i := start; i < end; i++ {
		keys = append(keys, entries[i].k)
		values = append(values, entries[i].v)
	}

	b.ResetTimer()

	for i := 0; i < b.N; i++ {
		_, err := VerifyRangeProof(trie.Hash(), keys[0], keys, values, proof)
		if err != nil {
			b.Fatalf("Case %d(%d->%d) expect no error, got %v", i, start, end-1, err)
		}
	}
}

func BenchmarkVerifyRangeNoProof10(b *testing.B)   { benchmarkVerifyRangeNoProof(b, 100) }
func BenchmarkVerifyRangeNoProof500(b *testing.B)  { benchmarkVerifyRangeNoProof(b, 500) }
func BenchmarkVerifyRangeNoProof1000(b *testing.B) { benchmarkVerifyRangeNoProof(b, 1000) }

func benchmarkVerifyRangeNoProof(b *testing.B, size int) {
	trie, vals := randomTrie(size)
	var entries []*kv
	for _, kv := range vals {
		entries = append(entries, kv)
	}
	slices.SortFunc(entries, (*kv).cmp)

	var keys [][]byte

	var values [][]byte

	for _, entry := range entries {
		keys = append(keys, entry.k)
		values = append(values, entry.v)
	}

	b.ResetTimer()

	for i := 0; i < b.N; i++ {
		_, err := VerifyRangeProof(trie.Hash(), keys[0], keys, values, nil)
		if err != nil {
			b.Fatalf("Expected no error, got %v", err)
		}
	}
}

func randomTrie(n int) (*Trie, map[string]*kv) {
	trie := NewEmpty(NewDatabase(rawdb.NewMemoryDatabase(), nil))
	vals := make(map[string]*kv)

	for i := byte(0); i < 100; i++ {
		value := &kv{common.LeftPadBytes([]byte{i}, 32), []byte{i}, false}
		value2 := &kv{common.LeftPadBytes([]byte{i + 10}, 32), []byte{i}, false}

		trie.MustUpdate(value.k, value.v)
		trie.MustUpdate(value2.k, value2.v)

		vals[string(value.k)] = value
		vals[string(value2.k)] = value2
	}

	for i := 0; i < n; i++ {
		value := &kv{randBytes(32), randBytes(20), false}
		trie.MustUpdate(value.k, value.v)
		vals[string(value.k)] = value
	}

	return trie, vals
}

func nonRandomTrie(n int) (*Trie, map[string]*kv) {
	trie := NewEmpty(NewDatabase(rawdb.NewMemoryDatabase(), nil))
	vals := make(map[string]*kv)
	max := uint64(0xffffffffffffffff)

	for i := uint64(0); i < uint64(n); i++ {
		value := make([]byte, 32)
		key := make([]byte, 32)
		binary.LittleEndian.PutUint64(key, i)
		binary.LittleEndian.PutUint64(value, i-max)
		//value := &kv{common.LeftPadBytes([]byte{i}, 32), []byte{i}, false}
		elem := &kv{key, value, false}
		trie.MustUpdate(elem.k, elem.v)
		vals[string(elem.k)] = elem
	}

	return trie, vals
}

func TestRangeProofKeysWithSharedPrefix(t *testing.T) {
	keys := [][]byte{
		common.Hex2Bytes("aa10000000000000000000000000000000000000000000000000000000000000"),
		common.Hex2Bytes("aa20000000000000000000000000000000000000000000000000000000000000"),
	}
	vals := [][]byte{
		common.Hex2Bytes("02"),
		common.Hex2Bytes("03"),
	}
<<<<<<< HEAD
	trie := NewEmpty(NewDatabase(rawdb.NewMemoryDatabase()))

=======
	trie := NewEmpty(NewDatabase(rawdb.NewMemoryDatabase(), nil))
>>>>>>> 916d6a44
	for i, key := range keys {
		trie.MustUpdate(key, vals[i])
	}

	root := trie.Hash()
	proof := memorydb.New()
	start := common.Hex2Bytes("0000000000000000000000000000000000000000000000000000000000000000")
	if err := trie.Prove(start, proof); err != nil {
		t.Fatalf("failed to prove start: %v", err)
	}
	if err := trie.Prove(keys[len(keys)-1], proof); err != nil {
		t.Fatalf("failed to prove end: %v", err)
	}

	more, err := VerifyRangeProof(root, start, keys, vals, proof)
	if err != nil {
		t.Fatalf("failed to verify range proof: %v", err)
	}

	if more != false {
		t.Error("expected more to be false")
	}
}<|MERGE_RESOLUTION|>--- conflicted
+++ resolved
@@ -211,12 +211,7 @@
 			keys = append(keys, entries[i].k)
 			vals = append(vals, entries[i].v)
 		}
-<<<<<<< HEAD
-
-		_, err := VerifyRangeProof(trie.Hash(), keys[0], keys[len(keys)-1], keys, vals, proof)
-=======
 		_, err := VerifyRangeProof(trie.Hash(), keys[0], keys, vals, proof)
->>>>>>> 916d6a44
 		if err != nil {
 			t.Fatalf("Case %d(%d->%d) expect no error, got %v", i, start, end-1, err)
 		}
@@ -261,43 +256,11 @@
 			keys = append(keys, entries[i].k)
 			vals = append(vals, entries[i].v)
 		}
-<<<<<<< HEAD
-
-		_, err := VerifyRangeProof(trie.Hash(), first, last, keys, vals, proof)
-=======
 		_, err := VerifyRangeProof(trie.Hash(), first, keys, vals, proof)
->>>>>>> 916d6a44
 		if err != nil {
 			t.Fatalf("Case %d(%d->%d) expect no error, got %v", i, start, end-1, err)
 		}
 	}
-<<<<<<< HEAD
-	// Special case, two edge proofs for two edge key.
-	proof := memorydb.New()
-	first := common.HexToHash("0x0000000000000000000000000000000000000000000000000000000000000000").Bytes()
-	last := common.HexToHash("0xffffffffffffffffffffffffffffffffffffffffffffffffffffffffffffffff").Bytes()
-	if err := trie.Prove(first, proof); err != nil {
-		t.Fatalf("Failed to prove the first node %v", err)
-	}
-	if err := trie.Prove(last, proof); err != nil {
-		t.Fatalf("Failed to prove the last node %v", err)
-	}
-
-	var k [][]byte
-
-	var v [][]byte
-
-	for i := 0; i < len(entries); i++ {
-		k = append(k, entries[i].k)
-		v = append(v, entries[i].v)
-	}
-
-	_, err := VerifyRangeProof(trie.Hash(), first, last, k, v, proof)
-	if err != nil {
-		t.Fatal("Failed to verify whole rang with non-existent edges")
-	}
-=======
->>>>>>> 916d6a44
 }
 
 // TestRangeProofWithInvalidNonExistentProof tests such scenarios:
@@ -330,38 +293,7 @@
 		k = append(k, entries[i].k)
 		v = append(v, entries[i].v)
 	}
-<<<<<<< HEAD
-
-	_, err := VerifyRangeProof(trie.Hash(), first, k[len(k)-1], k, v, proof)
-	if err == nil {
-		t.Fatalf("Expected to detect the error, got nil")
-	}
-
-	// Case 2
-	start, end = 100, 200
-	last := increaseKey(common.CopyBytes(entries[end-1].k))
-
-	proof = memorydb.New()
-	if err := trie.Prove(entries[start].k, proof); err != nil {
-		t.Fatalf("Failed to prove the first node %v", err)
-	}
-	if err := trie.Prove(last, proof); err != nil {
-		t.Fatalf("Failed to prove the last node %v", err)
-	}
-
-	end = 195 // Capped slice
-	k = make([][]byte, 0)
-	v = make([][]byte, 0)
-
-	for i := start; i < end; i++ {
-		k = append(k, entries[i].k)
-		v = append(v, entries[i].v)
-	}
-
-	_, err = VerifyRangeProof(trie.Hash(), k[0], last, k, v, proof)
-=======
 	_, err := VerifyRangeProof(trie.Hash(), first, k, v, proof)
->>>>>>> 916d6a44
 	if err == nil {
 		t.Fatalf("Expected to detect the error, got nil")
 	}
@@ -385,12 +317,7 @@
 	if err := trie.Prove(entries[start].k, proof); err != nil {
 		t.Fatalf("Failed to prove the first node %v", err)
 	}
-<<<<<<< HEAD
-
-	_, err := VerifyRangeProof(trie.Hash(), entries[start].k, entries[start].k, [][]byte{entries[start].k}, [][]byte{entries[start].v}, proof)
-=======
 	_, err := VerifyRangeProof(trie.Hash(), entries[start].k, [][]byte{entries[start].k}, [][]byte{entries[start].v}, proof)
->>>>>>> 916d6a44
 	if err != nil {
 		t.Fatalf("Expected no error, got %v", err)
 	}
@@ -405,12 +332,7 @@
 	if err := trie.Prove(entries[start].k, proof); err != nil {
 		t.Fatalf("Failed to prove the last node %v", err)
 	}
-<<<<<<< HEAD
-
-	_, err = VerifyRangeProof(trie.Hash(), first, entries[start].k, [][]byte{entries[start].k}, [][]byte{entries[start].v}, proof)
-=======
 	_, err = VerifyRangeProof(trie.Hash(), first, [][]byte{entries[start].k}, [][]byte{entries[start].v}, proof)
->>>>>>> 916d6a44
 	if err != nil {
 		t.Fatalf("Expected no error, got %v", err)
 	}
@@ -426,12 +348,7 @@
 	if err := trie.Prove(last, proof); err != nil {
 		t.Fatalf("Failed to prove the last node %v", err)
 	}
-<<<<<<< HEAD
-
-	_, err = VerifyRangeProof(trie.Hash(), entries[start].k, last, [][]byte{entries[start].k}, [][]byte{entries[start].v}, proof)
-=======
 	_, err = VerifyRangeProof(trie.Hash(), entries[start].k, [][]byte{entries[start].k}, [][]byte{entries[start].v}, proof)
->>>>>>> 916d6a44
 	if err != nil {
 		t.Fatalf("Expected no error, got %v", err)
 	}
@@ -446,12 +363,7 @@
 	if err := trie.Prove(last, proof); err != nil {
 		t.Fatalf("Failed to prove the last node %v", err)
 	}
-<<<<<<< HEAD
-
-	_, err = VerifyRangeProof(trie.Hash(), first, last, [][]byte{entries[start].k}, [][]byte{entries[start].v}, proof)
-=======
 	_, err = VerifyRangeProof(trie.Hash(), first, [][]byte{entries[start].k}, [][]byte{entries[start].v}, proof)
->>>>>>> 916d6a44
 	if err != nil {
 		t.Fatalf("Expected no error, got %v", err)
 	}
@@ -471,12 +383,7 @@
 	if err := tinyTrie.Prove(last, proof); err != nil {
 		t.Fatalf("Failed to prove the last node %v", err)
 	}
-<<<<<<< HEAD
-
-	_, err = VerifyRangeProof(tinyTrie.Hash(), first, last, [][]byte{entry.k}, [][]byte{entry.v}, proof)
-=======
 	_, err = VerifyRangeProof(tinyTrie.Hash(), first, [][]byte{entry.k}, [][]byte{entry.v}, proof)
->>>>>>> 916d6a44
 	if err != nil {
 		t.Fatalf("Expected no error, got %v", err)
 	}
@@ -500,12 +407,7 @@
 		k = append(k, entries[i].k)
 		v = append(v, entries[i].v)
 	}
-<<<<<<< HEAD
-
-	_, err := VerifyRangeProof(trie.Hash(), nil, nil, k, v, nil)
-=======
 	_, err := VerifyRangeProof(trie.Hash(), nil, k, v, nil)
->>>>>>> 916d6a44
 	if err != nil {
 		t.Fatalf("Expected no error, got %v", err)
 	}
@@ -518,12 +420,7 @@
 	if err := trie.Prove(entries[len(entries)-1].k, proof); err != nil {
 		t.Fatalf("Failed to prove the last node %v", err)
 	}
-<<<<<<< HEAD
-
-	_, err = VerifyRangeProof(trie.Hash(), k[0], k[len(k)-1], k, v, proof)
-=======
 	_, err = VerifyRangeProof(trie.Hash(), k[0], k, v, proof)
->>>>>>> 916d6a44
 	if err != nil {
 		t.Fatalf("Expected no error, got %v", err)
 	}
@@ -537,12 +434,7 @@
 	if err := trie.Prove(entries[len(entries)-1].k, proof); err != nil {
 		t.Fatalf("Failed to prove the last node %v", err)
 	}
-<<<<<<< HEAD
-
-	_, err = VerifyRangeProof(trie.Hash(), first, last, k, v, proof)
-=======
 	_, err = VerifyRangeProof(trie.Hash(), first, k, v, proof)
->>>>>>> 916d6a44
 	if err != nil {
 		t.Fatalf("Expected no error, got %v", err)
 	}
@@ -577,52 +469,7 @@
 				k = append(k, entries[i].k)
 				v = append(v, entries[i].v)
 			}
-<<<<<<< HEAD
-
-			_, err := VerifyRangeProof(trie.Hash(), common.Hash{}.Bytes(), k[len(k)-1], k, v, proof)
-			if err != nil {
-				t.Fatalf("Expected no error, got %v", err)
-			}
-		}
-	}
-}
-
-// TestReverseSingleSideRangeProof tests the range ends with 0xffff...fff.
-func TestReverseSingleSideRangeProof(t *testing.T) {
-	for i := 0; i < 64; i++ {
-		trie := NewEmpty(NewDatabase(rawdb.NewMemoryDatabase()))
-		var entries []*kv
-		for i := 0; i < 4096; i++ {
-			value := &kv{randBytes(32), randBytes(20), false}
-			trie.MustUpdate(value.k, value.v)
-			entries = append(entries, value)
-		}
-		slices.SortFunc(entries, (*kv).cmp)
-
-		var cases = []int{0, 1, 50, 100, 1000, 2000, len(entries) - 1}
-		for _, pos := range cases {
-			proof := memorydb.New()
-			if err := trie.Prove(entries[pos].k, proof); err != nil {
-				t.Fatalf("Failed to prove the first node %v", err)
-			}
-
-			last := common.HexToHash("0xffffffffffffffffffffffffffffffffffffffffffffffffffffffffffffffff")
-			if err := trie.Prove(last.Bytes(), proof); err != nil {
-				t.Fatalf("Failed to prove the last node %v", err)
-			}
-
-			k := make([][]byte, 0)
-			v := make([][]byte, 0)
-
-			for i := pos; i < len(entries); i++ {
-				k = append(k, entries[i].k)
-				v = append(v, entries[i].v)
-			}
-
-			_, err := VerifyRangeProof(trie.Hash(), k[0], last.Bytes(), k, v, proof)
-=======
 			_, err := VerifyRangeProof(trie.Hash(), common.Hash{}.Bytes(), k, v, proof)
->>>>>>> 916d6a44
 			if err != nil {
 				t.Fatalf("Expected no error, got %v", err)
 			}
@@ -660,13 +507,7 @@
 			keys = append(keys, entries[i].k)
 			vals = append(vals, entries[i].v)
 		}
-<<<<<<< HEAD
-
-		var first, last = keys[0], keys[len(keys)-1]
-
-=======
 		var first = keys[0]
->>>>>>> 916d6a44
 		testcase := mrand.Intn(6)
 
 		var index int
@@ -709,12 +550,7 @@
 			index = mrand.Intn(end - start)
 			vals[index] = nil
 		}
-<<<<<<< HEAD
-
-		_, err := VerifyRangeProof(trie.Hash(), first, last, keys, vals, proof)
-=======
 		_, err := VerifyRangeProof(trie.Hash(), first, keys, vals, proof)
->>>>>>> 916d6a44
 		if err == nil {
 			t.Fatalf("%d Case %d index %d range: (%d->%d) expect error, got nil", i, testcase, index, start, end-1)
 		}
@@ -724,12 +560,7 @@
 // TestGappedRangeProof focuses on the small trie with embedded nodes.
 // If the gapped node is embedded in the trie, it should be detected too.
 func TestGappedRangeProof(t *testing.T) {
-<<<<<<< HEAD
-	trie := NewEmpty(NewDatabase(rawdb.NewMemoryDatabase()))
-
-=======
 	trie := NewEmpty(NewDatabase(rawdb.NewMemoryDatabase(), nil))
->>>>>>> 916d6a44
 	var entries []*kv // Sorted entries
 
 	for i := byte(0); i < 10; i++ {
@@ -759,12 +590,7 @@
 		keys = append(keys, entries[i].k)
 		vals = append(vals, entries[i].v)
 	}
-<<<<<<< HEAD
-
-	_, err := VerifyRangeProof(trie.Hash(), keys[0], keys[len(keys)-1], keys, vals, proof)
-=======
 	_, err := VerifyRangeProof(trie.Hash(), keys[0], keys, vals, proof)
->>>>>>> 916d6a44
 	if err == nil {
 		t.Fatal("expect error, got nil")
 	}
@@ -789,12 +615,7 @@
 	if err := trie.Prove(entries[2000].k, proof); err != nil {
 		t.Fatalf("Failed to prove the first node %v", err)
 	}
-<<<<<<< HEAD
-
-	_, err := VerifyRangeProof(trie.Hash(), first, last, [][]byte{entries[pos].k}, [][]byte{entries[pos].v}, proof)
-=======
 	_, err := VerifyRangeProof(trie.Hash(), first, [][]byte{entries[pos].k}, [][]byte{entries[pos].v}, proof)
->>>>>>> 916d6a44
 	if err == nil {
 		t.Fatalf("Expected error, got nil")
 	}
@@ -810,12 +631,7 @@
 	if err := trie.Prove(last, proof); err != nil {
 		t.Fatalf("Failed to prove the last node %v", err)
 	}
-<<<<<<< HEAD
-
-	_, err = VerifyRangeProof(trie.Hash(), first, last, [][]byte{entries[pos].k}, [][]byte{entries[pos].v}, proof)
-=======
 	_, err = VerifyRangeProof(trie.Hash(), first, [][]byte{entries[pos].k}, [][]byte{entries[pos].v}, proof)
->>>>>>> 916d6a44
 	if err == nil {
 		t.Fatalf("Expected error, got nil")
 	}
@@ -865,22 +681,8 @@
 				t.Fatalf("Failed to prove the first node %v", err)
 			}
 		}
-<<<<<<< HEAD
-
-		if c.end == -1 {
-			lastKey, end = common.HexToHash("0xffffffffffffffffffffffffffffffffffffffffffffffffffffffffffffffff").Bytes(), len(entries)
-			if err := trie.Prove(lastKey, proof); err != nil {
-				t.Fatalf("Failed to prove the first node %v", err)
-			}
-		} else {
-			lastKey = entries[c.end-1].k
-			if err := trie.Prove(entries[c.end-1].k, proof); err != nil {
-				t.Fatalf("Failed to prove the first node %v", err)
-			}
-=======
 		if err := trie.Prove(entries[c.end-1].k, proof); err != nil {
 			t.Fatalf("Failed to prove the first node %v", err)
->>>>>>> 916d6a44
 		}
 
 		k := make([][]byte, 0)
@@ -890,12 +692,7 @@
 			k = append(k, entries[i].k)
 			v = append(v, entries[i].v)
 		}
-<<<<<<< HEAD
-
-		hasMore, err := VerifyRangeProof(trie.Hash(), firstKey, lastKey, k, v, proof)
-=======
 		hasMore, err := VerifyRangeProof(trie.Hash(), firstKey, k, v, proof)
->>>>>>> 916d6a44
 		if err != nil {
 			t.Fatalf("Expected no error, got %v", err)
 		}
@@ -930,12 +727,7 @@
 		if err := trie.Prove(first, proof); err != nil {
 			t.Fatalf("Failed to prove the first node %v", err)
 		}
-<<<<<<< HEAD
-
-		_, err := VerifyRangeProof(trie.Hash(), first, nil, nil, nil, proof)
-=======
 		_, err := VerifyRangeProof(trie.Hash(), first, nil, nil, proof)
->>>>>>> 916d6a44
 		if c.err && err == nil {
 			t.Fatalf("Expected error, got nil")
 		}
@@ -1025,12 +817,7 @@
 		keys = append(keys, entries[i].k)
 		vals = append(vals, entries[i].v)
 	}
-<<<<<<< HEAD
-
-	_, err := VerifyRangeProof(trie.Hash(), keys[0], keys[len(keys)-1], keys, vals, proof)
-=======
 	_, err := VerifyRangeProof(trie.Hash(), keys[0], keys, vals, proof)
->>>>>>> 916d6a44
 	if err == nil {
 		t.Fatalf("Expected failure on noop entry")
 	}
@@ -1069,12 +856,7 @@
 		keys = append(keys, entries[i].k)
 		vals = append(vals, entries[i].v)
 	}
-<<<<<<< HEAD
-
-	_, err := VerifyRangeProof(trie.Hash(), nil, nil, keys, vals, nil)
-=======
 	_, err := VerifyRangeProof(trie.Hash(), nil, keys, vals, nil)
->>>>>>> 916d6a44
 	if err == nil {
 		t.Fatalf("Expected failure on noop entry")
 	}
@@ -1284,12 +1066,7 @@
 		common.Hex2Bytes("02"),
 		common.Hex2Bytes("03"),
 	}
-<<<<<<< HEAD
-	trie := NewEmpty(NewDatabase(rawdb.NewMemoryDatabase()))
-
-=======
 	trie := NewEmpty(NewDatabase(rawdb.NewMemoryDatabase(), nil))
->>>>>>> 916d6a44
 	for i, key := range keys {
 		trie.MustUpdate(key, vals[i])
 	}
