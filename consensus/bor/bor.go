--- conflicted
+++ resolved
@@ -279,11 +279,8 @@
 		spanner:                spanner,
 		GenesisContractsClient: genesisContracts,
 		HeimdallClient:         heimdallClient,
-<<<<<<< HEAD
 		HeimdallWSClient:       heimdallWSClient,
-=======
 		spanStore:              spanStore,
->>>>>>> 4200afdb
 		devFakeAuthor:          devFakeAuthor,
 	}
 
@@ -1240,21 +1237,17 @@
 			producers = append(producers, m)
 		}
 	} else {
-<<<<<<< HEAD
-		response, err := c.HeimdallClient.GetSpan(ctx, newSpanID)
-=======
 		response, err := c.spanStore.spanById(ctx, newSpanID)
->>>>>>> 4200afdb
 		if err != nil {
 			return err
 		}
 
 		minSpan = span.Span{
-			ID:         response.Id,
+			ID:         response.ID,
 			StartBlock: response.StartBlock,
 			EndBlock:   response.EndBlock,
 		}
-		chainId = response.BorChainId
+		chainId = response.ChainID
 
 		for _, val := range response.ValidatorSet.Validators {
 			validators = append(validators, val.MinimalVal())
