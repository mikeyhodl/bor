--- conflicted
+++ resolved
@@ -172,10 +172,7 @@
 	"bootnodes":               "bootnodes",
 	"maxpeers":                "maxpeers",
 	"maxpendpeers":            "maxpendpeers",
-<<<<<<< HEAD
-=======
 	"txarrivalwait":           "txarrivalwait",
->>>>>>> 5c912641
 	"nat":                     "nat",
 	"nodiscover":              "nodiscover",
 	"v5disc":                  "v5disc",
