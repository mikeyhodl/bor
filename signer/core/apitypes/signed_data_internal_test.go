--- conflicted
+++ resolved
@@ -300,11 +300,7 @@
 			messageHash, tErr := td.HashStruct(td.PrimaryType, td.Message)
 			assert.NoError(t, tErr, "failed to hash message: %v", tErr)
 
-<<<<<<< HEAD
-			digest := crypto.Keccak256Hash([]byte(fmt.Sprintf("%s%s%s", "\x19\x01", string(domainSeparator), string(messageHash))))
-=======
 			digest := crypto.Keccak256Hash(fmt.Appendf(nil, "%s%s%s", "\x19\x01", string(domainSeparator), string(messageHash)))
->>>>>>> 827d3fcc
 			assert.Equal(t, tc.Digest, digest.String(), "digest doesn't not match")
 
 			assert.NoError(t, td.validate(), "validation failed", tErr)
