// Copyright 2020 The go-ethereum Authors
// This file is part of go-ethereum.
//
// go-ethereum is free software: you can redistribute it and/or modify
// it under the terms of the GNU General Public License as published by
// the Free Software Foundation, either version 3 of the License, or
// (at your option) any later version.
//
// go-ethereum is distributed in the hope that it will be useful,
// but WITHOUT ANY WARRANTY; without even the implied warranty of
// MERCHANTABILITY or FITNESS FOR A PARTICULAR PURPOSE. See the
// GNU General Public License for more details.
//
// You should have received a copy of the GNU General Public License
// along with go-ethereum. If not, see <http://www.gnu.org/licenses/>.

package t8ntool

import (
	"encoding/json"
	"fmt"
	"io"
	"math/big"

	"github.com/ethereum/go-ethereum/common"
	"github.com/ethereum/go-ethereum/common/math"
	"github.com/ethereum/go-ethereum/consensus/ethash"
	"github.com/ethereum/go-ethereum/consensus/misc"
	"github.com/ethereum/go-ethereum/consensus/misc/eip4844"
	"github.com/ethereum/go-ethereum/core"
	"github.com/ethereum/go-ethereum/core/rawdb"
	"github.com/ethereum/go-ethereum/core/state"
	"github.com/ethereum/go-ethereum/core/tracing"
	"github.com/ethereum/go-ethereum/core/types"
	"github.com/ethereum/go-ethereum/core/vm"
	"github.com/ethereum/go-ethereum/crypto"
	"github.com/ethereum/go-ethereum/eth/tracers"
	"github.com/ethereum/go-ethereum/ethdb"
	"github.com/ethereum/go-ethereum/log"
	"github.com/ethereum/go-ethereum/params"
	"github.com/ethereum/go-ethereum/rlp"
	"github.com/ethereum/go-ethereum/trie"
	"github.com/ethereum/go-ethereum/triedb"
	"github.com/holiman/uint256"
	"golang.org/x/crypto/sha3"
)

type Prestate struct {
	Env stEnv              `json:"env"`
	Pre types.GenesisAlloc `json:"pre"`
}

// ExecutionResult contains the execution status after running a state test, any
// error that might have occurred and a dump of the final state if requested.
type ExecutionResult struct {
	StateRoot            common.Hash           `json:"stateRoot"`
	TxRoot               common.Hash           `json:"txRoot"`
	ReceiptRoot          common.Hash           `json:"receiptsRoot"`
	LogsHash             common.Hash           `json:"logsHash"`
	Bloom                types.Bloom           `json:"logsBloom"        gencodec:"required"`
	Receipts             types.Receipts        `json:"receipts"`
	Rejected             []*rejectedTx         `json:"rejected,omitempty"`
	Difficulty           *math.HexOrDecimal256 `json:"currentDifficulty" gencodec:"required"`
	GasUsed              math.HexOrDecimal64   `json:"gasUsed"`
	BaseFee              *math.HexOrDecimal256 `json:"currentBaseFee,omitempty"`
	WithdrawalsRoot      *common.Hash          `json:"withdrawalsRoot,omitempty"`
	CurrentExcessBlobGas *math.HexOrDecimal64  `json:"currentExcessBlobGas,omitempty"`
	CurrentBlobGasUsed   *math.HexOrDecimal64  `json:"blobGasUsed,omitempty"`
}

type ommer struct {
	Delta   uint64         `json:"delta"`
	Address common.Address `json:"address"`
}

//go:generate go run github.com/fjl/gencodec -type stEnv -field-override stEnvMarshaling -out gen_stenv.go
type stEnv struct {
	Coinbase              common.Address                      `json:"currentCoinbase"   gencodec:"required"`
	Difficulty            *big.Int                            `json:"currentDifficulty"`
	Random                *big.Int                            `json:"currentRandom"`
	ParentDifficulty      *big.Int                            `json:"parentDifficulty"`
	ParentBaseFee         *big.Int                            `json:"parentBaseFee,omitempty"`
	ParentGasUsed         uint64                              `json:"parentGasUsed,omitempty"`
	ParentGasLimit        uint64                              `json:"parentGasLimit,omitempty"`
	GasLimit              uint64                              `json:"currentGasLimit"   gencodec:"required"`
	Number                uint64                              `json:"currentNumber"     gencodec:"required"`
	Timestamp             uint64                              `json:"currentTimestamp"  gencodec:"required"`
	ParentTimestamp       uint64                              `json:"parentTimestamp,omitempty"`
	BlockHashes           map[math.HexOrDecimal64]common.Hash `json:"blockHashes,omitempty"`
	Ommers                []ommer                             `json:"ommers,omitempty"`
	Withdrawals           []*types.Withdrawal                 `json:"withdrawals,omitempty"`
	BaseFee               *big.Int                            `json:"currentBaseFee,omitempty"`
	ParentUncleHash       common.Hash                         `json:"parentUncleHash"`
	ExcessBlobGas         *uint64                             `json:"currentExcessBlobGas,omitempty"`
	ParentExcessBlobGas   *uint64                             `json:"parentExcessBlobGas,omitempty"`
	ParentBlobGasUsed     *uint64                             `json:"parentBlobGasUsed,omitempty"`
	ParentBeaconBlockRoot *common.Hash                        `json:"parentBeaconBlockRoot"`
}

type stEnvMarshaling struct {
	Coinbase            common.UnprefixedAddress
	Difficulty          *math.HexOrDecimal256
	Random              *math.HexOrDecimal256
	ParentDifficulty    *math.HexOrDecimal256
	ParentBaseFee       *math.HexOrDecimal256
	ParentGasUsed       math.HexOrDecimal64
	ParentGasLimit      math.HexOrDecimal64
	GasLimit            math.HexOrDecimal64
	Number              math.HexOrDecimal64
	Timestamp           math.HexOrDecimal64
	ParentTimestamp     math.HexOrDecimal64
	BaseFee             *math.HexOrDecimal256
	ExcessBlobGas       *math.HexOrDecimal64
	ParentExcessBlobGas *math.HexOrDecimal64
	ParentBlobGasUsed   *math.HexOrDecimal64
}

type rejectedTx struct {
	Index int    `json:"index"`
	Err   string `json:"error"`
}

// Apply applies a set of transactions to a pre-state
func (pre *Prestate) Apply(vmConfig vm.Config, chainConfig *params.ChainConfig,
	txIt txIterator, miningReward int64,
	getTracerFn func(txIndex int, txHash common.Hash) (*tracers.Tracer, io.WriteCloser, error)) (*state.StateDB, *ExecutionResult, []byte, error) {
	// Capture errors for BLOCKHASH operation, if we haven't been supplied the
	// required blockhashes
	var hashError error

	getHash := func(num uint64) common.Hash {
		if pre.Env.BlockHashes == nil {
			hashError = fmt.Errorf("getHash(%d) invoked, no blockhashes provided", num)
			return common.Hash{}
		}

		h, ok := pre.Env.BlockHashes[math.HexOrDecimal64(num)]
		if !ok {
			hashError = fmt.Errorf("getHash(%d) invoked, blockhash for that block not provided", num)
		}

		return h
	}

	var (
		statedb     = MakePreState(rawdb.NewMemoryDatabase(), pre.Pre)
		signer      = types.MakeSigner(chainConfig, new(big.Int).SetUint64(pre.Env.Number), pre.Env.Timestamp)
		gaspool     = new(core.GasPool)
		blockHash   = common.Hash{0x13, 0x37}
		rejectedTxs []*rejectedTx
		includedTxs types.Transactions
		gasUsed     = uint64(0)
		blobGasUsed = uint64(0)
		receipts    = make(types.Receipts, 0)
		txIndex     = 0
	)

	gaspool.AddGas(pre.Env.GasLimit)
	vmContext := vm.BlockContext{
		CanTransfer: core.CanTransfer,
		Transfer:    core.Transfer,
		Coinbase:    pre.Env.Coinbase,
		BlockNumber: new(big.Int).SetUint64(pre.Env.Number),
		Time:        pre.Env.Timestamp,
		Difficulty:  pre.Env.Difficulty,
		GasLimit:    pre.Env.GasLimit,
		GetHash:     getHash,
	}
	// If currentBaseFee is defined, add it to the vmContext.
	if pre.Env.BaseFee != nil {
		vmContext.BaseFee = new(big.Int).Set(pre.Env.BaseFee)
	}
	// If random is defined, add it to the vmContext.
	if pre.Env.Random != nil {
		rnd := common.BigToHash(pre.Env.Random)
		vmContext.Random = &rnd
	}
	// Calculate the BlobBaseFee
	var excessBlobGas uint64
	if pre.Env.ExcessBlobGas != nil {
		excessBlobGas = *pre.Env.ExcessBlobGas
		vmContext.BlobBaseFee = eip4844.CalcBlobFee(excessBlobGas)
	} else {
		// If it is not explicitly defined, but we have the parent values, we try
		// to calculate it ourselves.
		parentExcessBlobGas := pre.Env.ParentExcessBlobGas
		parentBlobGasUsed := pre.Env.ParentBlobGasUsed
		if parentExcessBlobGas != nil && parentBlobGasUsed != nil {
			excessBlobGas = eip4844.CalcExcessBlobGas(*parentExcessBlobGas, *parentBlobGasUsed)
			vmContext.BlobBaseFee = eip4844.CalcBlobFee(excessBlobGas)
		}
	}
	// If DAO is supported/enabled, we need to handle it here. In geth 'proper', it's
	// done in StateProcessor.Process(block, ...), right before transactions are applied.
	if chainConfig.DAOForkSupport &&
		chainConfig.DAOForkBlock != nil &&
		chainConfig.DAOForkBlock.Cmp(new(big.Int).SetUint64(pre.Env.Number)) == 0 {
		misc.ApplyDAOHardFork(statedb)
	}
	if beaconRoot := pre.Env.ParentBeaconBlockRoot; beaconRoot != nil {
		evm := vm.NewEVM(vmContext, vm.TxContext{}, statedb, chainConfig, vmConfig)
		core.ProcessBeaconBlockRoot(*beaconRoot, evm, statedb)
	}

	for i := 0; txIt.Next(); i++ {
		tx, err := txIt.Tx()
		if err != nil {
			log.Warn("rejected tx", "index", i, "error", err)
			rejectedTxs = append(rejectedTxs, &rejectedTx{i, err.Error()})
			continue
		}
		if tx.Type() == types.BlobTxType && vmContext.BlobBaseFee == nil {
			errMsg := "blob tx used but field env.ExcessBlobGas missing"
			log.Warn("rejected tx", "index", i, "hash", tx.Hash(), "error", errMsg)
			rejectedTxs = append(rejectedTxs, &rejectedTx{i, errMsg})
			continue
		}
		msg, err := core.TransactionToMessage(tx, signer, pre.Env.BaseFee)
		if err != nil {
			log.Warn("rejected tx", "index", i, "hash", tx.Hash(), "error", err)
			rejectedTxs = append(rejectedTxs, &rejectedTx{i, err.Error()})

			continue
		}
		txBlobGas := uint64(0)
		if tx.Type() == types.BlobTxType {
			txBlobGas = uint64(params.BlobTxBlobGasPerBlob * len(tx.BlobHashes()))
			if used, max := blobGasUsed+txBlobGas, uint64(params.MaxBlobGasPerBlock); used > max {
				err := fmt.Errorf("blob gas (%d) would exceed maximum allowance %d", used, max)
				log.Warn("rejected tx", "index", i, "err", err)
				rejectedTxs = append(rejectedTxs, &rejectedTx{i, err.Error()})
				continue
			}
		}
		tracer, traceOutput, err := getTracerFn(txIndex, tx.Hash())
		if err != nil {
			return nil, nil, nil, err
		}
<<<<<<< HEAD

		vmConfig.Tracer = tracer

=======
		if tracer != nil {
			vmConfig.Tracer = tracer.Hooks
		}
>>>>>>> aadddf3a
		statedb.SetTxContext(tx.Hash(), txIndex)

		var (
			txContext = core.NewEVMTxContext(msg)
			snapshot  = statedb.Snapshot()
			prevGas   = gaspool.Gas()
		)

		evm := vm.NewEVM(vmContext, txContext, statedb, chainConfig, vmConfig)

		if tracer != nil && tracer.OnTxStart != nil {
			tracer.OnTxStart(evm.GetVMContext(), tx, msg.From)
		}
		// (ret []byte, usedGas uint64, failed bool, err error)
		msgResult, err := core.ApplyMessage(evm, msg, gaspool, nil)
		if err != nil {
			statedb.RevertToSnapshot(snapshot)
			log.Info("rejected tx", "index", i, "hash", tx.Hash(), "from", msg.From, "error", err)
			rejectedTxs = append(rejectedTxs, &rejectedTx{i, err.Error()})

			gaspool.SetGas(prevGas)
<<<<<<< HEAD

=======
			if tracer != nil {
				if tracer.OnTxEnd != nil {
					tracer.OnTxEnd(nil, err)
				}
				if err := writeTraceResult(tracer, traceOutput); err != nil {
					log.Warn("Error writing tracer output", "err", err)
				}
			}
>>>>>>> aadddf3a
			continue
		}
		includedTxs = append(includedTxs, tx)

		if hashError != nil {
			return nil, nil, nil, NewError(ErrorMissingBlockhash, hashError)
		}
		blobGasUsed += txBlobGas
		gasUsed += msgResult.UsedGas

		// Receipt:
		{
			var root []byte

			if chainConfig.IsByzantium(vmContext.BlockNumber) {
				statedb.Finalise(true)
			} else {
				root = statedb.IntermediateRoot(chainConfig.IsEIP158(vmContext.BlockNumber)).Bytes()
			}

			// Create a new receipt for the transaction, storing the intermediate root and
			// gas used by the tx.
			receipt := &types.Receipt{Type: tx.Type(), PostState: root, CumulativeGasUsed: gasUsed}
			if msgResult.Failed() {
				receipt.Status = types.ReceiptStatusFailed
			} else {
				receipt.Status = types.ReceiptStatusSuccessful
			}

			receipt.TxHash = tx.Hash()
			receipt.GasUsed = msgResult.UsedGas

			// If the transaction created a contract, store the creation address in the receipt.
			if msg.To == nil {
				receipt.ContractAddress = crypto.CreateAddress(evm.TxContext.Origin, tx.Nonce())
			}

			// Set the receipt logs and create the bloom filter.
			receipt.Logs = statedb.GetLogs(tx.Hash(), vmContext.BlockNumber.Uint64(), blockHash)
			receipt.Bloom = types.CreateBloom(types.Receipts{receipt})
			// These three are non-consensus fields:
			//receipt.BlockHash
			//receipt.BlockNumber
			receipt.TransactionIndex = uint(txIndex)
			receipts = append(receipts, receipt)
			if tracer != nil {
				if tracer.Hooks.OnTxEnd != nil {
					tracer.Hooks.OnTxEnd(receipt, nil)
				}
				if err = writeTraceResult(tracer, traceOutput); err != nil {
					log.Warn("Error writing tracer output", "err", err)
				}
			}
		}

		txIndex++
	}

	statedb.IntermediateRoot(chainConfig.IsEIP158(vmContext.BlockNumber))
	// Add mining reward? (-1 means rewards are disabled)
	if miningReward >= 0 {
		// Add mining reward. The mining reward may be `0`, which only makes a difference in the cases
		// where
		// - the coinbase self-destructed, or
		// - there are only 'bad' transactions, which aren't executed. In those cases,
		//   the coinbase gets no txfee, so isn't created, and thus needs to be touched
		var (
			blockReward = big.NewInt(miningReward)
			minerReward = new(big.Int).Set(blockReward)
			perOmmer    = new(big.Int).Rsh(blockReward, 5)
		)

		for _, ommer := range pre.Env.Ommers {
			// Add 1/32th for each ommer included
			minerReward.Add(minerReward, perOmmer)
			// Add (8-delta)/8
			reward := big.NewInt(8)
			reward.Sub(reward, new(big.Int).SetUint64(ommer.Delta))
			reward.Mul(reward, blockReward)
			reward.Rsh(reward, 3)
			statedb.AddBalance(ommer.Address, uint256.MustFromBig(reward), tracing.BalanceIncreaseRewardMineUncle)
		}
<<<<<<< HEAD

		statedb.AddBalance(pre.Env.Coinbase, uint256.MustFromBig(minerReward))
=======
		statedb.AddBalance(pre.Env.Coinbase, uint256.MustFromBig(minerReward), tracing.BalanceIncreaseRewardMineBlock)
>>>>>>> aadddf3a
	}
	// Apply withdrawals
	for _, w := range pre.Env.Withdrawals {
		// Amount is in gwei, turn into wei
		amount := new(big.Int).Mul(new(big.Int).SetUint64(w.Amount), big.NewInt(params.GWei))
		statedb.AddBalance(w.Address, uint256.MustFromBig(amount), tracing.BalanceIncreaseWithdrawal)
	}
	// Commit block
	root, err := statedb.Commit(vmContext.BlockNumber.Uint64(), chainConfig.IsEIP158(vmContext.BlockNumber))
	if err != nil {
		return nil, nil, nil, NewError(ErrorEVM, fmt.Errorf("could not commit state: %v", err))
	}

	execRs := &ExecutionResult{
		StateRoot:   root,
		TxRoot:      types.DeriveSha(includedTxs, trie.NewStackTrie(nil)),
		ReceiptRoot: types.DeriveSha(receipts, trie.NewStackTrie(nil)),
		Bloom:       types.CreateBloom(receipts),
		LogsHash:    rlpHash(statedb.Logs()),
		Receipts:    receipts,
		Rejected:    rejectedTxs,
		Difficulty:  (*math.HexOrDecimal256)(vmContext.Difficulty),
		GasUsed:     (math.HexOrDecimal64)(gasUsed),
		BaseFee:     (*math.HexOrDecimal256)(vmContext.BaseFee),
	}

	if pre.Env.Withdrawals != nil {
		h := types.DeriveSha(types.Withdrawals(pre.Env.Withdrawals), trie.NewStackTrie(nil))
		execRs.WithdrawalsRoot = &h
	}
	if vmContext.BlobBaseFee != nil {
		execRs.CurrentExcessBlobGas = (*math.HexOrDecimal64)(&excessBlobGas)
		execRs.CurrentBlobGasUsed = (*math.HexOrDecimal64)(&blobGasUsed)
	}
	// Re-create statedb instance with new root upon the updated database
	// for accessing latest states.
	statedb, err = state.New(root, statedb.Database(), nil)
	if err != nil {
		return nil, nil, nil, NewError(ErrorEVM, fmt.Errorf("could not reopen state: %v", err))
	}
	body, _ := rlp.EncodeToBytes(includedTxs)
	return statedb, execRs, body, nil
}

func MakePreState(db ethdb.Database, accounts types.GenesisAlloc) *state.StateDB {
	sdb := state.NewDatabaseWithConfig(db, &triedb.Config{Preimages: true})
	statedb, _ := state.New(types.EmptyRootHash, sdb, nil)
	for addr, a := range accounts {
		statedb.SetCode(addr, a.Code)
		statedb.SetNonce(addr, a.Nonce)
		statedb.SetBalance(addr, uint256.MustFromBig(a.Balance), tracing.BalanceIncreaseGenesisBalance)
		for k, v := range a.Storage {
			statedb.SetState(addr, k, v)
		}
	}
	// Commit and re-open to start with a clean state.
	root, _ := statedb.Commit(0, false)
	statedb, _ = state.New(root, sdb, nil)

	return statedb
}

func rlpHash(x interface{}) (h common.Hash) {
	hw := sha3.NewLegacyKeccak256()
	rlp.Encode(hw, x)
	hw.Sum(h[:0])

	return h
}

// calcDifficulty is based on ethash.CalcDifficulty. This method is used in case
// the caller does not provide an explicit difficulty, but instead provides only
// parent timestamp + difficulty.
// Note: this method only works for ethash engine.
func calcDifficulty(config *params.ChainConfig, number, currentTime, parentTime uint64,
	parentDifficulty *big.Int, parentUncleHash common.Hash) *big.Int {
	uncleHash := parentUncleHash
	if uncleHash == (common.Hash{}) {
		uncleHash = types.EmptyUncleHash
	}

	parent := &types.Header{
		ParentHash: common.Hash{},
		UncleHash:  uncleHash,
		Difficulty: parentDifficulty,
		Number:     new(big.Int).SetUint64(number - 1),
		Time:       parentTime,
	}

	return ethash.CalcDifficulty(config, currentTime, parent)
}

func writeTraceResult(tracer *tracers.Tracer, f io.WriteCloser) error {
	defer f.Close()
	result, err := tracer.GetResult()
	if err != nil || result == nil {
		return err
	}
	err = json.NewEncoder(f).Encode(result)
	if err != nil {
		return err
	}
	return nil
}<|MERGE_RESOLUTION|>--- conflicted
+++ resolved
@@ -236,15 +236,9 @@
 		if err != nil {
 			return nil, nil, nil, err
 		}
-<<<<<<< HEAD
-
-		vmConfig.Tracer = tracer
-
-=======
 		if tracer != nil {
 			vmConfig.Tracer = tracer.Hooks
 		}
->>>>>>> aadddf3a
 		statedb.SetTxContext(tx.Hash(), txIndex)
 
 		var (
@@ -266,9 +260,6 @@
 			rejectedTxs = append(rejectedTxs, &rejectedTx{i, err.Error()})
 
 			gaspool.SetGas(prevGas)
-<<<<<<< HEAD
-
-=======
 			if tracer != nil {
 				if tracer.OnTxEnd != nil {
 					tracer.OnTxEnd(nil, err)
@@ -277,7 +268,6 @@
 					log.Warn("Error writing tracer output", "err", err)
 				}
 			}
->>>>>>> aadddf3a
 			continue
 		}
 		includedTxs = append(includedTxs, tx)
@@ -360,12 +350,7 @@
 			reward.Rsh(reward, 3)
 			statedb.AddBalance(ommer.Address, uint256.MustFromBig(reward), tracing.BalanceIncreaseRewardMineUncle)
 		}
-<<<<<<< HEAD
-
-		statedb.AddBalance(pre.Env.Coinbase, uint256.MustFromBig(minerReward))
-=======
 		statedb.AddBalance(pre.Env.Coinbase, uint256.MustFromBig(minerReward), tracing.BalanceIncreaseRewardMineBlock)
->>>>>>> aadddf3a
 	}
 	// Apply withdrawals
 	for _, w := range pre.Env.Withdrawals {
