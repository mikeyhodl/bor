--- conflicted
+++ resolved
@@ -134,12 +134,7 @@
 			if ev.Header.ParentHash != lastHead {
 				cache.Purge()
 			}
-<<<<<<< HEAD
-
-			lastHead = ev.Block.Hash()
-=======
 			lastHead = ev.Header.Hash()
->>>>>>> eb00f169
 		}
 	}()
 
