--- conflicted
+++ resolved
@@ -57,13 +57,12 @@
 
 // Defaults contains default settings for use on the Ethereum main net.
 var Defaults = Config{
-<<<<<<< HEAD
 	SyncMode:              downloader.SnapSync,
 	HistoryMode:           history.KeepAll,
 	NetworkId:             0, // enable auto configuration of networkID == chainID
 	TxLookupLimit:         2350000,
-	TransactionHistory:    2350000,
-	LogHistory:            2350000,
+	TransactionHistory:    2350000, // Note: used in bor cli
+	LogHistory:            2350000, // Note: used in bor cli
 	StateHistory:          params.FullImmutabilityThreshold,
 	DatabaseCache:         512,
 	TrieCleanCache:        154,
@@ -81,28 +80,6 @@
 	FastForwardThreshold:  100,
 	WitnessPruneThreshold: 6400,
 	WitnessPruneInterval:  120,
-=======
-	SyncMode:           downloader.SnapSync,
-	HistoryMode:        history.KeepAll,
-	NetworkId:          0, // enable auto configuration of networkID == chainID
-	TxLookupLimit:      2350000,
-	TransactionHistory: 2350000, // Note: used in bor cli
-	LogHistory:         2350000, // Note: used in bor cli
-	StateHistory:       params.FullImmutabilityThreshold,
-	DatabaseCache:      512,
-	TrieCleanCache:     154,
-	TrieDirtyCache:     256,
-	TrieTimeout:        60 * time.Minute,
-	SnapshotCache:      102,
-	FilterLogCacheSize: 32,
-	Miner:              miner.DefaultConfig,
-	TxPool:             legacypool.DefaultConfig,
-	BlobPool:           blobpool.DefaultConfig,
-	RPCGasCap:          50000000,
-	RPCEVMTimeout:      5 * time.Second,
-	GPO:                FullNodeGPO,
-	RPCTxFeeCap:        1, // 1 ether
->>>>>>> 5cdef9b0
 }
 
 //go:generate go run github.com/fjl/gencodec -type Config -formats toml -out gen_config.go
@@ -283,14 +260,9 @@
 
 			var heimdallClient bor.IHeimdallClient
 			if ethConfig.RunHeimdall && ethConfig.UseHeimdallApp {
-<<<<<<< HEAD
-				// TODO HV2: Uncomment once FetchMilestoneID is implemented
-				// heimdallClient = heimdallapp.NewHeimdallAppClient()
-=======
 				// TODO: Running heimdall from bor is not tested yet.
 				// heimdallClient = heimdallapp.NewHeimdallAppClient()
 				panic("Running heimdall from bor is not implemented yet. Please use heimdall gRPC or HTTP client instead.")
->>>>>>> 5cdef9b0
 			} else if ethConfig.HeimdallgRPCAddress != "" {
 				heimdallClient = heimdallgrpc.NewHeimdallGRPCClient(ethConfig.HeimdallgRPCAddress)
 			} else {
