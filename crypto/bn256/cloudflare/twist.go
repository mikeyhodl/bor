package bn256

import (
	"math/big"
)

// twistPoint implements the elliptic curve y²=x³+3/ξ over GF(p²). Points are
// kept in Jacobian form and t=z² when valid. The group G₂ is the set of
// n-torsion points of this curve over GF(p²) (where n = Order)
type twistPoint struct {
	x, y, z, t gfP2
}

var twistB = &gfP2{
	gfP{0x38e7ecccd1dcff67, 0x65f0b37d93ce0d3e, 0xd749d0dd22ac00aa, 0x0141b9ce4a688d4d},
	gfP{0x3bf938e377b802a8, 0x020b1b273633535d, 0x26b7edf049755260, 0x2514c6324384a86d},
}

// twistGen is the generator of group G₂.
var twistGen = &twistPoint{
	gfP2{
		gfP{0xafb4737da84c6140, 0x6043dd5a5802d8c4, 0x09e950fc52a02f86, 0x14fef0833aea7b6b},
		gfP{0x8e83b5d102bc2026, 0xdceb1935497b0172, 0xfbb8264797811adf, 0x19573841af96503b},
	},
	gfP2{
		gfP{0x64095b56c71856ee, 0xdc57f922327d3cbb, 0x55f935be33351076, 0x0da4a0e693fd6482},
		gfP{0x619dfa9d886be9f6, 0xfe7fd297f59e9b78, 0xff9e1a62231b7dfe, 0x28fd7eebae9e4206},
	},
	gfP2{*newGFp(0), *newGFp(1)},
	gfP2{*newGFp(0), *newGFp(1)},
}

func (c *twistPoint) String() string {
	c.MakeAffine()
	x, y := gfP2Decode(&c.x), gfP2Decode(&c.y)

	return "(" + x.String() + ", " + y.String() + ")"
}

func (c *twistPoint) Set(a *twistPoint) {
	c.x.Set(&a.x)
	c.y.Set(&a.y)
	c.z.Set(&a.z)
	c.t.Set(&a.t)
}

// IsOnCurve returns true iff c is on the curve and is in the correct subgroup.
func (c *twistPoint) IsOnCurve() bool {
	c.MakeAffine()

	if c.IsInfinity() {
		return true
	}

	y2, x3 := &gfP2{}, &gfP2{}
	y2.Square(&c.y)
	x3.Square(&c.x).Mul(x3, &c.x).Add(x3, twistB)

	if *y2 != *x3 {
		return false
	}
<<<<<<< HEAD

=======
	// Subgroup check: multiply the point by the group order and
	// verify that it becomes the point at infinity.
>>>>>>> 12b4131f
	cneg := &twistPoint{}
	cneg.Mul(c, Order)

	return cneg.z.IsZero()
}

func (c *twistPoint) SetInfinity() {
	c.x.SetZero()
	c.y.SetOne()
	c.z.SetZero()
	c.t.SetZero()
}

func (c *twistPoint) IsInfinity() bool {
	return c.z.IsZero()
}

func (c *twistPoint) Add(a, b *twistPoint) {
	// For additional comments, see the same function in curve.go.
	if a.IsInfinity() {
		c.Set(b)
		return
	}

	if b.IsInfinity() {
		c.Set(a)
		return
	}

	// See http://hyperelliptic.org/EFD/g1p/auto-code/shortw/jacobian-0/addition/add-2007-bl.op3
	z12 := (&gfP2{}).Square(&a.z)
	z22 := (&gfP2{}).Square(&b.z)
	u1 := (&gfP2{}).Mul(&a.x, z22)
	u2 := (&gfP2{}).Mul(&b.x, z12)

	t := (&gfP2{}).Mul(&b.z, z22)
	s1 := (&gfP2{}).Mul(&a.y, t)

	t.Mul(&a.z, z12)
	s2 := (&gfP2{}).Mul(&b.y, t)

	h := (&gfP2{}).Sub(u2, u1)
	xEqual := h.IsZero()

	t.Add(h, h)
	i := (&gfP2{}).Square(t)
	j := (&gfP2{}).Mul(h, i)

	t.Sub(s2, s1)

	yEqual := t.IsZero()
	if xEqual && yEqual {
		c.Double(a)
		return
	}

	r := (&gfP2{}).Add(t, t)

	v := (&gfP2{}).Mul(u1, i)

	t4 := (&gfP2{}).Square(r)

	t.Add(v, v)

	t6 := (&gfP2{}).Sub(t4, j)
	c.x.Sub(t6, t)

	t.Sub(v, &c.x) // t7
	t4.Mul(s1, j)  // t8
	t6.Add(t4, t4) // t9
	t4.Mul(r, t)   // t10
	c.y.Sub(t4, t6)

	t.Add(&a.z, &b.z) // t11
	t4.Square(t)      // t12
	t.Sub(t4, z12)    // t13
	t4.Sub(t, z22)    // t14
	c.z.Mul(t4, h)
}

func (c *twistPoint) Double(a *twistPoint) {
	// See http://hyperelliptic.org/EFD/g1p/auto-code/shortw/jacobian-0/doubling/dbl-2009-l.op3
	A := (&gfP2{}).Square(&a.x)
	B := (&gfP2{}).Square(&a.y)
	C := (&gfP2{}).Square(B)

	t := (&gfP2{}).Add(&a.x, B)
	t2 := (&gfP2{}).Square(t)
	t.Sub(t2, A)
	t2.Sub(t, C)
	d := (&gfP2{}).Add(t2, t2)
	t.Add(A, A)
	e := (&gfP2{}).Add(t, A)
	f := (&gfP2{}).Square(e)

	t.Add(d, d)
	c.x.Sub(f, t)

	c.z.Mul(&a.y, &a.z)
	c.z.Add(&c.z, &c.z)

	t.Add(C, C)
	t2.Add(t, t)
	t.Add(t2, t2)
	c.y.Sub(d, &c.x)
	t2.Mul(e, &c.y)
	c.y.Sub(t2, t)
}

func (c *twistPoint) Mul(a *twistPoint, scalar *big.Int) {
	sum, t := &twistPoint{}, &twistPoint{}

	for i := scalar.BitLen(); i >= 0; i-- {
		t.Double(sum)

		if scalar.Bit(i) != 0 {
			sum.Add(t, a)
		} else {
			sum.Set(t)
		}
	}

	c.Set(sum)
}

func (c *twistPoint) MakeAffine() {
	if c.z.IsOne() {
		return
	} else if c.z.IsZero() {
		c.x.SetZero()
		c.y.SetOne()
		c.t.SetZero()

		return
	}

	zInv := (&gfP2{}).Invert(&c.z)
	t := (&gfP2{}).Mul(&c.y, zInv)
	zInv2 := (&gfP2{}).Square(zInv)
	c.y.Mul(t, zInv2)
	t.Mul(&c.x, zInv2)
	c.x.Set(t)
	c.z.SetOne()
	c.t.SetOne()
}

func (c *twistPoint) Neg(a *twistPoint) {
	c.x.Set(&a.x)
	c.y.Neg(&a.y)
	c.z.Set(&a.z)
	c.t.SetZero()
}<|MERGE_RESOLUTION|>--- conflicted
+++ resolved
@@ -59,12 +59,8 @@
 	if *y2 != *x3 {
 		return false
 	}
-<<<<<<< HEAD
-
-=======
 	// Subgroup check: multiply the point by the group order and
 	// verify that it becomes the point at infinity.
->>>>>>> 12b4131f
 	cneg := &twistPoint{}
 	cneg.Mul(c, Order)
 
