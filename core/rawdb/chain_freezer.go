--- conflicted
+++ resolved
@@ -71,11 +71,7 @@
 	if datadir == "" {
 		freezer = NewMemoryFreezer(readonly, chainFreezerTableConfigs)
 	} else {
-<<<<<<< HEAD
-		freezer, err = NewFreezer(datadir, namespace, readonly, offset, freezerTableSize, chainFreezerNoSnappy)
-=======
-		freezer, err = NewFreezer(datadir, namespace, readonly, freezerTableSize, chainFreezerTableConfigs)
->>>>>>> 827d3fcc
+		freezer, err = NewFreezer(datadir, namespace, readonly, offset, freezerTableSize, chainFreezerTableConfigs)
 	}
 
 	if err != nil {
@@ -352,15 +348,6 @@
 			if len(receipts) == 0 {
 				return fmt.Errorf("block receipts missing, can't freeze block %d", number)
 			}
-<<<<<<< HEAD
-
-			td := ReadTdRLP(nfdb, hash, number)
-			if len(td) == 0 {
-				return fmt.Errorf("total difficulty missing, can't freeze block %d", number)
-			}
-
-=======
->>>>>>> 827d3fcc
 			// Write to the batch.
 			if err := op.AppendRaw(ChainFreezerHashTable, number, hash[:]); err != nil {
 				return fmt.Errorf("can't write hash to Freezer: %v", err)
@@ -376,11 +363,6 @@
 
 			if err := op.AppendRaw(ChainFreezerReceiptTable, number, receipts); err != nil {
 				return fmt.Errorf("can't write receipts to Freezer: %v", err)
-			}
-<<<<<<< HEAD
-
-			if err := op.AppendRaw(ChainFreezerDifficultyTable, number, td); err != nil {
-				return fmt.Errorf("can't write td to Freezer: %v", err)
 			}
 
 			// bor block receipt
@@ -389,8 +371,6 @@
 				return fmt.Errorf("can't write bor-receipt to freezer: %v", err)
 			}
 
-=======
->>>>>>> 827d3fcc
 			hashes = append(hashes, hash)
 		}
 
