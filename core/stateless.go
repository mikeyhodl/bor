--- conflicted
+++ resolved
@@ -68,11 +68,7 @@
 	validator := NewBlockValidator(config, nil) // No chain, we only validate the state, not the block
 
 	// Run the stateless blocks processing and self-validate certain fields
-<<<<<<< HEAD
-	res, err := processor.Process(block, db, vm.Config{}, context.Background())
-=======
-	res, err := processor.Process(block, db, vmconfig)
->>>>>>> 827d3fcc
+	res, err := processor.Process(block, db, vmconfig, context.Background())
 	if err != nil {
 		return common.Hash{}, common.Hash{}, err
 	}
