// Copyright 2015 The go-ethereum Authors
// This file is part of the go-ethereum library.
//
// The go-ethereum library is free software: you can redistribute it and/or modify
// it under the terms of the GNU Lesser General Public License as published by
// the Free Software Foundation, either version 3 of the License, or
// (at your option) any later version.
//
// The go-ethereum library is distributed in the hope that it will be useful,
// but WITHOUT ANY WARRANTY; without even the implied warranty of
// MERCHANTABILITY or FITNESS FOR A PARTICULAR PURPOSE. See the
// GNU Lesser General Public License for more details.
//
// You should have received a copy of the GNU Lesser General Public License
// along with the go-ethereum library. If not, see <http://www.gnu.org/licenses/>.

package p2p

import (
	"context"
	crand "crypto/rand"
	"encoding/binary"
	"errors"
	"fmt"
	mrand "math/rand"
	"net"
	"sync"
	"time"

	"github.com/ethereum/go-ethereum/common/mclock"
	"github.com/ethereum/go-ethereum/log"
	"github.com/ethereum/go-ethereum/p2p/enode"
	"github.com/ethereum/go-ethereum/p2p/netutil"
)

const (
	// This is the amount of time spent waiting in between redialing a certain node. The
	// limit is a bit higher than inboundThrottleTime to prevent failing dials in small
	// private networks.
	dialHistoryExpiration = inboundThrottleTime + 5*time.Second

	// Config for the "Looking for peers" message.
	dialStatsLogInterval = 10 * time.Second // printed at most this often
	dialStatsPeerLimit   = 3                // but not if more than this many dialed peers

	// Endpoint resolution is throttled with bounded backoff.
	initialResolveDelay = 60 * time.Second
	maxResolveDelay     = time.Hour
)

// NodeDialer is used to connect to nodes in the network, typically by using
// an underlying net.Dialer but also using net.Pipe in tests.
type NodeDialer interface {
	Dial(context.Context, *enode.Node) (net.Conn, error)
}

type nodeResolver interface {
	Resolve(*enode.Node) *enode.Node
}

// tcpDialer implements NodeDialer using real TCP connections.
type tcpDialer struct {
	d *net.Dialer
}

func (t tcpDialer) Dial(ctx context.Context, dest *enode.Node) (net.Conn, error) {
	return t.d.DialContext(ctx, "tcp", nodeAddr(dest).String())
}

func nodeAddr(n *enode.Node) net.Addr {
	return &net.TCPAddr{IP: n.IP(), Port: n.TCP()}
}

// checkDial errors:
var (
	errSelf             = errors.New("is self")
	errAlreadyDialing   = errors.New("already dialing")
	errAlreadyConnected = errors.New("already connected")
	errRecentlyDialed   = errors.New("recently dialed")
	errNetRestrict      = errors.New("not contained in netrestrict list")
	errNoPort           = errors.New("node does not provide TCP port")
)

// dialer creates outbound connections and submits them into Server.
// Two types of peer connections can be created:
//
//   - static dials are pre-configured connections. The dialer attempts
//     keep these nodes connected at all times.
//
//   - dynamic dials are created from node discovery results. The dialer
//     continuously reads candidate nodes from its input iterator and attempts
//     to create peer connections to nodes arriving through the iterator.
type dialScheduler struct {
	dialConfig
	setupFunc   dialSetupFunc
	wg          sync.WaitGroup
	cancel      context.CancelFunc
	ctx         context.Context
	nodesIn     chan *enode.Node
	doneCh      chan *dialTask
	addStaticCh chan *enode.Node
	remStaticCh chan *enode.Node
	addPeerCh   chan *conn
	remPeerCh   chan *conn

	// Everything below here belongs to loop and
	// should only be accessed by code on the loop goroutine.
	dialing   map[enode.ID]*dialTask // active tasks
	peers     map[enode.ID]struct{}  // all connected peers
	dialPeers int                    // current number of dialed peers

	// The static map tracks all static dial tasks. The subset of usable static dial tasks
	// (i.e. those passing checkDial) is kept in staticPool. The scheduler prefers
	// launching random static tasks from the pool over launching dynamic dials from the
	// iterator.
	static     map[enode.ID]*dialTask
	staticPool []*dialTask

	// The dial history keeps recently dialed nodes. Members of history are not dialed.
	history      expHeap
	historyTimer *mclock.Alarm

	// for logStats
	lastStatsLog     mclock.AbsTime
	doneSinceLastLog int
}

type dialSetupFunc func(net.Conn, connFlag, *enode.Node) error

type dialConfig struct {
	self           enode.ID         // our own ID
	maxDialPeers   int              // maximum number of dialed peers
	maxActiveDials int              // maximum number of active dials
	netRestrict    *netutil.Netlist // IP netrestrict list, disabled if nil
	resolver       nodeResolver
	dialer         NodeDialer
	log            log.Logger
	clock          mclock.Clock
	rand           *mrand.Rand
}

func (cfg dialConfig) withDefaults() dialConfig {
	if cfg.maxActiveDials == 0 {
		cfg.maxActiveDials = defaultMaxPendingPeers
	}

	if cfg.log == nil {
		cfg.log = log.Root()
	}

	if cfg.clock == nil {
		cfg.clock = mclock.System{}
	}

	if cfg.rand == nil {
		seedb := make([]byte, 8)
		crand.Read(seedb)
		seed := int64(binary.BigEndian.Uint64(seedb))
		cfg.rand = mrand.New(mrand.NewSource(seed))
	}

	return cfg
}

func newDialScheduler(config dialConfig, it enode.Iterator, setupFunc dialSetupFunc) *dialScheduler {
	cfg := config.withDefaults()
	d := &dialScheduler{
		dialConfig:   cfg,
		historyTimer: mclock.NewAlarm(cfg.clock),
		setupFunc:    setupFunc,
		dialing:      make(map[enode.ID]*dialTask),
		static:       make(map[enode.ID]*dialTask),
		peers:        make(map[enode.ID]struct{}),
		doneCh:       make(chan *dialTask),
		nodesIn:      make(chan *enode.Node),
		addStaticCh:  make(chan *enode.Node),
		remStaticCh:  make(chan *enode.Node),
		addPeerCh:    make(chan *conn),
		remPeerCh:    make(chan *conn),
	}
	d.lastStatsLog = d.clock.Now()
	d.ctx, d.cancel = context.WithCancel(context.Background())
	d.wg.Add(2)

	go d.readNodes(it)
	go d.loop(it)

	return d
}

// stop shuts down the dialer, canceling all current dial tasks.
func (d *dialScheduler) stop() {
	d.cancel()
	d.wg.Wait()
}

// addStatic adds a static dial candidate.
func (d *dialScheduler) addStatic(n *enode.Node) {
	select {
	case d.addStaticCh <- n:
	case <-d.ctx.Done():
	}
}

// removeStatic removes a static dial candidate.
func (d *dialScheduler) removeStatic(n *enode.Node) {
	select {
	case d.remStaticCh <- n:
	case <-d.ctx.Done():
	}
}

// peerAdded updates the peer set.
func (d *dialScheduler) peerAdded(c *conn) {
	select {
	case d.addPeerCh <- c:
	case <-d.ctx.Done():
	}
}

// peerRemoved updates the peer set.
func (d *dialScheduler) peerRemoved(c *conn) {
	select {
	case d.remPeerCh <- c:
	case <-d.ctx.Done():
	}
}

// loop is the main loop of the dialer.
func (d *dialScheduler) loop(it enode.Iterator) {
	var (
		nodesCh chan *enode.Node
	)

loop:
	for {
		// Launch new dials if slots are available.
		slots := d.freeDialSlots()
		slots -= d.startStaticDials(slots)
		if slots > 0 {
			nodesCh = d.nodesIn
		} else {
			nodesCh = nil
		}
		d.rearmHistoryTimer()
		d.logStats()

		select {
		case node := <-nodesCh:
			if err := d.checkDial(node); err != nil {
				d.log.Trace("Discarding dial candidate", "id", node.ID(), "ip", node.IP(), "reason", err)
			} else {
				d.startDial(newDialTask(node, dynDialedConn))
			}

		case task := <-d.doneCh:
			id := task.dest.ID()
			delete(d.dialing, id)
			d.updateStaticPool(id)
			d.doneSinceLastLog++

		case c := <-d.addPeerCh:
			if c.is(dynDialedConn) || c.is(staticDialedConn) {
				d.dialPeers++
			}
			id := c.node.ID()
			d.peers[id] = struct{}{}
			// Remove from static pool because the node is now connected.
			task := d.static[id]
			if task != nil && task.staticPoolIndex >= 0 {
				d.removeFromStaticPool(task.staticPoolIndex)
			}
			// TODO: cancel dials to connected peers

		case c := <-d.remPeerCh:
			if c.is(dynDialedConn) || c.is(staticDialedConn) {
				d.dialPeers--
			}
			delete(d.peers, c.node.ID())
			d.updateStaticPool(c.node.ID())

		case node := <-d.addStaticCh:
			id := node.ID()
			_, exists := d.static[id]
			d.log.Trace("Adding static node", "id", id, "ip", node.IP(), "added", !exists)
			if exists {
				continue loop
			}
			task := newDialTask(node, staticDialedConn)
			d.static[id] = task
			if d.checkDial(node) == nil {
				d.addToStaticPool(task)
			}

		case node := <-d.remStaticCh:
			id := node.ID()
			task := d.static[id]
			d.log.Trace("Removing static node", "id", id, "ok", task != nil)
			if task != nil {
				delete(d.static, id)
				if task.staticPoolIndex >= 0 {
					d.removeFromStaticPool(task.staticPoolIndex)
				}
			}

		case <-d.historyTimer.C():
			d.expireHistory()

		case <-d.ctx.Done():
			it.Close()
			break loop
		}
	}

	d.historyTimer.Stop()

	for range d.dialing {
		<-d.doneCh
	}

	d.wg.Done()
}

// readNodes runs in its own goroutine and delivers nodes from
// the input iterator to the nodesIn channel.
func (d *dialScheduler) readNodes(it enode.Iterator) {
	defer d.wg.Done()

	for it.Next() {
		select {
		case d.nodesIn <- it.Node():
		case <-d.ctx.Done():
		}
	}
}

// logStats prints dialer statistics to the log. The message is suppressed when enough
// peers are connected because users should only see it while their client is starting up
// or comes back online.
func (d *dialScheduler) logStats() {
	now := d.clock.Now()
	if d.lastStatsLog.Add(dialStatsLogInterval) > now {
		return
	}

	if d.dialPeers < dialStatsPeerLimit && d.dialPeers < d.maxDialPeers {
		d.log.Info("Looking for peers", "peercount", len(d.peers), "tried", d.doneSinceLastLog, "static", len(d.static))
	}

	d.doneSinceLastLog = 0
	d.lastStatsLog = now
}

// rearmHistoryTimer configures d.historyTimer to fire when the
// next item in d.history expires.
func (d *dialScheduler) rearmHistoryTimer() {
	if len(d.history) == 0 {
		return
	}

	d.historyTimer.Schedule(d.history.nextExpiry())
}

// expireHistory removes expired items from d.history.
func (d *dialScheduler) expireHistory() {
	d.history.expire(d.clock.Now(), func(hkey string) {
		var id enode.ID

		copy(id[:], hkey)
		d.updateStaticPool(id)
	})
}

// freeDialSlots returns the number of free dial slots. The result can be negative
// when peers are connected while their task is still running.
func (d *dialScheduler) freeDialSlots() int {
	slots := (d.maxDialPeers - d.dialPeers) * 2
	if slots > d.maxActiveDials {
		slots = d.maxActiveDials
	}

	free := slots - len(d.dialing)

	return free
}

// checkDial returns an error if node n should not be dialed.
func (d *dialScheduler) checkDial(n *enode.Node) error {
	if n.ID() == d.self {
		return errSelf
	}

	if n.IP() != nil && n.TCP() == 0 {
		// This check can trigger if a non-TCP node is found
		// by discovery. If there is no IP, the node is a static
		// node and the actual endpoint will be resolved later in dialTask.
		return errNoPort
	}

	if _, ok := d.dialing[n.ID()]; ok {
		return errAlreadyDialing
	}

	if _, ok := d.peers[n.ID()]; ok {
		return errAlreadyConnected
	}

	if d.netRestrict != nil && !d.netRestrict.Contains(n.IP()) {
		return errNetRestrict
	}

	if d.history.contains(string(n.ID().Bytes())) {
		return errRecentlyDialed
	}

	return nil
}

// startStaticDials starts n static dial tasks.
func (d *dialScheduler) startStaticDials(n int) (started int) {
	for started = 0; started < n && len(d.staticPool) > 0; started++ {
		idx := d.rand.Intn(len(d.staticPool))
		task := d.staticPool[idx]
		d.startDial(task)
		d.removeFromStaticPool(idx)
	}

	return started
}

// updateStaticPool attempts to move the given static dial back into staticPool.
func (d *dialScheduler) updateStaticPool(id enode.ID) {
	task, ok := d.static[id]
	if ok && task.staticPoolIndex < 0 && d.checkDial(task.dest) == nil {
		d.addToStaticPool(task)
	}
}

func (d *dialScheduler) addToStaticPool(task *dialTask) {
	if task.staticPoolIndex >= 0 {
		panic("attempt to add task to staticPool twice")
	}

	d.staticPool = append(d.staticPool, task)
	task.staticPoolIndex = len(d.staticPool) - 1
}

// removeFromStaticPool removes the task at idx from staticPool. It does that by moving the
// current last element of the pool to idx and then shortening the pool by one.
func (d *dialScheduler) removeFromStaticPool(idx int) {
	task := d.staticPool[idx]
	end := len(d.staticPool) - 1
	d.staticPool[idx] = d.staticPool[end]
	d.staticPool[idx].staticPoolIndex = idx
	d.staticPool[end] = nil
	d.staticPool = d.staticPool[:end]
	task.staticPoolIndex = -1
}

// startDial runs the given dial task in a separate goroutine.
func (d *dialScheduler) startDial(task *dialTask) {
	d.log.Trace("Starting p2p dial", "id", task.dest.ID(), "ip", task.dest.IP(), "flag", task.flags)
	hkey := string(task.dest.ID().Bytes())
	d.history.add(hkey, d.clock.Now().Add(dialHistoryExpiration))
	d.dialing[task.dest.ID()] = task

	go func() {
		task.run(d)
		d.doneCh <- task
	}()
}

// A dialTask generated for each node that is dialed.
type dialTask struct {
	staticPoolIndex int
	flags           connFlag
	// These fields are private to the task and should not be
	// accessed by dialScheduler while the task is running.
	dest         *enode.Node
	lastResolved mclock.AbsTime
	resolveDelay time.Duration
}

func newDialTask(dest *enode.Node, flags connFlag) *dialTask {
	return &dialTask{dest: dest, flags: flags, staticPoolIndex: -1}
}

type dialError struct {
	error
}

func (t *dialTask) run(d *dialScheduler) {
	if t.needResolve() && !t.resolve(d) {
		return
	}

	err := t.dial(d, t.dest)
	if err != nil {
		// For static nodes, resolve one more time if dialing fails.
		if _, ok := err.(*dialError); ok && t.flags&staticDialedConn != 0 {
			if t.resolve(d) {
				t.dial(d, t.dest)
			}
		}
	}
}

func (t *dialTask) needResolve() bool {
	return t.flags&staticDialedConn != 0 && t.dest.IP() == nil
}

// resolve attempts to find the current endpoint for the destination
// using discovery.
//
// Resolve operations are throttled with backoff to avoid flooding the
// discovery network with useless queries for nodes that don't exist.
// The backoff delay resets when the node is found.
func (t *dialTask) resolve(d *dialScheduler) bool {
	if d.resolver == nil {
		return false
	}

	if t.resolveDelay == 0 {
		t.resolveDelay = initialResolveDelay
	}

	if t.lastResolved > 0 && time.Duration(d.clock.Now()-t.lastResolved) < t.resolveDelay {
		return false
	}

	resolved := d.resolver.Resolve(t.dest)
	t.lastResolved = d.clock.Now()

	if resolved == nil {
		t.resolveDelay *= 2
		if t.resolveDelay > maxResolveDelay {
			t.resolveDelay = maxResolveDelay
		}

		d.log.Debug("Resolving node failed", "id", t.dest.ID(), "newdelay", t.resolveDelay)

		return false
	}
	// The node was found.
	t.resolveDelay = initialResolveDelay
	t.dest = resolved
	d.log.Debug("Resolved node", "id", t.dest.ID(), "addr", &net.TCPAddr{IP: t.dest.IP(), Port: t.dest.TCP()})

	return true
}

// dial performs the actual connection attempt.
func (t *dialTask) dial(d *dialScheduler, dest *enode.Node) error {
	dialMeter.Mark(1)
	fd, err := d.dialer.Dial(d.ctx, t.dest)
	if err != nil {
		d.log.Trace("Dial error", "id", t.dest.ID(), "addr", nodeAddr(t.dest), "conn", t.flags, "err", cleanupDialErr(err))
		dialConnectionError.Mark(1)
		return &dialError{err}
	}
<<<<<<< HEAD

	mfd := newMeteredConn(fd, false, &net.TCPAddr{IP: dest.IP(), Port: dest.TCP()})

	return d.setupFunc(mfd, t.flags, dest)
=======
	return d.setupFunc(newMeteredConn(fd), t.flags, dest)
>>>>>>> bed84606
}

func (t *dialTask) String() string {
	id := t.dest.ID()
	return fmt.Sprintf("%v %x %v:%d", t.flags, id[:8], t.dest.IP(), t.dest.TCP())
}

func cleanupDialErr(err error) error {
	if netErr, ok := err.(*net.OpError); ok && netErr.Op == "dial" {
		return netErr.Err
	}

	return err
}<|MERGE_RESOLUTION|>--- conflicted
+++ resolved
@@ -558,14 +558,7 @@
 		dialConnectionError.Mark(1)
 		return &dialError{err}
 	}
-<<<<<<< HEAD
-
-	mfd := newMeteredConn(fd, false, &net.TCPAddr{IP: dest.IP(), Port: dest.TCP()})
-
-	return d.setupFunc(mfd, t.flags, dest)
-=======
 	return d.setupFunc(newMeteredConn(fd), t.flags, dest)
->>>>>>> bed84606
 }
 
 func (t *dialTask) String() string {
