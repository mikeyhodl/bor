// Copyright 2016 The go-ethereum Authors
// This file is part of the go-ethereum library.
//
// The go-ethereum library is free software: you can redistribute it and/or modify
// it under the terms of the GNU Lesser General Public License as published by
// the Free Software Foundation, either version 3 of the License, or
// (at your option) any later version.
//
// The go-ethereum library is distributed in the hope that it will be useful,
// but WITHOUT ANY WARRANTY; without even the implied warranty of
// MERCHANTABILITY or FITNESS FOR A PARTICULAR PURPOSE. See the
// GNU Lesser General Public License for more details.
//
// You should have received a copy of the GNU Lesser General Public License
// along with the go-ethereum library. If not, see <http://www.gnu.org/licenses/>.

// Package ethstats implements the network stats reporting service.
package ethstats

import (
	"context"
	"encoding/json"
	"errors"
	"fmt"
	"math/big"
	"net/http"
	"runtime"
	"strconv"
	"strings"
	"sync"
	"time"

	"github.com/ethereum/go-ethereum"
	"github.com/ethereum/go-ethereum/common"
	"github.com/ethereum/go-ethereum/common/mclock"
	"github.com/ethereum/go-ethereum/consensus"
	"github.com/ethereum/go-ethereum/core"
	"github.com/ethereum/go-ethereum/core/types"
	ethproto "github.com/ethereum/go-ethereum/eth/protocols/eth"
	"github.com/ethereum/go-ethereum/event"
	"github.com/ethereum/go-ethereum/log"
	"github.com/ethereum/go-ethereum/node"
	"github.com/ethereum/go-ethereum/p2p"
	"github.com/ethereum/go-ethereum/rpc"
	"github.com/gorilla/websocket"
)

const (
	// historyUpdateRange is the number of blocks a node should report upon login or
	// history request.
	historyUpdateRange = 50

	// txChanSize is the size of channel listening to NewTxsEvent.
	// The number is referenced from the size of tx pool.
	txChanSize = 4096
	// chainHeadChanSize is the size of channel listening to ChainHeadEvent.
	chainHeadChanSize = 10

	// chain2HeadChanSize is the size of channel listening to Chain2HeadEvent.
	chain2HeadChanSize = 10

	messageSizeLimit = 15 * 1024 * 1024
)

// backend encompasses the bare-minimum functionality needed for ethstats reporting
type backend interface {
	SubscribeChainHeadEvent(ch chan<- core.ChainHeadEvent) event.Subscription
	SubscribeNewTxsEvent(ch chan<- core.NewTxsEvent) event.Subscription
	CurrentHeader() *types.Header
	HeaderByNumber(ctx context.Context, number rpc.BlockNumber) (*types.Header, error)
	Stats() (pending int, queued int)
	SyncProgress() ethereum.SyncProgress

	// Bor
	SubscribeChain2HeadEvent(ch chan<- core.Chain2HeadEvent) event.Subscription
}

// fullNodeBackend encompasses the functionality necessary for a full node
// reporting to ethstats
type fullNodeBackend interface {
	backend
	BlockByNumber(ctx context.Context, number rpc.BlockNumber) (*types.Block, error)
	CurrentBlock() *types.Header
	SuggestGasTipCap(ctx context.Context) (*big.Int, error)
}

type EthstatsDataType struct {
	kv map[string]string
}

// Function to add data to EthstatsData
func (e *EthstatsDataType) AddKV(key, val string) {
	e.kv[key] = val
}

// Arbitrary Data that can be included
var EthstatsData = &EthstatsDataType{
	kv: make(map[string]string),
}

// Service implements an Ethereum netstats reporting daemon that pushes local
// chain statistics up to a monitoring server.
type Service struct {
	server  *p2p.Server // Peer-to-peer server to retrieve networking infos
	backend backend
	engine  consensus.Engine // Consensus engine to retrieve variadic block fields

	node string // Name of the node to display on the monitoring page
	pass string // Password to authorize access to the monitoring page
	host string // Remote address of the monitoring service

	pongCh chan struct{} // Pong notifications are fed into this channel
	histCh chan []uint64 // History request block numbers are fed into this channel

	headSub event.Subscription
	txSub   event.Subscription

	//bor related sub
	chain2headSub event.Subscription
}

// connWrapper is a wrapper to prevent concurrent-write or concurrent-read on the
// websocket.
//
// From Gorilla websocket docs:
//
// Connections support one concurrent reader and one concurrent writer. Applications are
// responsible for ensuring that
//   - no more than one goroutine calls the write methods
//     NextWriter, SetWriteDeadline, WriteMessage, WriteJSON, EnableWriteCompression,
//     SetCompressionLevel concurrently; and
//   - that no more than one goroutine calls the
//     read methods NextReader, SetReadDeadline, ReadMessage, ReadJSON, SetPongHandler,
//     SetPingHandler concurrently.
//
// The Close and WriteControl methods can be called concurrently with all other methods.
type connWrapper struct {
	conn *websocket.Conn

	rlock sync.Mutex
	wlock sync.Mutex
}

func newConnectionWrapper(conn *websocket.Conn) *connWrapper {
	conn.SetReadLimit(messageSizeLimit)
	return &connWrapper{conn: conn}
}

// WriteJSON wraps corresponding method on the websocket but is safe for concurrent calling
func (w *connWrapper) WriteJSON(v interface{}) error {
	w.wlock.Lock()
	defer w.wlock.Unlock()

	return w.conn.WriteJSON(v)
}

// ReadJSON wraps corresponding method on the websocket but is safe for concurrent calling
func (w *connWrapper) ReadJSON(v interface{}) error {
	w.rlock.Lock()
	defer w.rlock.Unlock()

	return w.conn.ReadJSON(v)
}

// Close wraps corresponding method on the websocket but is safe for concurrent calling
func (w *connWrapper) Close() error {
	// The Close and WriteControl methods can be called concurrently with all other methods,
	// so the mutex is not used here
	return w.conn.Close()
}

// parseEthstatsURL parses the netstats connection url.
// URL argument should be of the form <nodename:secret@host:port>
// If non-erroring, the returned slice contains 3 elements: [nodename, pass, host]
func parseEthstatsURL(url string) (parts []string, err error) {
	err = fmt.Errorf("invalid netstats url: \"%s\", should be nodename:secret@host:port", url)

	hostIndex := strings.LastIndex(url, "@")
	if hostIndex == -1 || hostIndex == len(url)-1 {
		return nil, err
	}

	preHost, host := url[:hostIndex], url[hostIndex+1:]

	passIndex := strings.LastIndex(preHost, ":")
	if passIndex == -1 {
		return []string{preHost, "", host}, nil
	}

	nodename, pass := preHost[:passIndex], ""
	if passIndex != len(preHost)-1 {
		pass = preHost[passIndex+1:]
	}

	return []string{nodename, pass, host}, nil
}

// New returns a monitoring service ready for stats reporting.
func New(node *node.Node, backend backend, engine consensus.Engine, url string) error {
	parts, err := parseEthstatsURL(url)
	if err != nil {
		return err
	}

	ethstats := &Service{
		backend: backend,
		engine:  engine,
		server:  node.Server(),
		node:    parts[0],
		pass:    parts[1],
		host:    parts[2],
		pongCh:  make(chan struct{}),
		histCh:  make(chan []uint64, 1),
	}

	node.RegisterLifecycle(ethstats)

	return nil
}

// Start implements node.Lifecycle, starting up the monitoring and reporting daemon.
func (s *Service) Start() error {
	// Subscribe to chain events to execute updates on
	chainHeadCh := make(chan core.ChainHeadEvent, chainHeadChanSize)
	s.headSub = s.backend.SubscribeChainHeadEvent(chainHeadCh)
	txEventCh := make(chan core.NewTxsEvent, txChanSize)
	s.txSub = s.backend.SubscribeNewTxsEvent(txEventCh)
	chain2HeadCh := make(chan core.Chain2HeadEvent, chain2HeadChanSize)
	s.chain2headSub = s.backend.SubscribeChain2HeadEvent(chain2HeadCh)

	go s.loop(chainHeadCh, chain2HeadCh, txEventCh)

	log.Info("Stats daemon started")

	return nil
}

// Stop implements node.Lifecycle, terminating the monitoring and reporting daemon.
func (s *Service) Stop() error {
	s.headSub.Unsubscribe()
	s.txSub.Unsubscribe()
	log.Info("Stats daemon stopped")

	return nil
}

// loop keeps trying to connect to the netstats server, reporting chain events
// until termination.
func (s *Service) loop(chainHeadCh chan core.ChainHeadEvent, chain2HeadCh chan core.Chain2HeadEvent, txEventCh chan core.NewTxsEvent) {
	// Start a goroutine that exhausts the subscriptions to avoid events piling up
	var (
<<<<<<< HEAD
		quitCh  = make(chan struct{})
		headCh  = make(chan *types.Header, 1)
		txCh    = make(chan struct{}, 1)
		head2Ch = make(chan core.Chain2HeadEvent, 100)
=======
		quitCh = make(chan struct{})
		headCh = make(chan *types.Header, 1)
		txCh   = make(chan struct{}, 1)
>>>>>>> 827d3fcc
	)

	go func() {
		var lastTx mclock.AbsTime

	HandleLoop:
		for {
			select {
			// Notify of chain head events, but drop if too frequent
			case head := <-chainHeadCh:
				select {
				case headCh <- head.Header:
<<<<<<< HEAD
				default:
				}

			// Notify of chain2head events, but drop if too frequent
			case chain2head := <-chain2HeadCh:
				select {
				case head2Ch <- chain2head:
=======
>>>>>>> 827d3fcc
				default:
				}

			// Notify of new transaction events, but drop if too frequent
			case <-txEventCh:
				if time.Duration(mclock.Now()-lastTx) < time.Second {
					continue
				}
				lastTx = mclock.Now()

				select {
				case txCh <- struct{}{}:
				default:
				}

			// node stopped
			case <-s.txSub.Err():
				break HandleLoop
			case <-s.headSub.Err():
				break HandleLoop
			}
		}
		close(quitCh)
	}()

	// Resolve the URL, defaulting to TLS, but falling back to none too
	path := fmt.Sprintf("%s/api", s.host)
	urls := []string{path}

	// url.Parse and url.IsAbs is unsuitable (https://github.com/golang/go/issues/19779)
	if !strings.Contains(path, "://") {
		urls = []string{"wss://" + path, "ws://" + path}
	}

	errTimer := time.NewTimer(0)
	defer errTimer.Stop()
	// Loop reporting until termination
	for {
		select {
		case <-quitCh:
			return
		case <-errTimer.C:
			// Establish a websocket connection to the server on any supported URL
			var (
				conn *connWrapper
				err  error
			)

			dialer := websocket.Dialer{HandshakeTimeout: 5 * time.Second}
			header := make(http.Header)
			header.Set("origin", "http://localhost")

			for _, url := range urls {
				c, _, e := dialer.Dial(url, header)
				err = e

				if err == nil {
					conn = newConnectionWrapper(c)
					break
				}
			}

			if err != nil {
				log.Warn("Stats server unreachable", "err", err)
				errTimer.Reset(10 * time.Second)

				continue
			}
			// Authenticate the client with the server
			if err = s.login(conn); err != nil {
				log.Warn("Stats login failed", "err", err)
				conn.Close()
				errTimer.Reset(10 * time.Second)

				continue
			}

			go s.readLoop(conn)

			// Send the initial stats so our node looks decent from the get go
			if err = s.report(conn); err != nil {
				log.Warn("Initial stats report failed", "err", err)
				conn.Close()
				errTimer.Reset(0)

				continue
			}
			// Keep sending status updates until the connection breaks
			fullReport := time.NewTicker(15 * time.Second)

			for err == nil {
				select {
				case <-quitCh:
					fullReport.Stop()
					// Make sure the connection is closed
					conn.Close()

					return

				case <-fullReport.C:
					if err = s.report(conn); err != nil {
						log.Warn("Full stats report failed", "err", err)
					}
				case list := <-s.histCh:
					if err = s.reportHistory(conn, list); err != nil {
						log.Warn("Requested history report failed", "err", err)
					}
				case head := <-headCh:
					if err = s.reportBlock(conn, head); err != nil {
						log.Warn("Block stats report failed", "err", err)
					}

					if err = s.reportPending(conn); err != nil {
						log.Warn("Post-block transaction stats report failed", "err", err)
					}

				case chain2head := <-head2Ch:
					if err = s.reportChain2Head(conn, &chain2head); err != nil {
						log.Warn("Reorg stats report failed", "err", err)
					}

				case <-txCh:
					if err = s.reportPending(conn); err != nil {
						log.Warn("Transaction stats report failed", "err", err)
					}
				}
			}
			fullReport.Stop()

			// Close the current connection and establish a new one
			conn.Close()
			errTimer.Reset(0)
		}
	}
}

// readLoop loops as long as the connection is alive and retrieves data packets
// from the network socket. If any of them match an active request, it forwards
// it, if they themselves are requests it initiates a reply, and lastly it drops
// unknown packets.
func (s *Service) readLoop(conn *connWrapper) {
	// If the read loop exits, close the connection
	defer conn.Close()

	for {
		// Retrieve the next generic network packet and bail out on error
		var blob json.RawMessage
		if err := conn.ReadJSON(&blob); err != nil {
			log.Warn("Failed to retrieve stats server message", "err", err)
			return
		}
		// If the network packet is a system ping, respond to it directly
		var ping string
		if err := json.Unmarshal(blob, &ping); err == nil && strings.HasPrefix(ping, "primus::ping::") {
			if err := conn.WriteJSON(strings.ReplaceAll(ping, "ping", "pong")); err != nil {
				log.Warn("Failed to respond to system ping message", "err", err)
				return
			}

			continue
		}
		// Not a system ping, try to decode an actual state message
		var msg map[string][]interface{}
		if err := json.Unmarshal(blob, &msg); err != nil {
			log.Warn("Failed to decode stats server message", "err", err)
			return
		}

		log.Trace("Received message from stats server", "msg", msg)

		if len(msg["emit"]) == 0 {
			log.Warn("Stats server sent non-broadcast", "msg", msg)
			return
		}

		command, ok := msg["emit"][0].(string)
		if !ok {
			log.Warn("Invalid stats server message type", "type", msg["emit"][0])
			return
		}
		// If the message is a ping reply, deliver (someone must be listening!)
		if len(msg["emit"]) == 2 && command == "node-pong" {
			select {
			case s.pongCh <- struct{}{}:
				// Pong delivered, continue listening
				continue
			default:
				// Ping routine dead, abort
				log.Warn("Stats server pinger seems to have died")
				return
			}
		}
		// If the message is a history request, forward to the event processor
		if len(msg["emit"]) == 2 && command == "history" {
			// Make sure the request is valid and doesn't crash us
			request, ok := msg["emit"][1].(map[string]interface{})
			if !ok {
				log.Warn("Invalid stats history request", "msg", msg["emit"][1])
				select {
				case s.histCh <- nil: // Treat it as an no indexes request
				default:
				}

				continue
			}

			list, ok := request["list"].([]interface{})
			if !ok {
				log.Warn("Invalid stats history block list", "list", request["list"])
				return
			}
			// Convert the block number list to an integer list
			numbers := make([]uint64, len(list))

			for i, num := range list {
				n, ok := num.(float64)
				if !ok {
					log.Warn("Invalid stats history block number", "number", num)
					return
				}

				numbers[i] = uint64(n)
			}
			select {
			case s.histCh <- numbers:
				continue
			default:
			}
		}
		// Report anything else and continue
		log.Info("Unknown stats message", "msg", msg)
	}
}

// nodeInfo is the collection of meta information about a node that is displayed
// on the monitoring page.
type nodeInfo struct {
	Name     string            `json:"name"`
	Node     string            `json:"node"`
	Port     int               `json:"port"`
	Network  string            `json:"net"`
	Protocol string            `json:"protocol"`
	API      string            `json:"api"`
	Os       string            `json:"os"`
	OsVer    string            `json:"os_v"`
	Client   string            `json:"client"`
	History  bool              `json:"canUpdateHistory"`
	Data     map[string]string `json:"data"`
}

// authMsg is the authentication infos needed to login to a monitoring server.
type authMsg struct {
	ID     string   `json:"id"`
	Info   nodeInfo `json:"info"`
	Secret string   `json:"secret"`
}

// login tries to authorize the client at the remote server.
func (s *Service) login(conn *connWrapper) error {
	// Construct and send the login authentication
	infos := s.server.NodeInfo()

	var protocols []string
	for _, proto := range s.server.Protocols {
		protocols = append(protocols, fmt.Sprintf("%s/%d", proto.Name, proto.Version))
	}

	var network string
	if info := infos.Protocols["eth"]; info != nil {
		network = fmt.Sprintf("%d", info.(*ethproto.NodeInfo).Network)
	} else {
		return errors.New("no eth protocol available")
	}

	auth := &authMsg{
		ID: s.node,
		Info: nodeInfo{
			Name:     s.node,
			Node:     infos.Name,
			Port:     infos.Ports.Listener,
			Network:  network,
			Protocol: strings.Join(protocols, ", "),
			API:      "No",
			Os:       runtime.GOOS,
			OsVer:    runtime.GOARCH,
			Client:   "0.1.1",
			History:  true,
			Data:     EthstatsData.kv,
		},
		Secret: s.pass,
	}

	login := map[string][]interface{}{
		"emit": {"hello", auth},
	}
	if err := conn.WriteJSON(login); err != nil {
		return err
	}
	// Retrieve the remote ack or connection termination
	var ack map[string][]string
	if err := conn.ReadJSON(&ack); err != nil || len(ack["emit"]) != 1 || ack["emit"][0] != "ready" {
		return errors.New("unauthorized")
	}

	return nil
}

// report collects all possible data to report and send it to the stats server.
// This should only be used on reconnects or rarely to avoid overloading the
// server. Use the individual methods for reporting subscribed events.
func (s *Service) report(conn *connWrapper) error {
	if err := s.reportLatency(conn); err != nil {
		return err
	}

	if err := s.reportBlock(conn, nil); err != nil {
		return err
	}

	if err := s.reportPending(conn); err != nil {
		return err
	}

	if err := s.reportStats(conn); err != nil {
		return err
	}

	return nil
}

// reportLatency sends a ping request to the server, measures the RTT time and
// finally sends a latency update.
func (s *Service) reportLatency(conn *connWrapper) error {
	// Send the current time to the ethstats server
	start := time.Now()

	ping := map[string][]interface{}{
		"emit": {"node-ping", map[string]string{
			"id":         s.node,
			"clientTime": start.String(),
		}},
	}
	if err := conn.WriteJSON(ping); err != nil {
		return err
	}
	// Wait for the pong request to arrive back
	timer := time.NewTimer(5 * time.Second)
	defer timer.Stop()

	select {
	case <-s.pongCh:
		// Pong delivered, report the latency
	case <-timer.C:
		// Ping timeout, abort
		return errors.New("ping timed out")
	}

	latency := strconv.Itoa(int((time.Since(start) / time.Duration(2)).Nanoseconds() / 1000000))

	// Send back the measured latency
	log.Trace("Sending measured latency to ethstats", "latency", latency)

	stats := map[string][]interface{}{
		"emit": {"latency", map[string]string{
			"id":      s.node,
			"latency": latency,
		}},
	}

	return conn.WriteJSON(stats)
}

// blockStats is the information to report about individual blocks.
type blockStats struct {
	Number     *big.Int       `json:"number"`
	Hash       common.Hash    `json:"hash"`
	ParentHash common.Hash    `json:"parentHash"`
	Timestamp  *big.Int       `json:"timestamp"`
	Miner      common.Address `json:"miner"`
	GasUsed    uint64         `json:"gasUsed"`
	GasLimit   uint64         `json:"gasLimit"`
	Diff       string         `json:"difficulty"`
	TotalDiff  string         `json:"totalDifficulty"`
	Txs        []txStats      `json:"transactions"`
	TxHash     common.Hash    `json:"transactionsRoot"`
	Root       common.Hash    `json:"stateRoot"`
	Uncles     uncleStats     `json:"uncles"`
}

// txStats is the information to report about individual transactions.
type txStats struct {
	Hash common.Hash `json:"hash"`
}

// uncleStats is a custom wrapper around an uncle array to force serializing
// empty arrays instead of returning null for them.
type uncleStats []*types.Header

func (s uncleStats) MarshalJSON() ([]byte, error) {
	if uncles := ([]*types.Header)(s); len(uncles) > 0 {
		return json.Marshal(uncles)
	}

	return []byte("[]"), nil
}

// reportBlock retrieves the current chain head and reports it to the stats server.
func (s *Service) reportBlock(conn *connWrapper, header *types.Header) error {
	// Gather the block details from the header or block chain
	details := s.assembleBlockStats(header)

	// Short circuit if the block detail is not available.
	if details == nil {
		return nil
	}

	// Assemble the block report and send it to the server
	log.Trace("Sending new block to ethstats", "number", details.Number, "hash", details.Hash)

	stats := map[string]interface{}{
		"id":    s.node,
		"block": details,
	}
	report := map[string][]interface{}{
		"emit": {"block", stats},
	}

	return conn.WriteJSON(report)
}

// assembleBlockStats retrieves any required metadata to report a single block
// and assembles the block stats. If block is nil, the current head is processed.
func (s *Service) assembleBlockStats(header *types.Header) *blockStats {
	// Gather the block infos from the local blockchain
	var (
<<<<<<< HEAD
		td     *big.Int
=======
>>>>>>> 827d3fcc
		txs    []txStats
		uncles []*types.Header
	)

	// check if backend is a full node
	fullBackend, ok := s.backend.(fullNodeBackend)
	if ok {
		// Retrieve current chain head if no block is given.
		if header == nil {
			header = fullBackend.CurrentBlock()
		}
		block, _ := fullBackend.BlockByNumber(context.Background(), rpc.BlockNumber(header.Number.Uint64()))
		if block == nil {
			return nil
		}
<<<<<<< HEAD
		td = fullBackend.GetTd(context.Background(), header.Hash())

=======
>>>>>>> 827d3fcc
		txs = make([]txStats, len(block.Transactions()))
		for i, tx := range block.Transactions() {
			txs[i].Hash = tx.Hash()
		}

		uncles = block.Uncles()
	} else {
		// Light nodes would need on-demand lookups for transactions/uncles, skip
		if header == nil {
			header = s.backend.CurrentHeader()
		}
<<<<<<< HEAD

		td = s.backend.GetTd(context.Background(), header.Hash())
=======
>>>>>>> 827d3fcc
		txs = []txStats{}
	}
	// Assemble and return the block stats
	author, _ := s.engine.Author(header)

	return &blockStats{
		Number:     header.Number,
		Hash:       header.Hash(),
		ParentHash: header.ParentHash,
		Timestamp:  new(big.Int).SetUint64(header.Time),
		Miner:      author,
		GasUsed:    header.GasUsed,
		GasLimit:   header.GasLimit,
		Diff:       header.Difficulty.String(),
		TotalDiff:  "0", // unknown post-merge with pruned chain tail
		Txs:        txs,
		TxHash:     header.TxHash,
		Root:       header.Root,
		Uncles:     uncles,
	}
}

// reportHistory retrieves the most recent batch of blocks and reports it to the
// stats server.
func (s *Service) reportHistory(conn *connWrapper, list []uint64) error {
	// Figure out the indexes that need reporting
	indexes := make([]uint64, 0, historyUpdateRange)
	if len(list) > 0 {
		// Specific indexes requested, send them back in particular
		indexes = append(indexes, list...)
	} else {
		// No indexes requested, send back the top ones
		head := s.backend.CurrentHeader().Number.Int64()

		start := head - historyUpdateRange + 1
		if start < 0 {
			start = 0
		}

		for i := uint64(start); i <= uint64(head); i++ {
			indexes = append(indexes, i)
		}
	}
	// Gather the batch of blocks to report
	history := make([]*blockStats, len(indexes))

	for i, number := range indexes {
		// Retrieve the next block if it's known to us
		header, _ := s.backend.HeaderByNumber(context.Background(), rpc.BlockNumber(number))
		if header != nil {
			history[len(history)-1-i] = s.assembleBlockStats(header)
			continue
		}
		// Ran out of blocks, cut the report short and send
		history = history[len(history)-i:]

		break
	}
	// Assemble the history report and send it to the server
	if len(history) > 0 {
		log.Trace("Sending historical blocks to ethstats", "first", history[0].Number, "last", history[len(history)-1].Number)
	} else {
		log.Trace("No history to send to stats server")
	}

	stats := map[string]interface{}{
		"id":      s.node,
		"history": history,
	}
	report := map[string][]interface{}{
		"emit": {"history", stats},
	}

	return conn.WriteJSON(report)
}

// pendStats is the information to report about pending transactions.
type pendStats struct {
	Pending int `json:"pending"`
}

// reportPending retrieves the current number of pending transactions and reports
// it to the stats server.
func (s *Service) reportPending(conn *connWrapper) error {
	// Retrieve the pending count from the local blockchain
	pending, _ := s.backend.Stats()
	// Assemble the transaction stats and send it to the server
	log.Trace("Sending pending transactions to ethstats", "count", pending)

	stats := map[string]interface{}{
		"id": s.node,
		"stats": &pendStats{
			Pending: pending,
		},
	}
	report := map[string][]interface{}{
		"emit": {"pending", stats},
	}

	return conn.WriteJSON(report)
}

type blockStub struct {
	Hash       string `json:"hash"`
	Number     uint64 `json:"number"`
	ParentHash string `json:"parent_hash"`
}

func createStub(h *types.Header) *blockStub {
	s := &blockStub{
		Hash:       h.Hash().String(),
		ParentHash: h.ParentHash.String(),
		Number:     h.Number.Uint64(),
	}

	return s
}

type ChainHeadEvent struct {
	NewChain []*blockStub `json:"added"`
	OldChain []*blockStub `json:"removed"`
	Type     string       `json:"type"`
}

// reportChain2Head checks for reorg and sends current head to stats server.
func (s *Service) reportChain2Head(conn *connWrapper, chain2HeadData *core.Chain2HeadEvent) error {
	chainHeadEvent := ChainHeadEvent{
		Type: chain2HeadData.Type,
	}
	for _, header := range chain2HeadData.NewChain {
		chainHeadEvent.NewChain = append(chainHeadEvent.NewChain, createStub(header))
	}

	for _, header := range chain2HeadData.OldChain {
		chainHeadEvent.OldChain = append(chainHeadEvent.OldChain, createStub(header))
	}

	stats := map[string]interface{}{
		"id":    s.node,
		"event": chainHeadEvent,
	}
	report := map[string][]interface{}{
		"emit": {"headEvent", stats},
	}

	return conn.WriteJSON(report)
}

// nodeStats is the information to report about the local node.
type nodeStats struct {
	Active   bool `json:"active"`
	Syncing  bool `json:"syncing"`
	Peers    int  `json:"peers"`
	GasPrice int  `json:"gasPrice"`
	Uptime   int  `json:"uptime"`
}

// reportStats retrieves various stats about the node at the networking layer
// and reports it to the stats server.
func (s *Service) reportStats(conn *connWrapper) error {
	// Gather the syncing infos from the local miner instance
	var (
		syncing  bool
		gasprice int
	)
	// check if backend is a full node
	if fullBackend, ok := s.backend.(fullNodeBackend); ok {
		sync := fullBackend.SyncProgress()
		syncing = fullBackend.CurrentHeader().Number.Uint64() >= sync.HighestBlock

		price, _ := fullBackend.SuggestGasTipCap(context.Background())

		gasprice = int(price.Uint64())
		if basefee := fullBackend.CurrentHeader().BaseFee; basefee != nil {
			gasprice += int(basefee.Uint64())
		}
	} else {
		sync := s.backend.SyncProgress()
		syncing = s.backend.CurrentHeader().Number.Uint64() >= sync.HighestBlock
	}
	// Assemble the node stats and send it to the server
	log.Trace("Sending node details to ethstats")

	stats := map[string]interface{}{
		"id": s.node,
		"stats": &nodeStats{
			Active:   true,
			Peers:    s.server.PeerCount(),
			GasPrice: gasprice,
			Syncing:  syncing,
			Uptime:   100,
		},
	}
	report := map[string][]interface{}{
		"emit": {"stats", stats},
	}

	return conn.WriteJSON(report)
}<|MERGE_RESOLUTION|>--- conflicted
+++ resolved
@@ -249,16 +249,10 @@
 func (s *Service) loop(chainHeadCh chan core.ChainHeadEvent, chain2HeadCh chan core.Chain2HeadEvent, txEventCh chan core.NewTxsEvent) {
 	// Start a goroutine that exhausts the subscriptions to avoid events piling up
 	var (
-<<<<<<< HEAD
 		quitCh  = make(chan struct{})
 		headCh  = make(chan *types.Header, 1)
 		txCh    = make(chan struct{}, 1)
 		head2Ch = make(chan core.Chain2HeadEvent, 100)
-=======
-		quitCh = make(chan struct{})
-		headCh = make(chan *types.Header, 1)
-		txCh   = make(chan struct{}, 1)
->>>>>>> 827d3fcc
 	)
 
 	go func() {
@@ -271,7 +265,6 @@
 			case head := <-chainHeadCh:
 				select {
 				case headCh <- head.Header:
-<<<<<<< HEAD
 				default:
 				}
 
@@ -279,8 +272,6 @@
 			case chain2head := <-chain2HeadCh:
 				select {
 				case head2Ch <- chain2head:
-=======
->>>>>>> 827d3fcc
 				default:
 				}
 
@@ -716,10 +707,6 @@
 func (s *Service) assembleBlockStats(header *types.Header) *blockStats {
 	// Gather the block infos from the local blockchain
 	var (
-<<<<<<< HEAD
-		td     *big.Int
-=======
->>>>>>> 827d3fcc
 		txs    []txStats
 		uncles []*types.Header
 	)
@@ -735,11 +722,6 @@
 		if block == nil {
 			return nil
 		}
-<<<<<<< HEAD
-		td = fullBackend.GetTd(context.Background(), header.Hash())
-
-=======
->>>>>>> 827d3fcc
 		txs = make([]txStats, len(block.Transactions()))
 		for i, tx := range block.Transactions() {
 			txs[i].Hash = tx.Hash()
@@ -751,11 +733,6 @@
 		if header == nil {
 			header = s.backend.CurrentHeader()
 		}
-<<<<<<< HEAD
-
-		td = s.backend.GetTd(context.Background(), header.Hash())
-=======
->>>>>>> 827d3fcc
 		txs = []txStats{}
 	}
 	// Assemble and return the block stats
