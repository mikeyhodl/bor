--- conflicted
+++ resolved
@@ -247,9 +247,6 @@
 	if msg.GasPrice != nil {
 		arg["gasPrice"] = (*hexutil.Big)(msg.GasPrice)
 	}
-<<<<<<< HEAD
-
-=======
 	if msg.GasFeeCap != nil {
 		arg["maxFeePerGas"] = (*hexutil.Big)(msg.GasFeeCap)
 	}
@@ -259,7 +256,6 @@
 	if msg.AccessList != nil {
 		arg["accessList"] = msg.AccessList
 	}
->>>>>>> c5ba367e
 	return arg
 }
 
