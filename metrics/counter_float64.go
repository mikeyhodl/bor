package metrics

import (
	"math"
	"sync/atomic"
)

// GetOrRegisterCounterFloat64 returns an existing *CounterFloat64 or constructs and registers
// a new CounterFloat64.
func GetOrRegisterCounterFloat64(name string, r Registry) *CounterFloat64 {
	if nil == r {
		r = DefaultRegistry
	}
<<<<<<< HEAD

	return r.GetOrRegister(name, NewCounterFloat64).(CounterFloat64)
}

// GetOrRegisterCounterFloat64Forced returns an existing CounterFloat64 or constructs and registers a
// new CounterFloat64 no matter the global switch is enabled or not.
// Be sure to unregister the counter from the registry once it is of no use to
// allow for garbage collection.
func GetOrRegisterCounterFloat64Forced(name string, r Registry) CounterFloat64 {
	if nil == r {
		r = DefaultRegistry
	}

	return r.GetOrRegister(name, NewCounterFloat64Forced).(CounterFloat64)
}

// NewCounterFloat64 constructs a new StandardCounterFloat64.
func NewCounterFloat64() CounterFloat64 {
	if !Enabled {
		return NilCounterFloat64{}
	}

	return &StandardCounterFloat64{}
=======
	return r.GetOrRegister(name, NewCounterFloat64).(*CounterFloat64)
>>>>>>> 827d3fcc
}

// NewCounterFloat64 constructs a new CounterFloat64.
func NewCounterFloat64() *CounterFloat64 {
	return new(CounterFloat64)
}

// NewRegisteredCounterFloat64 constructs and registers a new CounterFloat64.
func NewRegisteredCounterFloat64(name string, r Registry) *CounterFloat64 {
	c := NewCounterFloat64()
<<<<<<< HEAD

	if nil == r {
		r = DefaultRegistry
	}

	_ = r.Register(name, c)

	return c
}

// NewRegisteredCounterFloat64Forced constructs and registers a new StandardCounterFloat64
// and launches a goroutine no matter the global switch is enabled or not.
// Be sure to unregister the counter from the registry once it is of no use to
// allow for garbage collection.
func NewRegisteredCounterFloat64Forced(name string, r Registry) CounterFloat64 {
	c := NewCounterFloat64Forced()

	if nil == r {
=======
	if r == nil {
>>>>>>> 827d3fcc
		r = DefaultRegistry
	}

	_ = r.Register(name, c)

	return c
}

// CounterFloat64Snapshot is a read-only copy of a float64 counter.
type CounterFloat64Snapshot float64

// Count returns the value at the time the snapshot was taken.
func (c CounterFloat64Snapshot) Count() float64 { return float64(c) }

// CounterFloat64 holds a float64 value that can be incremented and decremented.
type CounterFloat64 atomic.Uint64

// Clear sets the counter to zero.
func (c *CounterFloat64) Clear() {
	(*atomic.Uint64)(c).Store(0)
}

// Dec decrements the counter by the given amount.
func (c *CounterFloat64) Dec(v float64) {
	atomicAddFloat((*atomic.Uint64)(c), -v)
}

// Inc increments the counter by the given amount.
func (c *CounterFloat64) Inc(v float64) {
	atomicAddFloat((*atomic.Uint64)(c), v)
}

// Snapshot returns a read-only copy of the counter.
func (c *CounterFloat64) Snapshot() CounterFloat64Snapshot {
	return CounterFloat64Snapshot(math.Float64frombits((*atomic.Uint64)(c).Load()))
}

func atomicAddFloat(fbits *atomic.Uint64, v float64) {
	for {
		loadedBits := fbits.Load()
		newBits := math.Float64bits(math.Float64frombits(loadedBits) + v)

		if fbits.CompareAndSwap(loadedBits, newBits) {
			break
		}
	}
}<|MERGE_RESOLUTION|>--- conflicted
+++ resolved
@@ -11,33 +11,7 @@
 	if nil == r {
 		r = DefaultRegistry
 	}
-<<<<<<< HEAD
-
-	return r.GetOrRegister(name, NewCounterFloat64).(CounterFloat64)
-}
-
-// GetOrRegisterCounterFloat64Forced returns an existing CounterFloat64 or constructs and registers a
-// new CounterFloat64 no matter the global switch is enabled or not.
-// Be sure to unregister the counter from the registry once it is of no use to
-// allow for garbage collection.
-func GetOrRegisterCounterFloat64Forced(name string, r Registry) CounterFloat64 {
-	if nil == r {
-		r = DefaultRegistry
-	}
-
-	return r.GetOrRegister(name, NewCounterFloat64Forced).(CounterFloat64)
-}
-
-// NewCounterFloat64 constructs a new StandardCounterFloat64.
-func NewCounterFloat64() CounterFloat64 {
-	if !Enabled {
-		return NilCounterFloat64{}
-	}
-
-	return &StandardCounterFloat64{}
-=======
 	return r.GetOrRegister(name, NewCounterFloat64).(*CounterFloat64)
->>>>>>> 827d3fcc
 }
 
 // NewCounterFloat64 constructs a new CounterFloat64.
@@ -48,28 +22,7 @@
 // NewRegisteredCounterFloat64 constructs and registers a new CounterFloat64.
 func NewRegisteredCounterFloat64(name string, r Registry) *CounterFloat64 {
 	c := NewCounterFloat64()
-<<<<<<< HEAD
-
-	if nil == r {
-		r = DefaultRegistry
-	}
-
-	_ = r.Register(name, c)
-
-	return c
-}
-
-// NewRegisteredCounterFloat64Forced constructs and registers a new StandardCounterFloat64
-// and launches a goroutine no matter the global switch is enabled or not.
-// Be sure to unregister the counter from the registry once it is of no use to
-// allow for garbage collection.
-func NewRegisteredCounterFloat64Forced(name string, r Registry) CounterFloat64 {
-	c := NewCounterFloat64Forced()
-
-	if nil == r {
-=======
 	if r == nil {
->>>>>>> 827d3fcc
 		r = DefaultRegistry
 	}
 
