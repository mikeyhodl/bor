// Copyright 2022 The go-ethereum Authors
// This file is part of the go-ethereum library.
//
// The go-ethereum library is free software: you can redistribute it and/or modify
// it under the terms of the GNU Lesser General Public License as published by
// the Free Software Foundation, either version 3 of the License, or
// (at your option) any later version.
//
// The go-ethereum library is distributed in the hope that it will be useful,
// but WITHOUT ANY WARRANTY; without even the implied warranty of
// MERCHANTABILITY or FITNESS FOR A PARTICULAR PURPOSE. See the
// GNU Lesser General Public License for more details.
//
// You should have received a copy of the GNU Lesser General Public License
// along with the go-ethereum library. If not, see <http://www.gnu.org/licenses/>.

// Package blobpool implements the EIP-4844 blob transaction pool.
package blobpool

import (
	"container/heap"
	"errors"
	"fmt"
	"math"
	"math/big"
	"os"
	"path/filepath"
	"sort"
	"sync"
	"time"

	"github.com/ethereum/go-ethereum/common"
	"github.com/ethereum/go-ethereum/consensus/misc/eip1559"
	"github.com/ethereum/go-ethereum/consensus/misc/eip4844"
	"github.com/ethereum/go-ethereum/core"
	"github.com/ethereum/go-ethereum/core/state"
	"github.com/ethereum/go-ethereum/core/txpool"
	"github.com/ethereum/go-ethereum/core/types"
	"github.com/ethereum/go-ethereum/crypto/kzg4844"
	"github.com/ethereum/go-ethereum/event"
	"github.com/ethereum/go-ethereum/log"
	"github.com/ethereum/go-ethereum/metrics"
	"github.com/ethereum/go-ethereum/params"
	"github.com/ethereum/go-ethereum/rlp"
	"github.com/holiman/billy"
	"github.com/holiman/uint256"
)

const (
	// blobSize is the protocol constrained byte size of a single blob in a
	// transaction. There can be multiple of these embedded into a single tx.
	blobSize = params.BlobTxFieldElementsPerBlob * params.BlobTxBytesPerFieldElement

	// txAvgSize is an approximate byte size of a transaction metadata to avoid
	// tiny overflows causing all txs to move a shelf higher, wasting disk space.
	txAvgSize = 4 * 1024

	// txMaxSize is the maximum size a single transaction can have, outside
	// the included blobs. Since blob transactions are pulled instead of pushed,
	// and only a small metadata is kept in ram, the rest is on disk, there is
	// no critical limit that should be enforced. Still, capping it to some sane
	// limit can never hurt.
	txMaxSize = 1024 * 1024

	// maxTxsPerAccount is the maximum number of blob transactions admitted from
	// a single account. The limit is enforced to minimize the DoS potential of
	// a private tx cancelling publicly propagated blobs.
	//
	// Note, transactions resurrected by a reorg are also subject to this limit,
	// so pushing it down too aggressively might make resurrections non-functional.
	maxTxsPerAccount = 16

	// pendingTransactionStore is the subfolder containing the currently queued
	// blob transactions.
	pendingTransactionStore = "queue"

	// limboedTransactionStore is the subfolder containing the currently included
	// but not yet finalized transaction blobs.
	limboedTransactionStore = "limbo"
)

// blobTxMeta is the minimal subset of types.BlobTx necessary to validate and
// schedule the blob transactions into the following blocks. Only ever add the
// bare minimum needed fields to keep the size down (and thus number of entries
// larger with the same memory consumption).
type blobTxMeta struct {
	hash    common.Hash   // Transaction hash to maintain the lookup table
	vhashes []common.Hash // Blob versioned hashes to maintain the lookup table

	id   uint64 // Storage ID in the pool's persistent store
	size uint32 // Byte size in the pool's persistent store

	nonce      uint64       // Needed to prioritize inclusion order within an account
	costCap    *uint256.Int // Needed to validate cumulative balance sufficiency
	execTipCap *uint256.Int // Needed to prioritize inclusion order across accounts and validate replacement price bump
	execFeeCap *uint256.Int // Needed to validate replacement price bump
	blobFeeCap *uint256.Int // Needed to validate replacement price bump
	execGas    uint64       // Needed to check inclusion validity before reading the blob
	blobGas    uint64       // Needed to check inclusion validity before reading the blob

	basefeeJumps float64 // Absolute number of 1559 fee adjustments needed to reach the tx's fee cap
	blobfeeJumps float64 // Absolute number of 4844 fee adjustments needed to reach the tx's blob fee cap

	evictionExecTip      *uint256.Int // Worst gas tip across all previous nonces
	evictionExecFeeJumps float64      // Worst base fee (converted to fee jumps) across all previous nonces
	evictionBlobFeeJumps float64      // Worse blob fee (converted to fee jumps) across all previous nonces
}

// newBlobTxMeta retrieves the indexed metadata fields from a blob transaction
// and assembles a helper struct to track in memory.
func newBlobTxMeta(id uint64, size uint32, tx *types.Transaction) *blobTxMeta {
	meta := &blobTxMeta{
		hash:       tx.Hash(),
		vhashes:    tx.BlobHashes(),
		id:         id,
		size:       size,
		nonce:      tx.Nonce(),
		costCap:    uint256.MustFromBig(tx.Cost()),
		execTipCap: uint256.MustFromBig(tx.GasTipCap()),
		execFeeCap: uint256.MustFromBig(tx.GasFeeCap()),
		blobFeeCap: uint256.MustFromBig(tx.BlobGasFeeCap()),
		execGas:    tx.Gas(),
		blobGas:    tx.BlobGas(),
	}
	meta.basefeeJumps = dynamicFeeJumps(meta.execFeeCap)
	meta.blobfeeJumps = dynamicFeeJumps(meta.blobFeeCap)

	return meta
}

// BlobPool is the transaction pool dedicated to EIP-4844 blob transactions.
//
// Blob transactions are special snowflakes that are designed for a very specific
// purpose (rollups) and are expected to adhere to that specific use case. These
// behavioural expectations allow us to design a transaction pool that is more robust
// (i.e. resending issues) and more resilient to DoS attacks (e.g. replace-flush
// attacks) than the generic tx pool. These improvements will also mean, however,
// that we enforce a significantly more aggressive strategy on entering and exiting
// the pool:
//
//   - Blob transactions are large. With the initial design aiming for 128KB blobs,
//     we must ensure that these only traverse the network the absolute minimum
//     number of times. Broadcasting to sqrt(peers) is out of the question, rather
//     these should only ever be announced and the remote side should request it if
//     it wants to.
//
//   - Block blob-space is limited. With blocks being capped to a few blob txs, we
//     can make use of the very low expected churn rate within the pool. Notably,
//     we should be able to use a persistent disk backend for the pool, solving
//     the tx resend issue that plagues the generic tx pool, as long as there's no
//     artificial churn (i.e. pool wars).
//
//   - Purpose of blobs are layer-2s. Layer-2s are meant to use blob transactions to
//     commit to their own current state, which is independent of Ethereum mainnet
//     (state, txs). This means that there's no reason for blob tx cancellation or
//     replacement, apart from a potential basefee / miner tip adjustment.
//
//   - Replacements are expensive. Given their size, propagating a replacement
//     blob transaction to an existing one should be aggressively discouraged.
//     Whilst generic transactions can start at 1 Wei gas cost and require a 10%
//     fee bump to replace, we suggest requiring a higher min cost (e.g. 1 gwei)
//     and a more aggressive bump (100%).
//
//   - Cancellation is prohibitive. Evicting an already propagated blob tx is a huge
//     DoS vector. As such, a) replacement (higher-fee) blob txs mustn't invalidate
//     already propagated (future) blob txs (cumulative fee); b) nonce-gapped blob
//     txs are disallowed; c) the presence of blob transactions exclude non-blob
//     transactions.
//
//   - Malicious cancellations are possible. Although the pool might prevent txs
//     that cancel blobs, blocks might contain such transaction (malicious miner
//     or flashbotter). The pool should cap the total number of blob transactions
//     per account as to prevent propagating too much data before cancelling it
//     via a normal transaction. It should nonetheless be high enough to support
//     resurrecting reorged transactions. Perhaps 4-16.
//
//   - Local txs are meaningless. Mining pools historically used local transactions
//     for payouts or for backdoor deals. With 1559 in place, the basefee usually
//     dominates the final price, so 0 or non-0 tip doesn't change much. Blob txs
//     retain the 1559 2D gas pricing (and introduce on top a dynamic blob gas fee),
//     so locality is moot. With a disk backed blob pool avoiding the resend issue,
//     there's also no need to save own transactions for later.
//
//   - No-blob blob-txs are bad. Theoretically there's no strong reason to disallow
//     blob txs containing 0 blobs. In practice, admitting such txs into the pool
//     breaks the low-churn invariant as blob constraints don't apply anymore. Even
//     though we could accept blocks containing such txs, a reorg would require moving
//     them back into the blob pool, which can break invariants.
//
//   - Dropping blobs needs delay. When normal transactions are included, they
//     are immediately evicted from the pool since they are contained in the
//     including block. Blobs however are not included in the execution chain,
//     so a mini reorg cannot re-pool "lost" blob transactions. To support reorgs,
//     blobs are retained on disk until they are finalised.
//
//   - Blobs can arrive via flashbots. Blocks might contain blob transactions we
//     have never seen on the network. Since we cannot recover them from blocks
//     either, the engine_newPayload needs to give them to us, and we cache them
//     until finality to support reorgs without tx losses.
//
// Whilst some constraints above might sound overly aggressive, the general idea is
// that the blob pool should work robustly for its intended use case and whilst
// anyone is free to use blob transactions for arbitrary non-rollup use cases,
// they should not be allowed to run amok the network.
//
// Implementation wise there are a few interesting design choices:
//
//   - Adding a transaction to the pool blocks until persisted to disk. This is
//     viable because TPS is low (2-4 blobs per block initially, maybe 8-16 at
//     peak), so natural churn is a couple MB per block. Replacements doing O(n)
//     updates are forbidden and transaction propagation is pull based (i.e. no
//     pileup of pending data).
//
//   - When transactions are chosen for inclusion, the primary criteria is the
//     signer tip (and having a basefee/data fee high enough of course). However,
//     same-tip transactions will be split by their basefee/datafee, preferring
//     those that are closer to the current network limits. The idea being that
//     very relaxed ones can be included even if the fees go up, when the closer
//     ones could already be invalid.
//
//   - Because the maximum number of blobs allowed in a block can change per
//     fork, the pool is designed to handle the maximum number of blobs allowed
//     in the chain's latest defined fork -- even if it isn't active. This
//     avoids needing to upgrade the database around the fork boundary.
//
// When the pool eventually reaches saturation, some old transactions - that may
// never execute - will need to be evicted in favor of newer ones. The eviction
// strategy is quite complex:
//
//   - Exceeding capacity evicts the highest-nonce of the account with the lowest
//     paying blob transaction anywhere in the pooled nonce-sequence, as that tx
//     would be executed the furthest in the future and is thus blocking anything
//     after it. The smallest is deliberately not evicted to avoid a nonce-gap.
//
//   - Analogously, if the pool is full, the consideration price of a new tx for
//     evicting an old one is the smallest price in the entire nonce-sequence of
//     the account. This avoids malicious users DoSing the pool with seemingly
//     high paying transactions hidden behind a low-paying blocked one.
//
//   - Since blob transactions have 3 price parameters: execution tip, execution
//     fee cap and data fee cap, there's no singular parameter to create a total
//     price ordering on. What's more, since the base fee and blob fee can move
//     independently of one another, there's no pre-defined way to combine them
//     into a stable order either. This leads to a multi-dimensional problem to
//     solve after every block.
//
//   - The first observation is that comparing 1559 base fees or 4844 blob fees
//     needs to happen in the context of their dynamism. Since these fees jump
//     up or down in ~1.125 multipliers (at max) across blocks, comparing fees
//     in two transactions should be based on log1.125(fee) to eliminate noise.
//
//   - The second observation is that the basefee and blobfee move independently,
//     so there's no way to split mixed txs on their own (A has higher base fee,
//     B has higher blob fee). Rather than look at the absolute fees, the useful
//     metric is the max time it can take to exceed the transaction's fee caps.
//     Specifically, we're interested in the number of jumps needed to go from
//     the current fee to the transaction's cap:
//
//     jumps = log1.125(txfee) - log1.125(basefee)
//
//   - The third observation is that the base fee tends to hover around rather
//     than swing wildly. The number of jumps needed from the current fee starts
//     to get less relevant the higher it is. To remove the noise here too, the
//     pool will use log(jumps) as the delta for comparing transactions.
//
//     delta = sign(jumps) * log(abs(jumps))
//
//   - To establish a total order, we need to reduce the dimensionality of the
//     two base fees (log jumps) to a single value. The interesting aspect from
//     the pool's perspective is how fast will a tx get executable (fees going
//     down, crossing the smaller negative jump counter) or non-executable (fees
//     going up, crossing the smaller positive jump counter). As such, the pool
//     cares only about the min of the two delta values for eviction priority.
//
//     priority = min(deltaBasefee, deltaBlobfee)
//
//   - The above very aggressive dimensionality and noise reduction should result
//     in transaction being grouped into a small number of buckets, the further
//     the fees the larger the buckets. This is good because it allows us to use
//     the miner tip meaningfully as a splitter.
//
//   - For the scenario where the pool does not contain non-executable blob txs
//     anymore, it does not make sense to grant a later eviction priority to txs
//     with high fee caps since it could enable pool wars. As such, any positive
//     priority will be grouped together.
//
//     priority = min(deltaBasefee, deltaBlobfee, 0)
//
// Optimisation tradeoffs:
//
//   - Eviction relies on 3 fee minimums per account (exec tip, exec cap and blob
//     cap). Maintaining these values across all transactions from the account is
//     problematic as each transaction replacement or inclusion would require a
//     rescan of all other transactions to recalculate the minimum. Instead, the
//     pool maintains a rolling minimum across the nonce range. Updating all the
//     minimums will need to be done only starting at the swapped in/out nonce
//     and leading up to the first no-change.
type BlobPool struct {
	config  Config                 // Pool configuration
	reserve txpool.AddressReserver // Address reserver to ensure exclusivity across subpools

	store  billy.Database // Persistent data store for the tx metadata and blobs
	stored uint64         // Useful data size of all transactions on disk
	limbo  *limbo         // Persistent data store for the non-finalized blobs

	signer types.Signer // Transaction signer to use for sender recovery
	chain  BlockChain   // Chain object to access the state through

	head   *types.Header  // Current head of the chain
	state  *state.StateDB // Current state at the head of the chain
	gasTip *uint256.Int   // Currently accepted minimum gas tip

	lookup *lookup                          // Lookup table mapping blobs to txs and txs to billy entries
	index  map[common.Address][]*blobTxMeta // Blob transactions grouped by accounts, sorted by nonce
	spent  map[common.Address]*uint256.Int  // Expenditure tracking for individual accounts
	evict  *evictHeap                       // Heap of cheapest accounts for eviction when full

	discoverFeed event.Feed // Event feed to send out new tx events on pool discovery (reorg excluded)
	insertFeed   event.Feed // Event feed to send out new tx events on pool inclusion (reorg included)

	// txValidationFn defaults to txpool.ValidateTransaction, but can be
	// overridden for testing purposes.
	txValidationFn txpool.ValidationFunction

	lock sync.RWMutex // Mutex protecting the pool during reorg handling
}

// New creates a new blob transaction pool to gather, sort and filter inbound
// blob transactions from the network.
func New(config Config, chain BlockChain) *BlobPool {
	// Sanitize the input to ensure no vulnerable gas prices are set
	config = (&config).sanitize()

	// Create the transaction pool with its initial settings
	return &BlobPool{
		config:         config,
		signer:         types.LatestSigner(chain.Config()),
		chain:          chain,
		lookup:         newLookup(),
		index:          make(map[common.Address][]*blobTxMeta),
		spent:          make(map[common.Address]*uint256.Int),
		txValidationFn: txpool.ValidateTransaction,
	}
}

// Filter returns whether the given transaction can be consumed by the blob pool.
func (p *BlobPool) Filter(tx *types.Transaction) bool {
	return tx.Type() == types.BlobTxType
}

// Init sets the gas price needed to keep a transaction in the pool and the chain
// head to allow balance / nonce checks. The transaction journal will be loaded
// from disk and filtered based on the provided starting settings.
func (p *BlobPool) Init(gasTip uint64, head *types.Header, reserve txpool.AddressReserver) error {
	p.reserve = reserve

	var (
		queuedir string
		limbodir string
	)
	if p.config.Datadir != "" {
		queuedir = filepath.Join(p.config.Datadir, pendingTransactionStore)
		if err := os.MkdirAll(queuedir, 0700); err != nil {
			return err
		}
		limbodir = filepath.Join(p.config.Datadir, limboedTransactionStore)
		if err := os.MkdirAll(limbodir, 0700); err != nil {
			return err
		}
	}
	// Initialize the state with head block, or fallback to empty one in
	// case the head state is not available (might occur when node is not
	// fully synced).
	state, err := p.chain.StateAt(head.Root)
	if err != nil {
		state, err = p.chain.StateAt(types.EmptyRootHash)
	}
	if err != nil {
		return err
	}
	p.head, p.state = head, state

	// Index all transactions on disk and delete anything unprocessable
	var fails []uint64
	index := func(id uint64, size uint32, blob []byte) {
		if p.parseTransaction(id, size, blob) != nil {
			fails = append(fails, id)
		}
	}
	slotter := newSlotter(eip4844.LatestMaxBlobsPerBlock(p.chain.Config()))
	store, err := billy.Open(billy.Options{Path: queuedir, Repair: true}, slotter, index)
	if err != nil {
		return err
	}
	p.store = store

	if len(fails) > 0 {
		log.Warn("Dropping invalidated blob transactions", "ids", fails)
		dropInvalidMeter.Mark(int64(len(fails)))

		for _, id := range fails {
			if err := p.store.Delete(id); err != nil {
				p.Close()
				return err
			}
		}
	}
	// Sort the indexed transactions by nonce and delete anything gapped, create
	// the eviction heap of anyone still standing
	for addr := range p.index {
		p.recheck(addr, nil)
	}
	var (
		basefee = uint256.MustFromBig(eip1559.CalcBaseFee(p.chain.Config(), p.head))
		blobfee = uint256.NewInt(params.BlobTxMinBlobGasprice)
	)
	if p.head.ExcessBlobGas != nil {
		blobfee = uint256.MustFromBig(eip4844.CalcBlobFee(p.chain.Config(), p.head))
	}
	p.evict = newPriceHeap(basefee, blobfee, p.index)

	// Pool initialized, attach the blob limbo to it to track blobs included
	// recently but not yet finalized
	p.limbo, err = newLimbo(limbodir, eip4844.LatestMaxBlobsPerBlock(p.chain.Config()))
	if err != nil {
		p.Close()
		return err
	}
	// Set the configured gas tip, triggering a filtering of anything just loaded
	basefeeGauge.Update(int64(basefee.Uint64()))
	blobfeeGauge.Update(int64(blobfee.Uint64()))

	p.SetGasTip(new(big.Int).SetUint64(gasTip))

	// Since the user might have modified their pool's capacity, evict anything
	// above the current allowance
	for p.stored > p.config.Datacap {
		p.drop()
	}
	// Update the metrics and return the constructed pool
	datacapGauge.Update(int64(p.config.Datacap))
	p.updateStorageMetrics()
	return nil
}

// Close closes down the underlying persistent store.
func (p *BlobPool) Close() error {
	var errs []error
	if p.limbo != nil { // Close might be invoked due to error in constructor, before p,limbo is set
		if err := p.limbo.Close(); err != nil {
			errs = append(errs, err)
		}
	}
	if err := p.store.Close(); err != nil {
		errs = append(errs, err)
	}
	switch {
	case errs == nil:
		return nil
	case len(errs) == 1:
		return errs[0]
	default:
		return fmt.Errorf("%v", errs)
	}
}

// parseTransaction is a callback method on pool creation that gets called for
// each transaction on disk to create the in-memory metadata index.
func (p *BlobPool) parseTransaction(id uint64, size uint32, blob []byte) error {
	tx := new(types.Transaction)
	if err := rlp.DecodeBytes(blob, tx); err != nil {
		// This path is impossible unless the disk data representation changes
		// across restarts. For that ever improbable case, recover gracefully
		// by ignoring this data entry.
		log.Error("Failed to decode blob pool entry", "id", id, "err", err)
		return err
	}
	if tx.BlobTxSidecar() == nil {
		log.Error("Missing sidecar in blob pool entry", "id", id, "hash", tx.Hash())
		return errors.New("missing blob sidecar")
	}

	meta := newBlobTxMeta(id, size, tx)
	if p.lookup.exists(meta.hash) {
		// This path is only possible after a crash, where deleted items are not
		// removed via the normal shutdown-startup procedure and thus may get
		// partially resurrected.
		log.Error("Rejecting duplicate blob pool entry", "id", id, "hash", tx.Hash())
		return errors.New("duplicate blob entry")
	}
	sender, err := types.Sender(p.signer, tx)
	if err != nil {
		// This path is impossible unless the signature validity changes across
		// restarts. For that ever improbable case, recover gracefully by ignoring
		// this data entry.
		log.Error("Failed to recover blob tx sender", "id", id, "hash", tx.Hash(), "err", err)
		return err
	}
	if _, ok := p.index[sender]; !ok {
		if err := p.reserve(sender, true); err != nil {
			return err
		}
		p.index[sender] = []*blobTxMeta{}
		p.spent[sender] = new(uint256.Int)
	}
	p.index[sender] = append(p.index[sender], meta)
	p.spent[sender] = new(uint256.Int).Add(p.spent[sender], meta.costCap)

	p.lookup.track(meta)
	p.stored += uint64(meta.size)
	return nil
}

// recheck verifies the pool's content for a specific account and drops anything
// that does not fit anymore (dangling or filled nonce, overdraft).
func (p *BlobPool) recheck(addr common.Address, inclusions map[common.Hash]uint64) {
	// Sort the transactions belonging to the account so reinjects can be simpler
	txs := p.index[addr]
	if inclusions != nil && txs == nil { // during reorgs, we might find new accounts
		return
	}
	sort.Slice(txs, func(i, j int) bool {
		return txs[i].nonce < txs[j].nonce
	})
	// If there is a gap between the chain state and the blob pool, drop
	// all the transactions as they are non-executable. Similarly, if the
	// entire tx range was included, drop all.
	var (
		next   = p.state.GetNonce(addr)
		gapped = txs[0].nonce > next
		filled = txs[len(txs)-1].nonce < next
	)
	if gapped || filled {
		var (
			ids    []uint64
			nonces []uint64
		)
		for i := 0; i < len(txs); i++ {
			ids = append(ids, txs[i].id)
			nonces = append(nonces, txs[i].nonce)

			p.stored -= uint64(txs[i].size)
			p.lookup.untrack(txs[i])

			// Included transactions blobs need to be moved to the limbo
			if filled && inclusions != nil {
				p.offload(addr, txs[i].nonce, txs[i].id, inclusions)
			}
		}
		delete(p.index, addr)
		delete(p.spent, addr)
		if inclusions != nil { // only during reorgs will the heap be initialized
			heap.Remove(p.evict, p.evict.index[addr])
		}
		p.reserve(addr, false)

		if gapped {
			log.Warn("Dropping dangling blob transactions", "from", addr, "missing", next, "drop", nonces, "ids", ids)
			dropDanglingMeter.Mark(int64(len(ids)))
		} else {
			log.Trace("Dropping filled blob transactions", "from", addr, "filled", nonces, "ids", ids)
			dropFilledMeter.Mark(int64(len(ids)))
		}
		for _, id := range ids {
			if err := p.store.Delete(id); err != nil {
				log.Error("Failed to delete blob transaction", "from", addr, "id", id, "err", err)
			}
		}
		return
	}
	// If there is overlap between the chain state and the blob pool, drop
	// anything below the current state
	if txs[0].nonce < next {
		var (
			ids    []uint64
			nonces []uint64
		)
		for len(txs) > 0 && txs[0].nonce < next {
			ids = append(ids, txs[0].id)
			nonces = append(nonces, txs[0].nonce)

			p.spent[addr] = new(uint256.Int).Sub(p.spent[addr], txs[0].costCap)
			p.stored -= uint64(txs[0].size)
			p.lookup.untrack(txs[0])

			// Included transactions blobs need to be moved to the limbo
			if inclusions != nil {
				p.offload(addr, txs[0].nonce, txs[0].id, inclusions)
			}
			txs = txs[1:]
		}
		log.Trace("Dropping overlapped blob transactions", "from", addr, "overlapped", nonces, "ids", ids, "left", len(txs))
		dropOverlappedMeter.Mark(int64(len(ids)))

		for _, id := range ids {
			if err := p.store.Delete(id); err != nil {
				log.Error("Failed to delete blob transaction", "from", addr, "id", id, "err", err)
			}
		}
		p.index[addr] = txs
	}
	// Iterate over the transactions to initialize their eviction thresholds
	// and to detect any nonce gaps
	txs[0].evictionExecTip = txs[0].execTipCap
	txs[0].evictionExecFeeJumps = txs[0].basefeeJumps
	txs[0].evictionBlobFeeJumps = txs[0].blobfeeJumps

	for i := 1; i < len(txs); i++ {
		// If there's no nonce gap, initialize the eviction thresholds as the
		// minimum between the cumulative thresholds and the current tx fees
		if txs[i].nonce == txs[i-1].nonce+1 {
			txs[i].evictionExecTip = txs[i-1].evictionExecTip
			if txs[i].evictionExecTip.Cmp(txs[i].execTipCap) > 0 {
				txs[i].evictionExecTip = txs[i].execTipCap
			}
			txs[i].evictionExecFeeJumps = txs[i-1].evictionExecFeeJumps
			if txs[i].evictionExecFeeJumps > txs[i].basefeeJumps {
				txs[i].evictionExecFeeJumps = txs[i].basefeeJumps
			}
			txs[i].evictionBlobFeeJumps = txs[i-1].evictionBlobFeeJumps
			if txs[i].evictionBlobFeeJumps > txs[i].blobfeeJumps {
				txs[i].evictionBlobFeeJumps = txs[i].blobfeeJumps
			}
			continue
		}
		// Sanity check that there's no double nonce. This case would generally
		// be a coding error, so better know about it.
		//
		// Also, Billy behind the blobpool does not journal deletes. A process
		// crash would result in previously deleted entities being resurrected.
		// That could potentially cause a duplicate nonce to appear.
		if txs[i].nonce == txs[i-1].nonce {
			id, _ := p.lookup.storeidOfTx(txs[i].hash)

			log.Error("Dropping repeat nonce blob transaction", "from", addr, "nonce", txs[i].nonce, "id", id)
			dropRepeatedMeter.Mark(1)

			p.spent[addr] = new(uint256.Int).Sub(p.spent[addr], txs[i].costCap)
			p.stored -= uint64(txs[i].size)
			p.lookup.untrack(txs[i])

			if err := p.store.Delete(id); err != nil {
				log.Error("Failed to delete blob transaction", "from", addr, "id", id, "err", err)
			}
			txs = append(txs[:i], txs[i+1:]...)
			p.index[addr] = txs

			i--
			continue
		}
		// Otherwise if there's a nonce gap evict all later transactions
		var (
			ids    []uint64
			nonces []uint64
		)
		for j := i; j < len(txs); j++ {
			ids = append(ids, txs[j].id)
			nonces = append(nonces, txs[j].nonce)

			p.spent[addr] = new(uint256.Int).Sub(p.spent[addr], txs[j].costCap)
			p.stored -= uint64(txs[j].size)
			p.lookup.untrack(txs[j])
		}
		txs = txs[:i]

		log.Error("Dropping gapped blob transactions", "from", addr, "missing", txs[i-1].nonce+1, "drop", nonces, "ids", ids)
		dropGappedMeter.Mark(int64(len(ids)))

		for _, id := range ids {
			if err := p.store.Delete(id); err != nil {
				log.Error("Failed to delete blob transaction", "from", addr, "id", id, "err", err)
			}
		}
		p.index[addr] = txs
		break
	}
	// Ensure that there's no over-draft, this is expected to happen when some
	// transactions get included without publishing on the network
	var (
		balance = p.state.GetBalance(addr)
		spent   = p.spent[addr]
	)
	if spent.Cmp(balance) > 0 {
		// Evict the highest nonce transactions until the pending set falls under
		// the account's available balance
		var (
			ids    []uint64
			nonces []uint64
		)
		for p.spent[addr].Cmp(balance) > 0 {
			last := txs[len(txs)-1]
			txs[len(txs)-1] = nil
			txs = txs[:len(txs)-1]

			ids = append(ids, last.id)
			nonces = append(nonces, last.nonce)

			p.spent[addr] = new(uint256.Int).Sub(p.spent[addr], last.costCap)
			p.stored -= uint64(last.size)
			p.lookup.untrack(last)
		}
		if len(txs) == 0 {
			delete(p.index, addr)
			delete(p.spent, addr)
			if inclusions != nil { // only during reorgs will the heap be initialized
				heap.Remove(p.evict, p.evict.index[addr])
			}
			p.reserve(addr, false)
		} else {
			p.index[addr] = txs
		}
		log.Warn("Dropping overdrafted blob transactions", "from", addr, "balance", balance, "spent", spent, "drop", nonces, "ids", ids)
		dropOverdraftedMeter.Mark(int64(len(ids)))

		for _, id := range ids {
			if err := p.store.Delete(id); err != nil {
				log.Error("Failed to delete blob transaction", "from", addr, "id", id, "err", err)
			}
		}
	}
	// Sanity check that no account can have more queued transactions than the
	// DoS protection threshold.
	if len(txs) > maxTxsPerAccount {
		// Evict the highest nonce transactions until the pending set falls under
		// the account's transaction cap
		var (
			ids    []uint64
			nonces []uint64
		)
		for len(txs) > maxTxsPerAccount {
			last := txs[len(txs)-1]
			txs[len(txs)-1] = nil
			txs = txs[:len(txs)-1]

			ids = append(ids, last.id)
			nonces = append(nonces, last.nonce)

			p.spent[addr] = new(uint256.Int).Sub(p.spent[addr], last.costCap)
			p.stored -= uint64(last.size)
			p.lookup.untrack(last)
		}
		p.index[addr] = txs

		log.Warn("Dropping overcapped blob transactions", "from", addr, "kept", len(txs), "drop", nonces, "ids", ids)
		dropOvercappedMeter.Mark(int64(len(ids)))

		for _, id := range ids {
			if err := p.store.Delete(id); err != nil {
				log.Error("Failed to delete blob transaction", "from", addr, "id", id, "err", err)
			}
		}
	}
	// Included cheap transactions might have left the remaining ones better from
	// an eviction point, fix any potential issues in the heap.
	if _, ok := p.index[addr]; ok && inclusions != nil {
		heap.Fix(p.evict, p.evict.index[addr])
	}
}

// offload removes a tracked blob transaction from the pool and moves it into the
// limbo for tracking until finality.
//
// The method may log errors for various unexpected scenarios but will not return
// any of it since there's no clear error case. Some errors may be due to coding
// issues, others caused by signers mining MEV stuff or swapping transactions. In
// all cases, the pool needs to continue operating.
func (p *BlobPool) offload(addr common.Address, nonce uint64, id uint64, inclusions map[common.Hash]uint64) {
	data, err := p.store.Get(id)
	if err != nil {
		log.Error("Blobs missing for included transaction", "from", addr, "nonce", nonce, "id", id, "err", err)
		return
	}
	var tx types.Transaction
	if err = rlp.DecodeBytes(data, &tx); err != nil {
		log.Error("Blobs corrupted for included transaction", "from", addr, "nonce", nonce, "id", id, "err", err)
		return
	}
	block, ok := inclusions[tx.Hash()]
	if !ok {
		log.Warn("Blob transaction swapped out by signer", "from", addr, "nonce", nonce, "id", id)
		return
	}
	if err := p.limbo.push(&tx, block); err != nil {
		log.Warn("Failed to offload blob tx into limbo", "err", err)
		return
	}
}

// Reset implements txpool.SubPool, allowing the blob pool's internal state to be
// kept in sync with the main transaction pool's internal state.
func (p *BlobPool) Reset(oldHead, newHead *types.Header) {
	waitStart := time.Now()
	p.lock.Lock()
	resetwaitHist.Update(time.Since(waitStart).Nanoseconds())
	defer p.lock.Unlock()

	defer func(start time.Time) {
		resettimeHist.Update(time.Since(start).Nanoseconds())
	}(time.Now())

	statedb, err := p.chain.StateAt(newHead.Root)
	if err != nil {
		log.Error("Failed to reset blobpool state", "err", err)
		return
	}
	p.head = newHead
	p.state = statedb

	// Run the reorg between the old and new head and figure out which accounts
	// need to be rechecked and which transactions need to be readded
	if reinject, inclusions := p.reorg(oldHead, newHead); reinject != nil {
		var adds []*types.Transaction
		for addr, txs := range reinject {
			// Blindly push all the lost transactions back into the pool
			for _, tx := range txs {
				if err := p.reinject(addr, tx.Hash()); err == nil {
					adds = append(adds, tx.WithoutBlobTxSidecar())
				}
			}
			// Recheck the account's pooled transactions to drop included and
			// invalidated ones
			p.recheck(addr, inclusions)
		}
		if len(adds) > 0 {
			p.insertFeed.Send(core.NewTxsEvent{Txs: adds})
		}
	}
	// Flush out any blobs from limbo that are older than the latest finality
	if p.chain.Config().IsCancun(p.head.Number) {
		p.limbo.finalize(p.chain.CurrentFinalBlock())
	}
	// Reset the price heap for the new set of basefee/blobfee pairs
	var (
		basefee = uint256.MustFromBig(eip1559.CalcBaseFee(p.chain.Config(), newHead))
		blobfee = uint256.MustFromBig(big.NewInt(params.BlobTxMinBlobGasprice))
	)
	if newHead.ExcessBlobGas != nil {
		blobfee = uint256.MustFromBig(eip4844.CalcBlobFee(p.chain.Config(), newHead))
	}
	p.evict.reinit(basefee, blobfee, false)

	basefeeGauge.Update(int64(basefee.Uint64()))
	blobfeeGauge.Update(int64(blobfee.Uint64()))
	p.updateStorageMetrics()
}

// reorg assembles all the transactors and missing transactions between an old
// and new head to figure out which account's tx set needs to be rechecked and
// which transactions need to be requeued.
//
// The transactionblock inclusion infos are also returned to allow tracking any
// just-included blocks by block number in the limbo.
func (p *BlobPool) reorg(oldHead, newHead *types.Header) (map[common.Address][]*types.Transaction, map[common.Hash]uint64) {
	// If the pool was not yet initialized, don't do anything
	if oldHead == nil {
		return nil, nil
	}
	// If the reorg is too deep, avoid doing it (will happen during snap sync)
	oldNum := oldHead.Number.Uint64()
	newNum := newHead.Number.Uint64()

	if depth := uint64(math.Abs(float64(oldNum) - float64(newNum))); depth > 64 {
		return nil, nil
	}
	// Reorg seems shallow enough to pull in all transactions into memory
	var (
		transactors = make(map[common.Address]struct{})
		discarded   = make(map[common.Address][]*types.Transaction)
		included    = make(map[common.Address][]*types.Transaction)
		inclusions  = make(map[common.Hash]uint64)

		rem = p.chain.GetBlock(oldHead.Hash(), oldHead.Number.Uint64())
		add = p.chain.GetBlock(newHead.Hash(), newHead.Number.Uint64())
	)
	if add == nil {
		// if the new head is nil, it means that something happened between
		// the firing of newhead-event and _now_: most likely a
		// reorg caused by sync-reversion or explicit sethead back to an
		// earlier block.
		log.Warn("Blobpool reset with missing new head", "number", newHead.Number, "hash", newHead.Hash())
		return nil, nil
	}
	if rem == nil {
		// This can happen if a setHead is performed, where we simply discard
		// the old head from the chain. If that is the case, we don't have the
		// lost transactions anymore, and there's nothing to add.
		if newNum >= oldNum {
			// If we reorged to a same or higher number, then it's not a case
			// of setHead
			log.Warn("Blobpool reset with missing old head",
				"old", oldHead.Hash(), "oldnum", oldNum, "new", newHead.Hash(), "newnum", newNum)
			return nil, nil
		}
		// If the reorg ended up on a lower number, it's indicative of setHead
		// being the cause
		log.Debug("Skipping blobpool reset caused by setHead",
			"old", oldHead.Hash(), "oldnum", oldNum, "new", newHead.Hash(), "newnum", newNum)
		return nil, nil
	}
	// Both old and new blocks exist, traverse through the progression chain
	// and accumulate the transactors and transactions
	for rem.NumberU64() > add.NumberU64() {
		for _, tx := range rem.Transactions() {
			from, _ := types.Sender(p.signer, tx)

			discarded[from] = append(discarded[from], tx)
			transactors[from] = struct{}{}
		}
		if rem = p.chain.GetBlock(rem.ParentHash(), rem.NumberU64()-1); rem == nil {
			log.Error("Unrooted old chain seen by blobpool", "block", oldHead.Number, "hash", oldHead.Hash())
			return nil, nil
		}
	}
	for add.NumberU64() > rem.NumberU64() {
		for _, tx := range add.Transactions() {
			from, _ := types.Sender(p.signer, tx)

			included[from] = append(included[from], tx)
			inclusions[tx.Hash()] = add.NumberU64()
			transactors[from] = struct{}{}
		}
		if add = p.chain.GetBlock(add.ParentHash(), add.NumberU64()-1); add == nil {
			log.Error("Unrooted new chain seen by blobpool", "block", newHead.Number, "hash", newHead.Hash())
			return nil, nil
		}
	}
	for rem.Hash() != add.Hash() {
		for _, tx := range rem.Transactions() {
			from, _ := types.Sender(p.signer, tx)

			discarded[from] = append(discarded[from], tx)
			transactors[from] = struct{}{}
		}
		if rem = p.chain.GetBlock(rem.ParentHash(), rem.NumberU64()-1); rem == nil {
			log.Error("Unrooted old chain seen by blobpool", "block", oldHead.Number, "hash", oldHead.Hash())
			return nil, nil
		}
		for _, tx := range add.Transactions() {
			from, _ := types.Sender(p.signer, tx)

			included[from] = append(included[from], tx)
			inclusions[tx.Hash()] = add.NumberU64()
			transactors[from] = struct{}{}
		}
		if add = p.chain.GetBlock(add.ParentHash(), add.NumberU64()-1); add == nil {
			log.Error("Unrooted new chain seen by blobpool", "block", newHead.Number, "hash", newHead.Hash())
			return nil, nil
		}
	}
	// Generate the set of transactions per address to pull back into the pool,
	// also updating the rest along the way
	reinject := make(map[common.Address][]*types.Transaction, len(transactors))
	for addr := range transactors {
		// Generate the set that was lost to reinject into the pool
		lost := make([]*types.Transaction, 0, len(discarded[addr]))
		for _, tx := range types.TxDifference(discarded[addr], included[addr]) {
			if p.Filter(tx) {
				lost = append(lost, tx)
			}
		}
		reinject[addr] = lost

		// Update the set that was already reincluded to track the blocks in limbo
		for _, tx := range types.TxDifference(included[addr], discarded[addr]) {
			if p.Filter(tx) {
				p.limbo.update(tx.Hash(), inclusions[tx.Hash()])
			}
		}
	}
	return reinject, inclusions
}

// reinject blindly pushes a transaction previously included in the chain - and
// just reorged out - into the pool. The transaction is assumed valid (having
// been in the chain), thus the only validation needed is nonce sorting and over-
// draft checks after injection.
//
// Note, the method will not initialize the eviction cache values as those will
// be done once for all transactions belonging to an account after all individual
// transactions are injected back into the pool.
func (p *BlobPool) reinject(addr common.Address, txhash common.Hash) error {
	// Retrieve the associated blob from the limbo. Without the blobs, we cannot
	// add the transaction back into the pool as it is not mineable.
	tx, err := p.limbo.pull(txhash)
	if err != nil {
		log.Error("Blobs unavailable, dropping reorged tx", "err", err)
		return err
	}
	// TODO: seems like an easy optimization here would be getting the serialized tx
	// from limbo instead of re-serializing it here.

	// Serialize the transaction back into the primary datastore.
	blob, err := rlp.EncodeToBytes(tx)
	if err != nil {
		log.Error("Failed to encode transaction for storage", "hash", tx.Hash(), "err", err)
		return err
	}
	id, err := p.store.Put(blob)
	if err != nil {
		log.Error("Failed to write transaction into storage", "hash", tx.Hash(), "err", err)
		return err
	}

	// Update the indices and metrics
	meta := newBlobTxMeta(id, p.store.Size(id), tx)
	if _, ok := p.index[addr]; !ok {
		if err := p.reserve(addr, true); err != nil {
			log.Warn("Failed to reserve account for blob pool", "tx", tx.Hash(), "from", addr, "err", err)
			return err
		}
		p.index[addr] = []*blobTxMeta{meta}
		p.spent[addr] = meta.costCap
		p.evict.Push(addr)
	} else {
		p.index[addr] = append(p.index[addr], meta)
		p.spent[addr] = new(uint256.Int).Add(p.spent[addr], meta.costCap)
	}
	p.lookup.track(meta)
	p.stored += uint64(meta.size)
	return nil
}

// SetGasTip implements txpool.SubPool, allowing the blob pool's gas requirements
// to be kept in sync with the main transaction pool's gas requirements.
func (p *BlobPool) SetGasTip(tip *big.Int) {
	p.lock.Lock()
	defer p.lock.Unlock()

	// Store the new minimum gas tip
	old := p.gasTip
	p.gasTip = uint256.MustFromBig(tip)

	// If the min miner fee increased, remove transactions below the new threshold
	if old == nil || p.gasTip.Cmp(old) > 0 {
		for addr, txs := range p.index {
			for i, tx := range txs {
				if tx.execTipCap.Cmp(p.gasTip) < 0 {
					// Drop the offending transaction
					var (
						ids    = []uint64{tx.id}
						nonces = []uint64{tx.nonce}
					)
					p.spent[addr] = new(uint256.Int).Sub(p.spent[addr], txs[i].costCap)
					p.stored -= uint64(tx.size)
					p.lookup.untrack(tx)
					txs[i] = nil

					// Drop everything afterwards, no gaps allowed
					for j, tx := range txs[i+1:] {
						ids = append(ids, tx.id)
						nonces = append(nonces, tx.nonce)

						p.spent[addr] = new(uint256.Int).Sub(p.spent[addr], tx.costCap)
						p.stored -= uint64(tx.size)
						p.lookup.untrack(tx)
						txs[i+1+j] = nil
					}
					// Clear out the dropped transactions from the index
					if i > 0 {
						p.index[addr] = txs[:i]
						heap.Fix(p.evict, p.evict.index[addr])
					} else {
						delete(p.index, addr)
						delete(p.spent, addr)

						heap.Remove(p.evict, p.evict.index[addr])
						p.reserve(addr, false)
					}
					// Clear out the transactions from the data store
					log.Warn("Dropping underpriced blob transaction", "from", addr, "rejected", tx.nonce, "tip", tx.execTipCap, "want", tip, "drop", nonces, "ids", ids)
					dropUnderpricedMeter.Mark(int64(len(ids)))

					for _, id := range ids {
						if err := p.store.Delete(id); err != nil {
							log.Error("Failed to delete dropped transaction", "id", id, "err", err)
						}
					}
					break
				}
			}
		}
	}
	log.Debug("Blobpool tip threshold updated", "tip", tip)
	pooltipGauge.Update(tip.Int64())
	p.updateStorageMetrics()
}

// ValidateTxBasics checks whether a transaction is valid according to the consensus
// rules, but does not check state-dependent validation such as sufficient balance.
// This check is meant as an early check which only needs to be performed once,
// and does not require the pool mutex to be held.
func (p *BlobPool) ValidateTxBasics(tx *types.Transaction) error {
	opts := &txpool.ValidationOptions{
		Config:  p.chain.Config(),
		Accept:  1 << types.BlobTxType,
		MaxSize: txMaxSize,
		MinTip:  p.gasTip.ToBig(),
	}
<<<<<<< HEAD

	if err := p.txValidationFn(tx, p.head, p.signer, baseOpts); err != nil {
=======
	return txpool.ValidateTransaction(tx, p.head, p.signer, opts)
}

// validateTx checks whether a transaction is valid according to the consensus
// rules and adheres to some heuristic limits of the local node (price and size).
func (p *BlobPool) validateTx(tx *types.Transaction) error {
	if err := p.ValidateTxBasics(tx); err != nil {
>>>>>>> 827d3fcc
		return err
	}
	// Ensure the transaction adheres to the stateful pool filters (nonce, balance)
	stateOpts := &txpool.ValidationOptionsWithState{
		State: p.state,

		FirstNonceGap: func(addr common.Address) uint64 {
			// Nonce gaps are not permitted in the blob pool, the first gap will
			// be the next nonce shifted by however many transactions we already
			// have pooled.
			return p.state.GetNonce(addr) + uint64(len(p.index[addr]))
		},
		UsedAndLeftSlots: func(addr common.Address) (int, int) {
			have := len(p.index[addr])
			if have >= maxTxsPerAccount {
				return have, 0
			}
			return have, maxTxsPerAccount - have
		},
		ExistingExpenditure: func(addr common.Address) *big.Int {
			if spent := p.spent[addr]; spent != nil {
				return spent.ToBig()
			}
			return new(big.Int)
		},
		ExistingCost: func(addr common.Address, nonce uint64) *big.Int {
			next := p.state.GetNonce(addr)
			if uint64(len(p.index[addr])) > nonce-next {
				return p.index[addr][int(nonce-next)].costCap.ToBig()
			}
			return nil
		},
	}
	if err := txpool.ValidateTransactionWithState(tx, p.signer, stateOpts); err != nil {
		return err
	}
	// If the transaction replaces an existing one, ensure that price bumps are
	// adhered to.
	var (
		from, _ = types.Sender(p.signer, tx) // already validated above
		next    = p.state.GetNonce(from)
	)
	if uint64(len(p.index[from])) > tx.Nonce()-next {
		prev := p.index[from][int(tx.Nonce()-next)]
		// Ensure the transaction is different than the one tracked locally
		if prev.hash == tx.Hash() {
			return txpool.ErrAlreadyKnown
		}
		// Account can support the replacement, but the price bump must also be met
		switch {
		case tx.GasFeeCapIntCmp(prev.execFeeCap.ToBig()) <= 0:
			return fmt.Errorf("%w: new tx gas fee cap %v <= %v queued", txpool.ErrReplaceUnderpriced, tx.GasFeeCap(), prev.execFeeCap)
		case tx.GasTipCapIntCmp(prev.execTipCap.ToBig()) <= 0:
			return fmt.Errorf("%w: new tx gas tip cap %v <= %v queued", txpool.ErrReplaceUnderpriced, tx.GasTipCap(), prev.execTipCap)
		case tx.BlobGasFeeCapIntCmp(prev.blobFeeCap.ToBig()) <= 0:
			return fmt.Errorf("%w: new tx blob gas fee cap %v <= %v queued", txpool.ErrReplaceUnderpriced, tx.BlobGasFeeCap(), prev.blobFeeCap)
		}
		var (
			multiplier = uint256.NewInt(100 + p.config.PriceBump)
			onehundred = uint256.NewInt(100)

			minGasFeeCap     = new(uint256.Int).Div(new(uint256.Int).Mul(multiplier, prev.execFeeCap), onehundred)
			minGasTipCap     = new(uint256.Int).Div(new(uint256.Int).Mul(multiplier, prev.execTipCap), onehundred)
			minBlobGasFeeCap = new(uint256.Int).Div(new(uint256.Int).Mul(multiplier, prev.blobFeeCap), onehundred)
		)
		switch {
		case tx.GasFeeCapIntCmp(minGasFeeCap.ToBig()) < 0:
			return fmt.Errorf("%w: new tx gas fee cap %v < %v queued + %d%% replacement penalty", txpool.ErrReplaceUnderpriced, tx.GasFeeCap(), prev.execFeeCap, p.config.PriceBump)
		case tx.GasTipCapIntCmp(minGasTipCap.ToBig()) < 0:
			return fmt.Errorf("%w: new tx gas tip cap %v < %v queued + %d%% replacement penalty", txpool.ErrReplaceUnderpriced, tx.GasTipCap(), prev.execTipCap, p.config.PriceBump)
		case tx.BlobGasFeeCapIntCmp(minBlobGasFeeCap.ToBig()) < 0:
			return fmt.Errorf("%w: new tx blob gas fee cap %v < %v queued + %d%% replacement penalty", txpool.ErrReplaceUnderpriced, tx.BlobGasFeeCap(), prev.blobFeeCap, p.config.PriceBump)
		}
	}
	return nil
}

// Has returns an indicator whether subpool has a transaction cached with the
// given hash.
func (p *BlobPool) Has(hash common.Hash) bool {
	p.lock.RLock()
	defer p.lock.RUnlock()

	return p.lookup.exists(hash)
}

func (p *BlobPool) getRLP(hash common.Hash) []byte {
	// Track the amount of time waiting to retrieve a fully resolved blob tx from
	// the pool and the amount of time actually spent on pulling the data from disk.
	getStart := time.Now()
	p.lock.RLock()
	getwaitHist.Update(time.Since(getStart).Nanoseconds())
	defer p.lock.RUnlock()

	defer func(start time.Time) {
		gettimeHist.Update(time.Since(start).Nanoseconds())
	}(time.Now())

	// Pull the blob from disk and return an assembled response
	id, ok := p.lookup.storeidOfTx(hash)
	if !ok {
		return nil
	}
	data, err := p.store.Get(id)
	if err != nil {
		log.Error("Tracked blob transaction missing from store", "hash", hash, "id", id, "err", err)
		return nil
	}
	return data
}

// Get returns a transaction if it is contained in the pool, or nil otherwise.
func (p *BlobPool) Get(hash common.Hash) *types.Transaction {
	data := p.getRLP(hash)
	if len(data) == 0 {
		return nil
	}
	item := new(types.Transaction)
	if err := rlp.DecodeBytes(data, item); err != nil {
		id, _ := p.lookup.storeidOfTx(hash)

		log.Error("Blobs corrupted for traced transaction",
			"hash", hash, "id", id, "err", err)
		return nil
	}
	return item
}

<<<<<<< HEAD
=======
// GetRLP returns a RLP-encoded transaction if it is contained in the pool.
func (p *BlobPool) GetRLP(hash common.Hash) []byte {
	return p.getRLP(hash)
}

>>>>>>> 827d3fcc
// GetBlobs returns a number of blobs are proofs for the given versioned hashes.
// This is a utility method for the engine API, enabling consensus clients to
// retrieve blobs from the pools directly instead of the network.
func (p *BlobPool) GetBlobs(vhashes []common.Hash) ([]*kzg4844.Blob, []*kzg4844.Proof) {
	// Create a map of the blob hash to indices for faster fills
	var (
		blobs  = make([]*kzg4844.Blob, len(vhashes))
		proofs = make([]*kzg4844.Proof, len(vhashes))
	)
	index := make(map[common.Hash]int)
	for i, vhash := range vhashes {
		index[vhash] = i
	}
	// Iterate over the blob hashes, pulling transactions that fill it. Take care
	// to also fill anything else the transaction might include (probably will).
	for i, vhash := range vhashes {
		// If already filled by a previous fetch, skip
		if blobs[i] != nil {
			continue
		}
		// Unfilled, retrieve the datastore item (in a short lock)
		p.lock.RLock()
		id, exists := p.lookup.storeidOfBlob(vhash)
		if !exists {
			p.lock.RUnlock()
			continue
		}
		data, err := p.store.Get(id)
		p.lock.RUnlock()

		// After releasing the lock, try to fill any blobs requested
		if err != nil {
			log.Error("Tracked blob transaction missing from store", "id", id, "err", err)
			continue
		}
		item := new(types.Transaction)
		if err = rlp.DecodeBytes(data, item); err != nil {
			log.Error("Blobs corrupted for traced transaction", "id", id, "err", err)
			continue
		}
		// Fill anything requested, not just the current versioned hash
		sidecar := item.BlobTxSidecar()
		for j, blobhash := range item.BlobHashes() {
			if idx, ok := index[blobhash]; ok {
				blobs[idx] = &sidecar.Blobs[j]
				proofs[idx] = &sidecar.Proofs[j]
			}
		}
	}
	return blobs, proofs
}

// Add inserts a set of blob transactions into the pool if they pass validation (both
// consensus validity and pool restrictions).
func (p *BlobPool) Add(txs []*types.Transaction, sync bool) []error {
	var (
		adds = make([]*types.Transaction, 0, len(txs))
		errs = make([]error, len(txs))
	)
	for i, tx := range txs {
		errs[i] = p.add(tx)
		if errs[i] == nil {
			adds = append(adds, tx.WithoutBlobTxSidecar())
		}
	}
	if len(adds) > 0 {
		p.discoverFeed.Send(core.NewTxsEvent{Txs: adds})
		p.insertFeed.Send(core.NewTxsEvent{Txs: adds})
	}
	return errs
}

// add inserts a new blob transaction into the pool if it passes validation (both
// consensus validity and pool restrictions).
func (p *BlobPool) add(tx *types.Transaction) (err error) {
	// The blob pool blocks on adding a transaction. This is because blob txs are
	// only even pulled from the network, so this method will act as the overload
	// protection for fetches.
	waitStart := time.Now()
	p.lock.Lock()
	addwaitHist.Update(time.Since(waitStart).Nanoseconds())
	defer p.lock.Unlock()

	defer func(start time.Time) {
		addtimeHist.Update(time.Since(start).Nanoseconds())
	}(time.Now())

	// Ensure the transaction is valid from all perspectives
	if err := p.validateTx(tx); err != nil {
		log.Trace("Transaction validation failed", "hash", tx.Hash(), "err", err)
		switch {
		case errors.Is(err, txpool.ErrUnderpriced):
			addUnderpricedMeter.Mark(1)
		case errors.Is(err, core.ErrNonceTooLow):
			addStaleMeter.Mark(1)
		case errors.Is(err, core.ErrNonceTooHigh):
			addGappedMeter.Mark(1)
		case errors.Is(err, core.ErrInsufficientFunds):
			addOverdraftedMeter.Mark(1)
		case errors.Is(err, txpool.ErrAccountLimitExceeded):
			addOvercappedMeter.Mark(1)
		case errors.Is(err, txpool.ErrReplaceUnderpriced):
			addNoreplaceMeter.Mark(1)
		default:
			addInvalidMeter.Mark(1)
		}
		return err
	}
	// If the address is not yet known, request exclusivity to track the account
	// only by this subpool until all transactions are evicted
	from, _ := types.Sender(p.signer, tx) // already validated above
	if _, ok := p.index[from]; !ok {
		if err := p.reserve(from, true); err != nil {
			addNonExclusiveMeter.Mark(1)
			return err
		}
		defer func() {
			// If the transaction is rejected by some post-validation check, remove
			// the lock on the reservation set.
			//
			// Note, `err` here is the named error return, which will be initialized
			// by a return statement before running deferred methods. Take care with
			// removing or subscoping err as it will break this clause.
			if err != nil {
				p.reserve(from, false)
			}
		}()
	}
	// Transaction permitted into the pool from a nonce and cost perspective,
	// insert it into the database and update the indices
	blob, err := rlp.EncodeToBytes(tx)
	if err != nil {
		log.Error("Failed to encode transaction for storage", "hash", tx.Hash(), "err", err)
		return err
	}
	id, err := p.store.Put(blob)
	if err != nil {
		return err
	}
	meta := newBlobTxMeta(id, p.store.Size(id), tx)

	var (
		next   = p.state.GetNonce(from)
		offset = int(tx.Nonce() - next)
		newacc = false
	)
	var oldEvictionExecFeeJumps, oldEvictionBlobFeeJumps float64
	if txs, ok := p.index[from]; ok {
		oldEvictionExecFeeJumps = txs[len(txs)-1].evictionExecFeeJumps
		oldEvictionBlobFeeJumps = txs[len(txs)-1].evictionBlobFeeJumps
	}
	if len(p.index[from]) > offset {
		// Transaction replaces a previously queued one
		dropReplacedMeter.Mark(1)

		prev := p.index[from][offset]
		if err := p.store.Delete(prev.id); err != nil {
			// Shitty situation, but try to recover gracefully instead of going boom
			log.Error("Failed to delete replaced transaction", "id", prev.id, "err", err)
		}
		// Update the transaction index
		p.index[from][offset] = meta
		p.spent[from] = new(uint256.Int).Sub(p.spent[from], prev.costCap)
		p.spent[from] = new(uint256.Int).Add(p.spent[from], meta.costCap)

		p.lookup.untrack(prev)
		p.lookup.track(meta)
		p.stored += uint64(meta.size) - uint64(prev.size)
	} else {
		// Transaction extends previously scheduled ones
		p.index[from] = append(p.index[from], meta)
		if _, ok := p.spent[from]; !ok {
			p.spent[from] = new(uint256.Int)
			newacc = true
		}
		p.spent[from] = new(uint256.Int).Add(p.spent[from], meta.costCap)
		p.lookup.track(meta)
		p.stored += uint64(meta.size)
	}
	// Recompute the rolling eviction fields. In case of a replacement, this will
	// recompute all subsequent fields. In case of an append, this will only do
	// the fresh calculation.
	txs := p.index[from]

	for i := offset; i < len(txs); i++ {
		// The first transaction will always use itself
		if i == 0 {
			txs[0].evictionExecTip = txs[0].execTipCap
			txs[0].evictionExecFeeJumps = txs[0].basefeeJumps
			txs[0].evictionBlobFeeJumps = txs[0].blobfeeJumps

			continue
		}
		// Subsequent transactions will use a rolling calculation
		txs[i].evictionExecTip = txs[i-1].evictionExecTip
		if txs[i].evictionExecTip.Cmp(txs[i].execTipCap) > 0 {
			txs[i].evictionExecTip = txs[i].execTipCap
		}
		txs[i].evictionExecFeeJumps = txs[i-1].evictionExecFeeJumps
		if txs[i].evictionExecFeeJumps > txs[i].basefeeJumps {
			txs[i].evictionExecFeeJumps = txs[i].basefeeJumps
		}
		txs[i].evictionBlobFeeJumps = txs[i-1].evictionBlobFeeJumps
		if txs[i].evictionBlobFeeJumps > txs[i].blobfeeJumps {
			txs[i].evictionBlobFeeJumps = txs[i].blobfeeJumps
		}
	}
	// Update the eviction heap with the new information:
	//   - If the transaction is from a new account, add it to the heap
	//   - If the account had a singleton tx replaced, update the heap (new price caps)
	//   - If the account has a transaction replaced or appended, update the heap if significantly changed
	switch {
	case newacc:
		heap.Push(p.evict, from)

	case len(txs) == 1: // 1 tx and not a new acc, must be replacement
		heap.Fix(p.evict, p.evict.index[from])

	default: // replacement or new append
		evictionExecFeeDiff := oldEvictionExecFeeJumps - txs[len(txs)-1].evictionExecFeeJumps
		evictionBlobFeeDiff := oldEvictionBlobFeeJumps - txs[len(txs)-1].evictionBlobFeeJumps

		if math.Abs(evictionExecFeeDiff) > 0.001 || math.Abs(evictionBlobFeeDiff) > 0.001 { // need math.Abs, can go up and down
			heap.Fix(p.evict, p.evict.index[from])
		}
	}
	// If the pool went over the allowed data limit, evict transactions until
	// we're again below the threshold
	for p.stored > p.config.Datacap {
		p.drop()
	}
	p.updateStorageMetrics()

	addValidMeter.Mark(1)
	return nil
}

// drop removes the worst transaction from the pool. It is primarily used when a
// freshly added transaction overflows the pool and needs to evict something. The
// method is also called on startup if the user resizes their storage, might be an
// expensive run but it should be fine-ish.
func (p *BlobPool) drop() {
	// Peek at the account with the worse transaction set to evict from (Go's heap
	// stores the minimum at index zero of the heap slice) and retrieve it's last
	// transaction.
	var (
		from = p.evict.addrs[0] // cannot call drop on empty pool

		txs  = p.index[from]
		drop = txs[len(txs)-1]
		last = len(txs) == 1
	)
	// Remove the transaction from the pool's index
	if last {
		delete(p.index, from)
		delete(p.spent, from)
		p.reserve(from, false)
	} else {
		txs[len(txs)-1] = nil
		txs = txs[:len(txs)-1]

		p.index[from] = txs
		p.spent[from] = new(uint256.Int).Sub(p.spent[from], drop.costCap)
	}
	p.stored -= uint64(drop.size)
	p.lookup.untrack(drop)

	// Remove the transaction from the pool's eviction heap:
	//   - If the entire account was dropped, pop off the address
	//   - Otherwise, if the new tail has better eviction caps, fix the heap
	if last {
		heap.Pop(p.evict)
	} else {
		tail := txs[len(txs)-1] // new tail, surely exists

		evictionExecFeeDiff := tail.evictionExecFeeJumps - drop.evictionExecFeeJumps
		evictionBlobFeeDiff := tail.evictionBlobFeeJumps - drop.evictionBlobFeeJumps

		if evictionExecFeeDiff > 0.001 || evictionBlobFeeDiff > 0.001 { // no need for math.Abs, monotonic decreasing
			heap.Fix(p.evict, 0)
		}
	}
	// Remove the transaction from the data store
	log.Debug("Evicting overflown blob transaction", "from", from, "evicted", drop.nonce, "id", drop.id)
	dropOverflownMeter.Mark(1)

	if err := p.store.Delete(drop.id); err != nil {
		log.Error("Failed to drop evicted transaction", "id", drop.id, "err", err)
	}
}

// Pending retrieves all currently processable transactions, grouped by origin
// account and sorted by nonce.
//
// The transactions can also be pre-filtered by the dynamic fee components to
// reduce allocations and load on downstream subsystems.
func (p *BlobPool) Pending(filter txpool.PendingFilter) map[common.Address][]*txpool.LazyTransaction {
	// If only plain transactions are requested, this pool is unsuitable as it
	// contains none, don't even bother.
	if filter.OnlyPlainTxs {
		return nil
	}
	// Track the amount of time waiting to retrieve the list of pending blob txs
	// from the pool and the amount of time actually spent on assembling the data.
	// The latter will be pretty much moot, but we've kept it to have symmetric
	// across all user operations.
	pendStart := time.Now()
	p.lock.RLock()
	pendwaitHist.Update(time.Since(pendStart).Nanoseconds())
	defer p.lock.RUnlock()

	execStart := time.Now()
	defer func() {
		pendtimeHist.Update(time.Since(execStart).Nanoseconds())
	}()

	pending := make(map[common.Address][]*txpool.LazyTransaction, len(p.index))
	for addr, txs := range p.index {
		lazies := make([]*txpool.LazyTransaction, 0, len(txs))
		for _, tx := range txs {
			// If transaction filtering was requested, discard badly priced ones
			if filter.MinTip != nil && filter.BaseFee != nil {
				if tx.execFeeCap.Lt(filter.BaseFee) {
					break // basefee too low, cannot be included, discard rest of txs from the account
				}
				tip := new(uint256.Int).Sub(tx.execFeeCap, filter.BaseFee)
				if tip.Gt(tx.execTipCap) {
					tip = tx.execTipCap
				}
				if tip.Lt(filter.MinTip) {
					break // allowed or remaining tip too low, cannot be included, discard rest of txs from the account
				}
			}
			if filter.BlobFee != nil {
				if tx.blobFeeCap.Lt(filter.BlobFee) {
					break // blobfee too low, cannot be included, discard rest of txs from the account
				}
			}
			// Transaction was accepted according to the filter, append to the pending list
			lazies = append(lazies, &txpool.LazyTransaction{
				Pool:      p,
				Hash:      tx.hash,
				Time:      execStart, // TODO(karalabe): Maybe save these and use that?
				GasFeeCap: tx.execFeeCap,
				GasTipCap: tx.execTipCap,
				Gas:       tx.execGas,
				BlobGas:   tx.blobGas,
			})
		}
		if len(lazies) > 0 {
			pending[addr] = lazies
		}
	}
	return pending
}

// updateStorageMetrics retrieves a bunch of stats from the data store and pushes
// them out as metrics.
func (p *BlobPool) updateStorageMetrics() {
	stats := p.store.Infos()

	var (
		dataused uint64
		datareal uint64
		slotused uint64

		oversizedDataused uint64
		oversizedDatagaps uint64
		oversizedSlotused uint64
		oversizedSlotgaps uint64
	)
	for _, shelf := range stats.Shelves {
		slotDataused := shelf.FilledSlots * uint64(shelf.SlotSize)
		slotDatagaps := shelf.GappedSlots * uint64(shelf.SlotSize)

		dataused += slotDataused
		datareal += slotDataused + slotDatagaps
		slotused += shelf.FilledSlots

		metrics.GetOrRegisterGauge(fmt.Sprintf(shelfDatausedGaugeName, shelf.SlotSize/blobSize), nil).Update(int64(slotDataused))
		metrics.GetOrRegisterGauge(fmt.Sprintf(shelfDatagapsGaugeName, shelf.SlotSize/blobSize), nil).Update(int64(slotDatagaps))
		metrics.GetOrRegisterGauge(fmt.Sprintf(shelfSlotusedGaugeName, shelf.SlotSize/blobSize), nil).Update(int64(shelf.FilledSlots))
		metrics.GetOrRegisterGauge(fmt.Sprintf(shelfSlotgapsGaugeName, shelf.SlotSize/blobSize), nil).Update(int64(shelf.GappedSlots))

		maxBlobs := eip4844.LatestMaxBlobsPerBlock(p.chain.Config())
		if shelf.SlotSize/blobSize > uint32(maxBlobs) {
			oversizedDataused += slotDataused
			oversizedDatagaps += slotDatagaps
			oversizedSlotused += shelf.FilledSlots
			oversizedSlotgaps += shelf.GappedSlots
		}
	}
	datausedGauge.Update(int64(dataused))
	datarealGauge.Update(int64(datareal))
	slotusedGauge.Update(int64(slotused))

	oversizedDatausedGauge.Update(int64(oversizedDataused))
	oversizedDatagapsGauge.Update(int64(oversizedDatagaps))
	oversizedSlotusedGauge.Update(int64(oversizedSlotused))
	oversizedSlotgapsGauge.Update(int64(oversizedSlotgaps))

	p.updateLimboMetrics()
}

// updateLimboMetrics retrieves a bunch of stats from the limbo store and pushes
// them out as metrics.
func (p *BlobPool) updateLimboMetrics() {
	stats := p.limbo.store.Infos()

	var (
		dataused uint64
		datareal uint64
		slotused uint64
	)
	for _, shelf := range stats.Shelves {
		slotDataused := shelf.FilledSlots * uint64(shelf.SlotSize)
		slotDatagaps := shelf.GappedSlots * uint64(shelf.SlotSize)

		dataused += slotDataused
		datareal += slotDataused + slotDatagaps
		slotused += shelf.FilledSlots

		metrics.GetOrRegisterGauge(fmt.Sprintf(limboShelfDatausedGaugeName, shelf.SlotSize/blobSize), nil).Update(int64(slotDataused))
		metrics.GetOrRegisterGauge(fmt.Sprintf(limboShelfDatagapsGaugeName, shelf.SlotSize/blobSize), nil).Update(int64(slotDatagaps))
		metrics.GetOrRegisterGauge(fmt.Sprintf(limboShelfSlotusedGaugeName, shelf.SlotSize/blobSize), nil).Update(int64(shelf.FilledSlots))
		metrics.GetOrRegisterGauge(fmt.Sprintf(limboShelfSlotgapsGaugeName, shelf.SlotSize/blobSize), nil).Update(int64(shelf.GappedSlots))
	}
	limboDatausedGauge.Update(int64(dataused))
	limboDatarealGauge.Update(int64(datareal))
	limboSlotusedGauge.Update(int64(slotused))
}

// SubscribeTransactions registers a subscription for new transaction events,
// supporting feeding only newly seen or also resurrected transactions.
func (p *BlobPool) SubscribeTransactions(ch chan<- core.NewTxsEvent, reorgs bool) event.Subscription {
	if reorgs {
		return p.insertFeed.Subscribe(ch)
	} else {
		return p.discoverFeed.Subscribe(ch)
	}
}

// Nonce returns the next nonce of an account, with all transactions executable
// by the pool already applied on top.
func (p *BlobPool) Nonce(addr common.Address) uint64 {
	// We need a write lock here, since state.GetNonce might write the cache.
	p.lock.Lock()
	defer p.lock.Unlock()

	if txs, ok := p.index[addr]; ok {
		return txs[len(txs)-1].nonce + 1
	}
	return p.state.GetNonce(addr)
}

// Stats retrieves the current pool stats, namely the number of pending and the
// number of queued (non-executable) transactions.
func (p *BlobPool) Stats() (int, int) {
	p.lock.RLock()
	defer p.lock.RUnlock()

	var pending int
	for _, txs := range p.index {
		pending += len(txs)
	}
	return pending, 0 // No non-executable txs in the blob pool
}

// Content retrieves the data content of the transaction pool, returning all the
// pending as well as queued transactions, grouped by account and sorted by nonce.
//
// For the blob pool, this method will return nothing for now.
// TODO(karalabe): Abstract out the returned metadata.
func (p *BlobPool) Content() (map[common.Address][]*types.Transaction, map[common.Address][]*types.Transaction) {
	return make(map[common.Address][]*types.Transaction), make(map[common.Address][]*types.Transaction)
}

// ContentFrom retrieves the data content of the transaction pool, returning the
// pending as well as queued transactions of this address, grouped by nonce.
//
// For the blob pool, this method will return nothing for now.
// TODO(karalabe): Abstract out the returned metadata.
func (p *BlobPool) ContentFrom(addr common.Address) ([]*types.Transaction, []*types.Transaction) {
	return []*types.Transaction{}, []*types.Transaction{}
}

// Status returns the known status (unknown/pending/queued) of a transaction
// identified by their hashes.
func (p *BlobPool) Status(hash common.Hash) txpool.TxStatus {
	if p.Has(hash) {
		return txpool.TxStatusPending
	}
	return txpool.TxStatusUnknown
}

// Clear implements txpool.SubPool, removing all tracked transactions
// from the blob pool and persistent store.
func (p *BlobPool) Clear() {
	p.lock.Lock()
	defer p.lock.Unlock()

	// manually iterating and deleting every entry is super sub-optimal
	// However, Clear is not currently used in production so
	// performance is not critical at the moment.
	for hash := range p.lookup.txIndex {
		id, _ := p.lookup.storeidOfTx(hash)
		if err := p.store.Delete(id); err != nil {
			log.Warn("failed to delete blob tx from backing store", "err", err)
		}
	}
	for hash := range p.lookup.blobIndex {
		id, _ := p.lookup.storeidOfBlob(hash)
		if err := p.store.Delete(id); err != nil {
			log.Warn("failed to delete blob from backing store", "err", err)
		}
	}

	// unreserve each tracked account.  Ideally, we could just clear the
	// reservation map in the parent txpool context.  However, if we clear in
	// parent context, to avoid exposing the subpool lock, we have to lock the
	// reservations and then lock each subpool.
	//
	// This creates the potential for a deadlock situation:
	//
	// * TxPool.Clear locks the reservations
	// * a new transaction is received which locks the subpool mutex
	// * TxPool.Clear attempts to lock subpool mutex
	//
	// The transaction addition may attempt to reserve the sender addr which
	// can't happen until Clear releases the reservation lock.  Clear cannot
	// acquire the subpool lock until the transaction addition is completed.
	for acct := range p.index {
		p.reserve(acct, false)
	}
	p.lookup = newLookup()
	p.index = make(map[common.Address][]*blobTxMeta)
	p.spent = make(map[common.Address]*uint256.Int)

	var (
		basefee = uint256.MustFromBig(eip1559.CalcBaseFee(p.chain.Config(), p.head))
		blobfee = uint256.NewInt(params.BlobTxMinBlobGasprice)
	)
	p.evict = newPriceHeap(basefee, blobfee, p.index)
}<|MERGE_RESOLUTION|>--- conflicted
+++ resolved
@@ -1096,10 +1096,6 @@
 		MaxSize: txMaxSize,
 		MinTip:  p.gasTip.ToBig(),
 	}
-<<<<<<< HEAD
-
-	if err := p.txValidationFn(tx, p.head, p.signer, baseOpts); err != nil {
-=======
 	return txpool.ValidateTransaction(tx, p.head, p.signer, opts)
 }
 
@@ -1107,7 +1103,6 @@
 // rules and adheres to some heuristic limits of the local node (price and size).
 func (p *BlobPool) validateTx(tx *types.Transaction) error {
 	if err := p.ValidateTxBasics(tx); err != nil {
->>>>>>> 827d3fcc
 		return err
 	}
 	// Ensure the transaction adheres to the stateful pool filters (nonce, balance)
@@ -1236,14 +1231,11 @@
 	return item
 }
 
-<<<<<<< HEAD
-=======
 // GetRLP returns a RLP-encoded transaction if it is contained in the pool.
 func (p *BlobPool) GetRLP(hash common.Hash) []byte {
 	return p.getRLP(hash)
 }
 
->>>>>>> 827d3fcc
 // GetBlobs returns a number of blobs are proofs for the given versioned hashes.
 // This is a utility method for the engine API, enabling consensus clients to
 // retrieve blobs from the pools directly instead of the network.
