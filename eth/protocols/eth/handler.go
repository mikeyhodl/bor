--- conflicted
+++ resolved
@@ -93,13 +93,6 @@
 func MakeProtocols(backend Backend, network uint64, dnsdisc enode.Iterator) []p2p.Protocol {
 	protocols := make([]p2p.Protocol, 0, len(ProtocolVersions))
 	for _, version := range ProtocolVersions {
-<<<<<<< HEAD
-		// Blob transactions require eth/68 announcements, disable everything else
-		if version <= ETH67 && backend.Chain().Config().CancunBlock != nil {
-			continue
-		}
-=======
->>>>>>> c5ba367e
 		version := version // Closure
 
 		protocols = append(protocols, p2p.Protocol{
