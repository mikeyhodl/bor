// Copyright 2024 The go-ethereum Authors
// This file is part of the go-ethereum library.
//
// The go-ethereum library is free software: you can redistribute it and/or modify
// it under the terms of the GNU Lesser General Public License as published by
// the Free Software Foundation, either version 3 of the License, or
// (at your option) any later version.
//
// The go-ethereum library is distributed in the hope that it will be useful,
// but WITHOUT ANY WARRANTY; without even the implied warranty of
// MERCHANTABILITY or FITNESS FOR A PARTICULAR PURPOSE. See the
// GNU Lesser General Public License for more details.
//
// You should have received a copy of the GNU Lesser General Public License
// along with the go-ethereum library. If not, see <http://www.gnu.org/licenses/>.

package node

import (
	"fmt"

	"github.com/ethereum/go-ethereum/core/rawdb"
	"github.com/ethereum/go-ethereum/ethdb"
	"github.com/ethereum/go-ethereum/ethdb/leveldb"
	"github.com/ethereum/go-ethereum/ethdb/pebble"
	"github.com/ethereum/go-ethereum/log"
)

// openOptions contains the options to apply when opening a database.
// OBS: If AncientsDirectory is empty, it indicates that no freezer is to be used.
type openOptions struct {
	Type              string // "leveldb" | "pebble"
	Directory         string // the datadir
	AncientsDirectory string // the ancients-dir
	Namespace         string // the namespace for database relevant metrics
	Cache             int    // the capacity(in megabytes) of the data caching
	Handles           int    // number of files to be open simultaneously
	ReadOnly          bool

	// Ancient pruner related fields
	DisableFreeze bool
	IsLastOffset  bool

<<<<<<< HEAD
	Stateless bool
=======
	// Ephemeral means that filesystem sync operations should be avoided:
	// data integrity in the face of a crash is not important. This option
	// should typically be used in tests.
	Ephemeral bool
>>>>>>> 5b4e58d8
}

// openDatabase opens both a disk-based key-value database such as leveldb or pebble, but also
// integrates it with a freezer database -- if the AncientDir option has been
// set on the provided OpenOptions.
// The passed o.AncientDir indicates the path of root ancient directory where
// the chain freezer can be opened.
func openDatabase(o openOptions) (ethdb.Database, error) {
	kvdb, err := openKeyValueDatabase(o)
	if err != nil {
		return nil, err
	}
	if len(o.AncientsDirectory) == 0 {
		return kvdb, nil
	}
	frdb, err := rawdb.NewDatabaseWithFreezer(kvdb, o.AncientsDirectory, o.Namespace, o.ReadOnly, o.DisableFreeze, o.IsLastOffset, o.Stateless)
	if err != nil {
		kvdb.Close()
		return nil, err
	}
	return frdb, nil
}

// openKeyValueDatabase opens a disk-based key-value database, e.g. leveldb or pebble.
//
//	                      type == null          type != null
//	                   +----------------------------------------
//	db is non-existent |  pebble default  |  specified type
//	db is existent     |  from db         |  specified type (if compatible)
func openKeyValueDatabase(o openOptions) (ethdb.Database, error) {
	// Reject any unsupported database type
	if len(o.Type) != 0 && o.Type != rawdb.DBLeveldb && o.Type != rawdb.DBPebble {
		return nil, fmt.Errorf("unknown db.engine %v", o.Type)
	}
	// Retrieve any pre-existing database's type and use that or the requested one
	// as long as there's no conflict between the two types
	existingDb := rawdb.PreexistingDatabase(o.Directory)
	if len(existingDb) != 0 && len(o.Type) != 0 && o.Type != existingDb {
		return nil, fmt.Errorf("db.engine choice was %v but found pre-existing %v database in specified data directory", o.Type, existingDb)
	}
	if o.Type == rawdb.DBPebble || existingDb == rawdb.DBPebble {
		log.Info("Using pebble as the backing database")
		return newPebbleDBDatabase(o.Directory, o.Cache, o.Handles, o.Namespace, o.ReadOnly, o.Ephemeral)
	}
	if o.Type == rawdb.DBLeveldb || existingDb == rawdb.DBLeveldb {
		log.Info("Using leveldb as the backing database")
		return newLevelDBDatabase(o.Directory, o.Cache, o.Handles, o.Namespace, o.ReadOnly)
	}
	// No pre-existing database, no user-requested one either. Default to Pebble.
	log.Info("Defaulting to pebble as the backing database")
	return newPebbleDBDatabase(o.Directory, o.Cache, o.Handles, o.Namespace, o.ReadOnly, o.Ephemeral)
}

// newLevelDBDatabase creates a persistent key-value database without a freezer
// moving immutable chain segments into cold storage.
func newLevelDBDatabase(file string, cache int, handles int, namespace string, readonly bool) (ethdb.Database, error) {
	db, err := leveldb.New(file, cache, handles, namespace, readonly)
	if err != nil {
		return nil, err
	}
	log.Info("Using LevelDB as the backing database")
	return rawdb.NewDatabase(db), nil
}

// newPebbleDBDatabase creates a persistent key-value database without a freezer
// moving immutable chain segments into cold storage.
func newPebbleDBDatabase(file string, cache int, handles int, namespace string, readonly bool, ephemeral bool) (ethdb.Database, error) {
	db, err := pebble.New(file, cache, handles, namespace, readonly, ephemeral)
	if err != nil {
		return nil, err
	}
	return rawdb.NewDatabase(db), nil
}<|MERGE_RESOLUTION|>--- conflicted
+++ resolved
@@ -41,14 +41,11 @@
 	DisableFreeze bool
 	IsLastOffset  bool
 
-<<<<<<< HEAD
 	Stateless bool
-=======
 	// Ephemeral means that filesystem sync operations should be avoided:
 	// data integrity in the face of a crash is not important. This option
 	// should typically be used in tests.
 	Ephemeral bool
->>>>>>> 5b4e58d8
 }
 
 // openDatabase opens both a disk-based key-value database such as leveldb or pebble, but also
