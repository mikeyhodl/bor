--- conflicted
+++ resolved
@@ -127,17 +127,11 @@
 }
 
 type rpcBlock struct {
-<<<<<<< HEAD
-	Hash         common.Hash      `json:"hash"`
-	Transactions []rpcTransaction `json:"transactions"`
-	UncleHashes  []common.Hash    `json:"uncles"`
-=======
 	Hash         common.Hash         `json:"hash"`
 	Transactions []rpcTransaction    `json:"transactions"`
 	UncleHashes  []common.Hash       `json:"uncles"`
 	Withdrawals  []*types.Withdrawal `json:"withdrawals,omitempty"`
 	Requests     []*types.Request    `json:"requests,omitempty"`
->>>>>>> 1015a42d
 }
 
 func (ec *Client) getBlock(ctx context.Context, method string, args ...interface{}) (*types.Block, error) {
@@ -218,11 +212,8 @@
 		types.Body{
 			Transactions: txs,
 			Uncles:       uncles,
-<<<<<<< HEAD
-=======
 			Withdrawals:  body.Withdrawals,
 			Requests:     body.Requests,
->>>>>>> 1015a42d
 		}), nil
 }
 
