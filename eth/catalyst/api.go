--- conflicted
+++ resolved
@@ -21,7 +21,6 @@
 	"crypto/sha256"
 	"errors"
 	"fmt"
-	"math/big"
 	"strconv"
 	"sync"
 	"sync/atomic"
@@ -209,19 +208,11 @@
 // and return its payloadID.
 func (api *ConsensusAPI) ForkchoiceUpdatedV1(update engine.ForkchoiceStateV1, payloadAttributes *engine.PayloadAttributes) (engine.ForkChoiceResponse, error) {
 	if payloadAttributes != nil {
-<<<<<<< HEAD
-		if payloadAttributes.Withdrawals != nil || payloadAttributes.BeaconRoot != nil {
-			return engine.STATUS_INVALID, engine.InvalidParams.With(errors.New("withdrawals and beacon root not supported in V1"))
-		}
-		if api.eth.BlockChain().Config().IsShanghai(api.eth.BlockChain().Config().LondonBlock) {
-			return engine.STATUS_INVALID, engine.InvalidParams.With(errors.New("forkChoiceUpdateV1 called post-shanghai"))
-=======
 		switch {
 		case payloadAttributes.Withdrawals != nil || payloadAttributes.BeaconRoot != nil:
 			return engine.STATUS_INVALID, paramsErr("withdrawals and beacon root not supported in V1")
 		case !api.checkFork(payloadAttributes.Timestamp, forks.Paris, forks.Shanghai):
 			return engine.STATUS_INVALID, paramsErr("fcuV1 called post-shanghai")
->>>>>>> 12b4131f
 		}
 	}
 	return api.forkchoiceUpdated(update, payloadAttributes, engine.PayloadV1, false)
@@ -267,67 +258,6 @@
 	return api.forkchoiceUpdated(update, params, engine.PayloadV3, false)
 }
 
-<<<<<<< HEAD
-// ForkchoiceUpdatedWithWitnessV1 is analogous to ForkchoiceUpdatedV1, only it
-// generates an execution witness too if block building was requested.
-func (api *ConsensusAPI) ForkchoiceUpdatedWithWitnessV1(update engine.ForkchoiceStateV1, payloadAttributes *engine.PayloadAttributes) (engine.ForkChoiceResponse, error) {
-	if payloadAttributes != nil {
-		if payloadAttributes.Withdrawals != nil || payloadAttributes.BeaconRoot != nil {
-			return engine.STATUS_INVALID, engine.InvalidParams.With(errors.New("withdrawals and beacon root not supported in V1"))
-		}
-		if api.eth.BlockChain().Config().IsShanghai(api.eth.BlockChain().Config().LondonBlock) {
-			return engine.STATUS_INVALID, engine.InvalidParams.With(errors.New("forkChoiceUpdateV1 called post-shanghai"))
-		}
-	}
-	return api.forkchoiceUpdated(update, payloadAttributes, engine.PayloadV1, true)
-}
-
-// ForkchoiceUpdatedWithWitnessV2 is analogous to ForkchoiceUpdatedV2, only it
-// generates an execution witness too if block building was requested.
-func (api *ConsensusAPI) ForkchoiceUpdatedWithWitnessV2(update engine.ForkchoiceStateV1, params *engine.PayloadAttributes) (engine.ForkChoiceResponse, error) {
-	if params != nil {
-		if params.BeaconRoot != nil {
-			return engine.STATUS_INVALID, engine.InvalidPayloadAttributes.With(errors.New("unexpected beacon root"))
-		}
-		switch api.eth.BlockChain().Config().LatestFork(params.Timestamp) {
-		case forks.Paris:
-			if params.Withdrawals != nil {
-				return engine.STATUS_INVALID, engine.InvalidPayloadAttributes.With(errors.New("withdrawals before shanghai"))
-			}
-		case forks.Shanghai:
-			if params.Withdrawals == nil {
-				return engine.STATUS_INVALID, engine.InvalidPayloadAttributes.With(errors.New("missing withdrawals"))
-			}
-		default:
-			return engine.STATUS_INVALID, engine.UnsupportedFork.With(errors.New("forkchoiceUpdatedV2 must only be called with paris and shanghai payloads"))
-		}
-	}
-	return api.forkchoiceUpdated(update, params, engine.PayloadV2, true)
-}
-
-// ForkchoiceUpdatedWithWitnessV3 is analogous to ForkchoiceUpdatedV3, only it
-// generates an execution witness too if block building was requested.
-func (api *ConsensusAPI) ForkchoiceUpdatedWithWitnessV3(update engine.ForkchoiceStateV1, params *engine.PayloadAttributes) (engine.ForkChoiceResponse, error) {
-	if params != nil {
-		if params.Withdrawals == nil {
-			return engine.STATUS_INVALID, engine.InvalidPayloadAttributes.With(errors.New("missing withdrawals"))
-		}
-		if params.BeaconRoot == nil {
-			return engine.STATUS_INVALID, engine.InvalidPayloadAttributes.With(errors.New("missing beacon root"))
-		}
-		if api.eth.BlockChain().Config().LatestFork(params.Timestamp) != forks.Cancun && api.eth.BlockChain().Config().LatestFork(params.Timestamp) != forks.Prague {
-			return engine.STATUS_INVALID, engine.UnsupportedFork.With(errors.New("forkchoiceUpdatedV3 must only be called for cancun payloads"))
-		}
-	}
-	// TODO(matt): the spec requires that fcu is applied when called on a valid
-	// hash, even if params are wrong. To do this we need to split up
-	// forkchoiceUpdate into a function that only updates the head and then a
-	// function that kicks off block construction.
-	return api.forkchoiceUpdated(update, params, engine.PayloadV3, true)
-}
-
-=======
->>>>>>> 12b4131f
 func (api *ConsensusAPI) forkchoiceUpdated(update engine.ForkchoiceStateV1, payloadAttributes *engine.PayloadAttributes, payloadVersion engine.PayloadVersion, payloadWitness bool) (engine.ForkChoiceResponse, error) {
 	api.forkchoiceLock.Lock()
 	defer api.forkchoiceLock.Unlock()
@@ -675,23 +605,6 @@
 
 // NewPayloadV2 creates an Eth1 block, inserts it in the chain, and returns the status of the chain.
 func (api *ConsensusAPI) NewPayloadV2(params engine.ExecutableData) (engine.PayloadStatusV1, error) {
-<<<<<<< HEAD
-	if api.eth.BlockChain().Config().IsShanghai(new(big.Int).SetUint64(params.Number)) {
-		if params.Withdrawals == nil {
-			return engine.PayloadStatusV1{Status: engine.INVALID}, engine.InvalidParams.With(errors.New("nil withdrawals post-shanghai"))
-		}
-	} else {
-		if params.Withdrawals != nil {
-			return engine.PayloadStatusV1{Status: engine.INVALID}, engine.InvalidParams.With(errors.New("non-nil withdrawals pre-shanghai"))
-		}
-	}
-
-	if api.eth.BlockChain().Config().IsCancun(new(big.Int).SetUint64(params.Number)) {
-		return engine.PayloadStatusV1{Status: engine.INVALID}, engine.InvalidParams.With(errors.New("newPayloadV2 called post-cancun"))
-	}
-	if params.BlobGasUsed != nil {
-		return engine.PayloadStatusV1{Status: engine.INVALID}, engine.InvalidParams.With(errors.New("non-nil blobGasUsed pre-cancun"))
-=======
 	var (
 		cancun   = api.config().IsCancun(api.config().LondonBlock, params.Timestamp)
 		shanghai = api.config().IsShanghai(api.config().LondonBlock, params.Timestamp)
@@ -707,34 +620,12 @@
 		return invalidStatus, paramsErr("non-nil excessBlobGas pre-cancun")
 	case params.BlobGasUsed != nil:
 		return invalidStatus, paramsErr("non-nil blobGasUsed pre-cancun")
->>>>>>> 12b4131f
 	}
 	return api.newPayload(params, nil, nil, nil, false)
 }
 
 // NewPayloadV3 creates an Eth1 block, inserts it in the chain, and returns the status of the chain.
 func (api *ConsensusAPI) NewPayloadV3(params engine.ExecutableData, versionedHashes []common.Hash, beaconRoot *common.Hash) (engine.PayloadStatusV1, error) {
-<<<<<<< HEAD
-	if params.Withdrawals == nil {
-		return engine.PayloadStatusV1{Status: engine.INVALID}, engine.InvalidParams.With(errors.New("nil withdrawals post-shanghai"))
-	}
-	if params.ExcessBlobGas == nil {
-		return engine.PayloadStatusV1{Status: engine.INVALID}, engine.InvalidParams.With(errors.New("nil excessBlobGas post-cancun"))
-	}
-	if params.BlobGasUsed == nil {
-		return engine.PayloadStatusV1{Status: engine.INVALID}, engine.InvalidParams.With(errors.New("nil blobGasUsed post-cancun"))
-	}
-
-	if versionedHashes == nil {
-		return engine.PayloadStatusV1{Status: engine.INVALID}, engine.InvalidParams.With(errors.New("nil versionedHashes post-cancun"))
-	}
-	if beaconRoot == nil {
-		return engine.PayloadStatusV1{Status: engine.INVALID}, engine.InvalidParams.With(errors.New("nil beaconRoot post-cancun"))
-	}
-
-	if !api.eth.BlockChain().Config().IsCancun(new(big.Int).SetUint64(params.Number)) {
-		return engine.PayloadStatusV1{Status: engine.INVALID}, engine.UnsupportedFork.With(errors.New("newPayloadV3 called pre-cancun"))
-=======
 	switch {
 	case params.Withdrawals == nil:
 		return invalidStatus, paramsErr("nil withdrawals post-shanghai")
@@ -748,7 +639,6 @@
 		return invalidStatus, paramsErr("nil beaconRoot post-cancun")
 	case !api.checkFork(params.Timestamp, forks.Cancun):
 		return invalidStatus, unsupportedForkErr("newPayloadV3 must only be called for cancun payloads")
->>>>>>> 12b4131f
 	}
 	return api.newPayload(params, versionedHashes, beaconRoot, nil, false)
 }
@@ -778,190 +668,6 @@
 	return api.newPayload(params, versionedHashes, beaconRoot, requests, false)
 }
 
-<<<<<<< HEAD
-// NewPayloadWithWitnessV1 is analogous to NewPayloadV1, only it also generates
-// and returns a stateless witness after running the payload.
-func (api *ConsensusAPI) NewPayloadWithWitnessV1(params engine.ExecutableData) (engine.PayloadStatusV1, error) {
-	if params.Withdrawals != nil {
-		return engine.PayloadStatusV1{Status: engine.INVALID}, engine.InvalidParams.With(errors.New("withdrawals not supported in V1"))
-	}
-	return api.newPayload(params, nil, nil, nil, true)
-}
-
-// NewPayloadWithWitnessV2 is analogous to NewPayloadV2, only it also generates
-// and returns a stateless witness after running the payload.
-func (api *ConsensusAPI) NewPayloadWithWitnessV2(params engine.ExecutableData) (engine.PayloadStatusV1, error) {
-	if api.eth.BlockChain().Config().IsCancun(api.eth.BlockChain().Config().LondonBlock) {
-		return engine.PayloadStatusV1{Status: engine.INVALID}, engine.InvalidParams.With(errors.New("can't use newPayloadV2 post-cancun"))
-	}
-	if api.eth.BlockChain().Config().LatestFork(params.Timestamp) == forks.Shanghai {
-		if params.Withdrawals == nil {
-			return engine.PayloadStatusV1{Status: engine.INVALID}, engine.InvalidParams.With(errors.New("nil withdrawals post-shanghai"))
-		}
-	} else {
-		if params.Withdrawals != nil {
-			return engine.PayloadStatusV1{Status: engine.INVALID}, engine.InvalidParams.With(errors.New("non-nil withdrawals pre-shanghai"))
-		}
-	}
-	if params.ExcessBlobGas != nil {
-		return engine.PayloadStatusV1{Status: engine.INVALID}, engine.InvalidParams.With(errors.New("non-nil excessBlobGas pre-cancun"))
-	}
-	if params.BlobGasUsed != nil {
-		return engine.PayloadStatusV1{Status: engine.INVALID}, engine.InvalidParams.With(errors.New("non-nil blobGasUsed pre-cancun"))
-	}
-	return api.newPayload(params, nil, nil, nil, true)
-}
-
-// NewPayloadWithWitnessV3 is analogous to NewPayloadV3, only it also generates
-// and returns a stateless witness after running the payload.
-func (api *ConsensusAPI) NewPayloadWithWitnessV3(params engine.ExecutableData, versionedHashes []common.Hash, beaconRoot *common.Hash) (engine.PayloadStatusV1, error) {
-	if params.Withdrawals == nil {
-		return engine.PayloadStatusV1{Status: engine.INVALID}, engine.InvalidParams.With(errors.New("nil withdrawals post-shanghai"))
-	}
-	if params.ExcessBlobGas == nil {
-		return engine.PayloadStatusV1{Status: engine.INVALID}, engine.InvalidParams.With(errors.New("nil excessBlobGas post-cancun"))
-	}
-	if params.BlobGasUsed == nil {
-		return engine.PayloadStatusV1{Status: engine.INVALID}, engine.InvalidParams.With(errors.New("nil blobGasUsed post-cancun"))
-	}
-
-	if versionedHashes == nil {
-		return engine.PayloadStatusV1{Status: engine.INVALID}, engine.InvalidParams.With(errors.New("nil versionedHashes post-cancun"))
-	}
-	if beaconRoot == nil {
-		return engine.PayloadStatusV1{Status: engine.INVALID}, engine.InvalidParams.With(errors.New("nil beaconRoot post-cancun"))
-	}
-
-	if api.eth.BlockChain().Config().LatestFork(params.Timestamp) != forks.Cancun {
-		return engine.PayloadStatusV1{Status: engine.INVALID}, engine.UnsupportedFork.With(errors.New("newPayloadWithWitnessV3 must only be called for cancun payloads"))
-	}
-	return api.newPayload(params, versionedHashes, beaconRoot, nil, true)
-}
-
-// NewPayloadWithWitnessV4 is analogous to NewPayloadV4, only it also generates
-// and returns a stateless witness after running the payload.
-func (api *ConsensusAPI) NewPayloadWithWitnessV4(params engine.ExecutableData, versionedHashes []common.Hash, beaconRoot *common.Hash, executionRequests []hexutil.Bytes) (engine.PayloadStatusV1, error) {
-	if params.Withdrawals == nil {
-		return engine.PayloadStatusV1{Status: engine.INVALID}, engine.InvalidParams.With(errors.New("nil withdrawals post-shanghai"))
-	}
-	if params.ExcessBlobGas == nil {
-		return engine.PayloadStatusV1{Status: engine.INVALID}, engine.InvalidParams.With(errors.New("nil excessBlobGas post-cancun"))
-	}
-	if params.BlobGasUsed == nil {
-		return engine.PayloadStatusV1{Status: engine.INVALID}, engine.InvalidParams.With(errors.New("nil blobGasUsed post-cancun"))
-	}
-
-	if versionedHashes == nil {
-		return engine.PayloadStatusV1{Status: engine.INVALID}, engine.InvalidParams.With(errors.New("nil versionedHashes post-cancun"))
-	}
-	if beaconRoot == nil {
-		return engine.PayloadStatusV1{Status: engine.INVALID}, engine.InvalidParams.With(errors.New("nil beaconRoot post-cancun"))
-	}
-	if executionRequests == nil {
-		return engine.PayloadStatusV1{Status: engine.INVALID}, engine.InvalidParams.With(errors.New("nil executionRequests post-prague"))
-	}
-
-	if api.eth.BlockChain().Config().LatestFork(params.Timestamp) != forks.Prague {
-		return engine.PayloadStatusV1{Status: engine.INVALID}, engine.UnsupportedFork.With(errors.New("newPayloadWithWitnessV4 must only be called for prague payloads"))
-	}
-	requests := convertRequests(executionRequests)
-	if err := validateRequests(requests); err != nil {
-		return engine.PayloadStatusV1{Status: engine.INVALID}, engine.InvalidParams.With(err)
-	}
-	return api.newPayload(params, versionedHashes, beaconRoot, requests, true)
-}
-
-// ExecuteStatelessPayloadV1 is analogous to NewPayloadV1, only it operates in
-// a stateless mode on top of a provided witness instead of the local database.
-func (api *ConsensusAPI) ExecuteStatelessPayloadV1(params engine.ExecutableData, opaqueWitness hexutil.Bytes) (engine.StatelessPayloadStatusV1, error) {
-	if params.Withdrawals != nil {
-		return engine.StatelessPayloadStatusV1{Status: engine.INVALID}, engine.InvalidParams.With(errors.New("withdrawals not supported in V1"))
-	}
-	return api.executeStatelessPayload(params, nil, nil, nil, opaqueWitness)
-}
-
-// ExecuteStatelessPayloadV2 is analogous to NewPayloadV2, only it operates in
-// a stateless mode on top of a provided witness instead of the local database.
-func (api *ConsensusAPI) ExecuteStatelessPayloadV2(params engine.ExecutableData, opaqueWitness hexutil.Bytes) (engine.StatelessPayloadStatusV1, error) {
-	if api.eth.BlockChain().Config().IsCancun(api.eth.BlockChain().Config().LondonBlock) {
-		return engine.StatelessPayloadStatusV1{Status: engine.INVALID}, engine.InvalidParams.With(errors.New("can't use newPayloadV2 post-cancun"))
-	}
-	if api.eth.BlockChain().Config().LatestFork(params.Timestamp) == forks.Shanghai {
-		if params.Withdrawals == nil {
-			return engine.StatelessPayloadStatusV1{Status: engine.INVALID}, engine.InvalidParams.With(errors.New("nil withdrawals post-shanghai"))
-		}
-	} else {
-		if params.Withdrawals != nil {
-			return engine.StatelessPayloadStatusV1{Status: engine.INVALID}, engine.InvalidParams.With(errors.New("non-nil withdrawals pre-shanghai"))
-		}
-	}
-	if params.ExcessBlobGas != nil {
-		return engine.StatelessPayloadStatusV1{Status: engine.INVALID}, engine.InvalidParams.With(errors.New("non-nil excessBlobGas pre-cancun"))
-	}
-	if params.BlobGasUsed != nil {
-		return engine.StatelessPayloadStatusV1{Status: engine.INVALID}, engine.InvalidParams.With(errors.New("non-nil blobGasUsed pre-cancun"))
-	}
-	return api.executeStatelessPayload(params, nil, nil, nil, opaqueWitness)
-}
-
-// ExecuteStatelessPayloadV3 is analogous to NewPayloadV3, only it operates in
-// a stateless mode on top of a provided witness instead of the local database.
-func (api *ConsensusAPI) ExecuteStatelessPayloadV3(params engine.ExecutableData, versionedHashes []common.Hash, beaconRoot *common.Hash, opaqueWitness hexutil.Bytes) (engine.StatelessPayloadStatusV1, error) {
-	if params.Withdrawals == nil {
-		return engine.StatelessPayloadStatusV1{Status: engine.INVALID}, engine.InvalidParams.With(errors.New("nil withdrawals post-shanghai"))
-	}
-	if params.ExcessBlobGas == nil {
-		return engine.StatelessPayloadStatusV1{Status: engine.INVALID}, engine.InvalidParams.With(errors.New("nil excessBlobGas post-cancun"))
-	}
-	if params.BlobGasUsed == nil {
-		return engine.StatelessPayloadStatusV1{Status: engine.INVALID}, engine.InvalidParams.With(errors.New("nil blobGasUsed post-cancun"))
-	}
-
-	if versionedHashes == nil {
-		return engine.StatelessPayloadStatusV1{Status: engine.INVALID}, engine.InvalidParams.With(errors.New("nil versionedHashes post-cancun"))
-	}
-	if beaconRoot == nil {
-		return engine.StatelessPayloadStatusV1{Status: engine.INVALID}, engine.InvalidParams.With(errors.New("nil beaconRoot post-cancun"))
-	}
-
-	if api.eth.BlockChain().Config().LatestFork(params.Timestamp) != forks.Cancun {
-		return engine.StatelessPayloadStatusV1{Status: engine.INVALID}, engine.UnsupportedFork.With(errors.New("executeStatelessPayloadV3 must only be called for cancun payloads"))
-	}
-	return api.executeStatelessPayload(params, versionedHashes, beaconRoot, nil, opaqueWitness)
-}
-
-// ExecuteStatelessPayloadV4 is analogous to NewPayloadV4, only it operates in
-// a stateless mode on top of a provided witness instead of the local database.
-func (api *ConsensusAPI) ExecuteStatelessPayloadV4(params engine.ExecutableData, versionedHashes []common.Hash, beaconRoot *common.Hash, executionRequests []hexutil.Bytes, opaqueWitness hexutil.Bytes) (engine.StatelessPayloadStatusV1, error) {
-	if params.Withdrawals == nil {
-		return engine.StatelessPayloadStatusV1{Status: engine.INVALID}, engine.InvalidParams.With(errors.New("nil withdrawals post-shanghai"))
-	}
-	if params.ExcessBlobGas == nil {
-		return engine.StatelessPayloadStatusV1{Status: engine.INVALID}, engine.InvalidParams.With(errors.New("nil excessBlobGas post-cancun"))
-	}
-	if params.BlobGasUsed == nil {
-		return engine.StatelessPayloadStatusV1{Status: engine.INVALID}, engine.InvalidParams.With(errors.New("nil blobGasUsed post-cancun"))
-	}
-
-	if versionedHashes == nil {
-		return engine.StatelessPayloadStatusV1{Status: engine.INVALID}, engine.InvalidParams.With(errors.New("nil versionedHashes post-cancun"))
-	}
-	if beaconRoot == nil {
-		return engine.StatelessPayloadStatusV1{Status: engine.INVALID}, engine.InvalidParams.With(errors.New("nil beaconRoot post-cancun"))
-	}
-	if executionRequests == nil {
-		return engine.StatelessPayloadStatusV1{Status: engine.INVALID}, engine.InvalidParams.With(errors.New("nil executionRequests post-prague"))
-	}
-
-	if api.eth.BlockChain().Config().LatestFork(params.Timestamp) != forks.Prague {
-		return engine.StatelessPayloadStatusV1{Status: engine.INVALID}, engine.UnsupportedFork.With(errors.New("executeStatelessPayloadV4 must only be called for prague payloads"))
-	}
-	requests := convertRequests(executionRequests)
-	return api.executeStatelessPayload(params, versionedHashes, beaconRoot, requests, opaqueWitness)
-}
-
-=======
->>>>>>> 12b4131f
 func (api *ConsensusAPI) newPayload(params engine.ExecutableData, versionedHashes []common.Hash, beaconRoot *common.Hash, requests [][]byte, witness bool) (engine.PayloadStatusV1, error) {
 	// The locking here is, strictly, not required. Without these locks, this can happen:
 	//
