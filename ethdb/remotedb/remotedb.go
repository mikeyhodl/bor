--- conflicted
+++ resolved
@@ -34,12 +34,7 @@
 
 func (db *Database) Has(key []byte) (bool, error) {
 	if _, err := db.Get(key); err != nil {
-<<<<<<< HEAD
-		//nolint:nilerr
-		return false, nil
-=======
 		return false, err
->>>>>>> 36b2371c
 	}
 
 	return true, nil
@@ -58,12 +53,7 @@
 
 func (db *Database) HasAncient(kind string, number uint64) (bool, error) {
 	if _, err := db.Ancient(kind, number); err != nil {
-<<<<<<< HEAD
-		//nolint:nilerr
-		return false, nil
-=======
 		return false, err
->>>>>>> 36b2371c
 	}
 
 	return true, nil
