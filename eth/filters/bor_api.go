--- conflicted
+++ resolved
@@ -65,11 +65,7 @@
 		stateSyncData := make(chan *types.StateSyncData, 10)
 		stateSyncSub := api.events.SubscribeNewDeposits(stateSyncData)
 
-<<<<<<< HEAD
-		// nolint:staticcheck
-=======
 		//nolint:staticcheck
->>>>>>> 0fe4b0d0
 		for {
 			select {
 			case h := <-stateSyncData:
