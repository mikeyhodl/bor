// Copyright 2014 The go-ethereum Authors
// This file is part of the go-ethereum library.
//
// The go-ethereum library is free software: you can redistribute it and/or modify
// it under the terms of the GNU Lesser General Public License as published by
// the Free Software Foundation, either version 3 of the License, or
// (at your option) any later version.
//
// The go-ethereum library is distributed in the hope that it will be useful,
// but WITHOUT ANY WARRANTY; without even the implied warranty of
// MERCHANTABILITY or FITNESS FOR A PARTICULAR PURPOSE. See the
// GNU Lesser General Public License for more details.
//
// You should have received a copy of the GNU Lesser General Public License
// along with the go-ethereum library. If not, see <http://www.gnu.org/licenses/>.

package core

import (
<<<<<<< HEAD
	"context"
=======
	"bytes"
>>>>>>> 827d3fcc
	"fmt"
	"math"
	"math/big"

	"github.com/ethereum/go-ethereum/common"
	"github.com/ethereum/go-ethereum/core/tracing"
	"github.com/ethereum/go-ethereum/core/types"
	"github.com/ethereum/go-ethereum/core/vm"
	"github.com/ethereum/go-ethereum/crypto/kzg4844"
	"github.com/ethereum/go-ethereum/params"
	"github.com/holiman/uint256"
)

// ExecutionResult includes all output after executing given evm
// message no matter the execution itself is successful or not.
type ExecutionResult struct {
	UsedGas              uint64 // Total used gas but include the refunded gas
	RefundedGas          uint64 // Total gas refunded after execution
	Err                  error  // Any error encountered during the execution(listed in core/vm/errors.go)
	ReturnData           []byte // Returned data from evm(function result or data supplied with revert opcode)
	SenderInitBalance    *big.Int
	FeeBurnt             *big.Int
	BurntContractAddress common.Address
	FeeTipped            *big.Int
}

// Unwrap returns the internal evm error which allows us for further
// analysis outside.
func (result *ExecutionResult) Unwrap() error {
	return result.Err
}

// Failed returns the indicator whether the execution is successful or not
func (result *ExecutionResult) Failed() bool { return result.Err != nil }

// Return is a helper function to help caller distinguish between revert reason
// and function return. Return returns the data after execution if no error occurs.
func (result *ExecutionResult) Return() []byte {
	if result.Err != nil {
		return nil
	}

	return common.CopyBytes(result.ReturnData)
}

// Revert returns the concrete revert reason if the execution is aborted by `REVERT`
// opcode. Note the reason can be nil if no data supplied with revert opcode.
func (result *ExecutionResult) Revert() []byte {
	if result.Err != vm.ErrExecutionReverted {
		return nil
	}

	return common.CopyBytes(result.ReturnData)
}

// IntrinsicGas computes the 'intrinsic gas' for a message with the given data.
func IntrinsicGas(data []byte, accessList types.AccessList, authList []types.SetCodeAuthorization, isContractCreation, isHomestead, isEIP2028, isEIP3860 bool) (uint64, error) {
	// Set the starting gas for the raw transaction
	var gas uint64
	if isContractCreation && isHomestead {
		gas = params.TxGasContractCreation
	} else {
		gas = params.TxGas
	}

	dataLen := uint64(len(data))
	// Bump the required gas by the amount of transactional data
	// nolint:nestif
	if dataLen > 0 {
		// Zero and non-zero bytes are priced differently
<<<<<<< HEAD
		var nz uint64

		for _, byt := range data {
			if byt != 0 {
				nz++
			}
		}
=======
		z := uint64(bytes.Count(data, []byte{0}))
		nz := dataLen - z

>>>>>>> 827d3fcc
		// Make sure we don't exceed uint64 for all data combinations
		nonZeroGas := params.TxDataNonZeroGasFrontier
		if isEIP2028 {
			nonZeroGas = params.TxDataNonZeroGasEIP2028
		}

		if (math.MaxUint64-gas)/nonZeroGas < nz {
			return 0, ErrGasUintOverflow
		}

		gas += nz * nonZeroGas

		if (math.MaxUint64-gas)/params.TxDataZeroGas < z {
			return 0, ErrGasUintOverflow
		}

		gas += z * params.TxDataZeroGas

		if isContractCreation && isEIP3860 {
			lenWords := toWordSize(dataLen)
			if (math.MaxUint64-gas)/params.InitCodeWordGas < lenWords {
				return 0, ErrGasUintOverflow
			}

			gas += lenWords * params.InitCodeWordGas
		}
	}

	if accessList != nil {
		gas += uint64(len(accessList)) * params.TxAccessListAddressGas
		gas += uint64(accessList.StorageKeys()) * params.TxAccessListStorageKeyGas
	}
<<<<<<< HEAD

=======
	if authList != nil {
		gas += uint64(len(authList)) * params.CallNewAccountGas
	}
>>>>>>> 827d3fcc
	return gas, nil
}

// FloorDataGas computes the minimum gas required for a transaction based on its data tokens (EIP-7623).
func FloorDataGas(data []byte) (uint64, error) {
	var (
		z      = uint64(bytes.Count(data, []byte{0}))
		nz     = uint64(len(data)) - z
		tokens = nz*params.TxTokenPerNonZeroByte + z
	)
	// Check for overflow
	if (math.MaxUint64-params.TxGas)/params.TxCostFloorPerToken < tokens {
		return 0, ErrGasUintOverflow
	}
	// Minimum gas required for a transaction based on its data tokens (EIP-7623).
	return params.TxGas + tokens*params.TxCostFloorPerToken, nil
}

// toWordSize returns the ceiled word size required for init code payment calculation.
func toWordSize(size uint64) uint64 {
	if size > math.MaxUint64-31 {
		return math.MaxUint64/32 + 1
	}

	return (size + 31) / 32
}

// A Message contains the data derived from a single transaction that is relevant to state
// processing.
type Message struct {
	To                    *common.Address
	From                  common.Address
	Nonce                 uint64
	Value                 *big.Int
	GasLimit              uint64
	GasPrice              *big.Int
	GasFeeCap             *big.Int
	GasTipCap             *big.Int
	Data                  []byte
	AccessList            types.AccessList
	BlobGasFeeCap         *big.Int
	BlobHashes            []common.Hash
	SetCodeAuthorizations []types.SetCodeAuthorization

	// When SkipNonceChecks is true, the message nonce is not checked against the
	// account nonce in state.
	// This field will be set to true for operations like RPC eth_call.
	SkipNonceChecks bool

	// When SkipFromEOACheck is true, the message sender is not checked to be an EOA.
	SkipFromEOACheck bool
}

// TransactionToMessage converts a transaction into a Message.
func TransactionToMessage(tx *types.Transaction, s types.Signer, baseFee *big.Int) (*Message, error) {
	msg := &Message{
		Nonce:                 tx.Nonce(),
		GasLimit:              tx.Gas(),
		GasPrice:              new(big.Int).Set(tx.GasPrice()),
		GasFeeCap:             new(big.Int).Set(tx.GasFeeCap()),
		GasTipCap:             new(big.Int).Set(tx.GasTipCap()),
		To:                    tx.To(),
		Value:                 tx.Value(),
		Data:                  tx.Data(),
		AccessList:            tx.AccessList(),
		SetCodeAuthorizations: tx.SetCodeAuthorizations(),
		SkipNonceChecks:       false,
		SkipFromEOACheck:      false,
		BlobHashes:            tx.BlobHashes(),
		BlobGasFeeCap:         tx.BlobGasFeeCap(),
	}
	// If baseFee provided, set gasPrice to effectiveGasPrice.
	if baseFee != nil {
		msg.GasPrice = msg.GasPrice.Add(msg.GasTipCap, baseFee)
		if msg.GasPrice.Cmp(msg.GasFeeCap) > 0 {
			msg.GasPrice = msg.GasFeeCap
		}
	}

	var err error
	msg.From, err = types.Sender(s, tx)

	return msg, err
}

// ApplyMessage computes the new state by applying the given message
// against the old state within the environment.
//
// ApplyMessage returns the bytes returned by any EVM execution (if it took place),
// the gas used (which includes gas refunds) and an error if it failed. An error always
// indicates a core error meaning that the message would always fail for that particular
// state and would never be accepted within a block.
<<<<<<< HEAD
func ApplyMessage(evm *vm.EVM, msg *Message, gp *GasPool, interruptCtx context.Context) (*ExecutionResult, error) {
	return NewStateTransition(evm, msg, gp).TransitionDb(interruptCtx)
}

func ApplyMessageNoFeeBurnOrTip(evm *vm.EVM, msg Message, gp *GasPool, interruptCtx context.Context) (*ExecutionResult, error) {
	st := NewStateTransition(evm, &msg, gp)
	st.noFeeBurnAndTip = true

	return st.TransitionDb(interruptCtx)
=======
func ApplyMessage(evm *vm.EVM, msg *Message, gp *GasPool) (*ExecutionResult, error) {
	evm.SetTxContext(NewEVMTxContext(msg))
	return newStateTransition(evm, msg, gp).execute()
>>>>>>> 827d3fcc
}

// stateTransition represents a state transition.
//
// == The State Transitioning Model
//
// A state transition is a change made when a transaction is applied to the current world
// state. The state transitioning model does all the necessary work to work out a valid new
// state root.
//
//  1. Nonce handling
//  2. Pre pay gas
//  3. Create a new state object if the recipient is nil
//  4. Value transfer
//
// == If contract creation ==
//
//	4a. Attempt to run transaction data
//	4b. If valid, use result as code for the new state object
//
// == end ==
//
//  5. Run Script section
//  6. Derive new state root
type stateTransition struct {
	gp           *GasPool
	msg          *Message
	gasRemaining uint64
	initialGas   uint64
	state        vm.StateDB
	evm          *vm.EVM

	// If true, fee burning and tipping won't happen during transition. Instead, their values will be included in the
	// ExecutionResult, which caller can use the values to update the balance of burner and coinbase account.
	// This is useful during parallel state transition, where the common account read/write should be minimized.
	noFeeBurnAndTip bool
}

// newStateTransition initialises and returns a new state transition object.
func newStateTransition(evm *vm.EVM, msg *Message, gp *GasPool) *stateTransition {
	return &stateTransition{
		gp:    gp,
		evm:   evm,
		msg:   msg,
		state: evm.StateDB,
	}
}

// to returns the recipient of the message.
func (st *stateTransition) to() common.Address {
	if st.msg == nil || st.msg.To == nil /* contract creation */ {
		return common.Address{}
	}

	return *st.msg.To
}

func (st *stateTransition) buyGas() error {
	mgval := new(big.Int).SetUint64(st.msg.GasLimit)
	mgval.Mul(mgval, st.msg.GasPrice)
	balanceCheck := new(big.Int).Set(mgval)
	if st.msg.GasFeeCap != nil {
		balanceCheck.SetUint64(st.msg.GasLimit)
		balanceCheck = balanceCheck.Mul(balanceCheck, st.msg.GasFeeCap)
	}
	balanceCheck.Add(balanceCheck, st.msg.Value)

	if st.evm.ChainConfig().IsCancun(st.evm.Context.BlockNumber) {
		if blobGas := st.blobGasUsed(); blobGas > 0 {
			// Check that the user has enough funds to cover blobGasUsed * tx.BlobGasFeeCap
			blobBalanceCheck := new(big.Int).SetUint64(blobGas)
			blobBalanceCheck.Mul(blobBalanceCheck, st.msg.BlobGasFeeCap)
			balanceCheck.Add(balanceCheck, blobBalanceCheck)
			// Pay for blobGasUsed * actual blob fee
			blobFee := new(big.Int).SetUint64(blobGas)
			blobFee.Mul(blobFee, st.evm.Context.BlobBaseFee)
			mgval.Add(mgval, blobFee)
		}
	}
	balanceCheckU256, overflow := uint256.FromBig(balanceCheck)
	if overflow {
		return fmt.Errorf("%w: address %v required balance exceeds 256 bits", ErrInsufficientFunds, st.msg.From.Hex())
	}
	if have, want := st.state.GetBalance(st.msg.From), balanceCheckU256; have.Cmp(want) < 0 {
		return fmt.Errorf("%w: address %v have %v want %v", ErrInsufficientFunds, st.msg.From.Hex(), have, want)
	}

	if err := st.gp.SubGas(st.msg.GasLimit); err != nil {
		return err
	}

	if st.evm.Config.Tracer != nil && st.evm.Config.Tracer.OnGasChange != nil {
		st.evm.Config.Tracer.OnGasChange(0, st.msg.GasLimit, tracing.GasChangeTxInitialBalance)
	}
	st.gasRemaining = st.msg.GasLimit

	st.initialGas = st.msg.GasLimit
	mgvalU256, _ := uint256.FromBig(mgval)
	st.state.SubBalance(st.msg.From, mgvalU256, tracing.BalanceDecreaseGasBuy)
	return nil
}

func (st *stateTransition) preCheck() error {
	// Only check transactions that are not fake
	msg := st.msg
	if !msg.SkipNonceChecks {
		// Make sure this transaction's nonce is correct.
		stNonce := st.state.GetNonce(msg.From)
		if msgNonce := msg.Nonce; stNonce < msgNonce {
			return fmt.Errorf("%w: address %v, tx: %d state: %d", ErrNonceTooHigh,
				msg.From.Hex(), msgNonce, stNonce)
		} else if stNonce > msgNonce {
			return fmt.Errorf("%w: address %v, tx: %d state: %d", ErrNonceTooLow,
				msg.From.Hex(), msgNonce, stNonce)
		} else if stNonce+1 < stNonce {
			return fmt.Errorf("%w: address %v, nonce: %d", ErrNonceMax,
				msg.From.Hex(), stNonce)
		}
	}
	if !msg.SkipFromEOACheck {
		// Make sure the sender is an EOA
		code := st.state.GetCode(msg.From)
		_, delegated := types.ParseDelegation(code)
		if len(code) > 0 && !delegated {
			return fmt.Errorf("%w: address %v, len(code): %d", ErrSenderNoEOA, msg.From.Hex(), len(code))
		}
	}
	// Make sure that transaction gasFeeCap is greater than the baseFee (post london)
	if st.evm.ChainConfig().IsLondon(st.evm.Context.BlockNumber) {
		// Skip the checks if gas fields are zero and baseFee was explicitly disabled (eth_call)
		skipCheck := st.evm.Config.NoBaseFee && msg.GasFeeCap.BitLen() == 0 && msg.GasTipCap.BitLen() == 0
		if !skipCheck {
			if l := msg.GasFeeCap.BitLen(); l > 256 {
				return fmt.Errorf("%w: address %v, maxFeePerGas bit length: %d", ErrFeeCapVeryHigh,
					msg.From.Hex(), l)
			}

			if l := msg.GasTipCap.BitLen(); l > 256 {
				return fmt.Errorf("%w: address %v, maxPriorityFeePerGas bit length: %d", ErrTipVeryHigh,
					msg.From.Hex(), l)
			}

			if msg.GasFeeCap.Cmp(msg.GasTipCap) < 0 {
				return fmt.Errorf("%w: address %v, maxPriorityFeePerGas: %s, maxFeePerGas: %s", ErrTipAboveFeeCap,
					msg.From.Hex(), msg.GasTipCap, msg.GasFeeCap)
			}
			// This will panic if baseFee is nil, but basefee presence is verified
			// as part of header validation.
			if msg.GasFeeCap.Cmp(st.evm.Context.BaseFee) < 0 {
				return fmt.Errorf("%w: address %v, maxFeePerGas: %s, baseFee: %s", ErrFeeCapTooLow,
					msg.From.Hex(), msg.GasFeeCap, st.evm.Context.BaseFee)
			}
		}
	}
	// Check the blob version validity
	if msg.BlobHashes != nil {
		// The to field of a blob tx type is mandatory, and a `BlobTx` transaction internally
		// has it as a non-nillable value, so any msg derived from blob transaction has it non-nil.
		// However, messages created through RPC (eth_call) don't have this restriction.
		if msg.To == nil {
			return ErrBlobTxCreate
		}
		if len(msg.BlobHashes) == 0 {
			return ErrMissingBlobHashes
		}
		for i, hash := range msg.BlobHashes {
			if !kzg4844.IsValidVersionedHash(hash[:]) {
				return fmt.Errorf("blob %d has invalid hash version", i)
			}
		}
	}

	if st.evm.ChainConfig().IsCancun(st.evm.Context.BlockNumber) {
		if st.blobGasUsed() > 0 {
			// Skip the checks if gas fields are zero and blobBaseFee was explicitly disabled (eth_call)
			skipCheck := st.evm.Config.NoBaseFee && msg.BlobGasFeeCap.BitLen() == 0
			if !skipCheck {
				// This will panic if blobBaseFee is nil, but blobBaseFee presence
				// is verified as part of header validation.
				if msg.BlobGasFeeCap.Cmp(st.evm.Context.BlobBaseFee) < 0 {
					return fmt.Errorf("%w: address %v blobGasFeeCap: %v, blobBaseFee: %v", ErrBlobFeeCapTooLow,
						msg.From.Hex(), msg.BlobGasFeeCap, st.evm.Context.BlobBaseFee)
				}
			}
		}
	}
	// Check that EIP-7702 authorization list signatures are well formed.
	if msg.SetCodeAuthorizations != nil {
		if msg.To == nil {
			return fmt.Errorf("%w (sender %v)", ErrSetCodeTxCreate, msg.From)
		}
		if len(msg.SetCodeAuthorizations) == 0 {
			return fmt.Errorf("%w (sender %v)", ErrEmptyAuthList, msg.From)
		}
	}
	return st.buyGas()
}

// execute will transition the state by applying the current message and
// returning the evm execution result with following fields.
//
//   - used gas: total gas used (including gas being refunded)
//   - returndata: the returned data from evm
//   - concrete execution error: various EVM errors which abort the execution, e.g.
//     ErrOutOfGas, ErrExecutionReverted
//
// However if any consensus issue encountered, return the error directly with
// nil evm execution result.
<<<<<<< HEAD
func (st *StateTransition) TransitionDb(interruptCtx context.Context) (*ExecutionResult, error) {
	input1 := st.state.GetBalance(st.msg.From)

	var input2 *uint256.Int

	if !st.noFeeBurnAndTip {
		input2 = st.state.GetBalance(st.evm.Context.Coinbase)
	}
=======
func (st *stateTransition) execute() (*ExecutionResult, error) {
>>>>>>> 827d3fcc
	// First check this message satisfies all consensus rules before
	// applying the message. The rules include these clauses
	//
	// 1. the nonce of the message caller is correct
	// 2. caller has enough balance to cover transaction fee(gaslimit * gasprice)
	// 3. the amount of gas required is available in the block
	// 4. the purchased gas is enough to cover intrinsic usage
	// 5. there is no overflow when calculating intrinsic gas
	// 6. caller has enough balance to cover asset transfer for **topmost** call

	// Check clauses 1-3, buy gas if everything is correct
	if err := st.preCheck(); err != nil {
		return nil, err
	}

	var (
		msg              = st.msg
		rules            = st.evm.ChainConfig().Rules(st.evm.Context.BlockNumber, st.evm.Context.Random != nil, st.evm.Context.Time)
		contractCreation = msg.To == nil
		floorDataGas     uint64
	)

	// Check clauses 4-5, subtract intrinsic gas if everything is correct
	gas, err := IntrinsicGas(msg.Data, msg.AccessList, msg.SetCodeAuthorizations, contractCreation, rules.IsHomestead, rules.IsIstanbul, rules.IsShanghai)
	if err != nil {
		return nil, err
	}

	if st.gasRemaining < gas {
		return nil, fmt.Errorf("%w: have %d, want %d", ErrIntrinsicGas, st.gasRemaining, gas)
	}
	// Gas limit suffices for the floor data cost (EIP-7623)
	if rules.IsPrague {
		floorDataGas, err = FloorDataGas(msg.Data)
		if err != nil {
			return nil, err
		}
		if msg.GasLimit < floorDataGas {
			return nil, fmt.Errorf("%w: have %d, want %d", ErrFloorDataGas, msg.GasLimit, floorDataGas)
		}
	}
	if t := st.evm.Config.Tracer; t != nil && t.OnGasChange != nil {
		t.OnGasChange(st.gasRemaining, st.gasRemaining-gas, tracing.GasChangeTxIntrinsicGas)
	}
	st.gasRemaining -= gas

	if rules.IsEIP4762 {
		st.evm.AccessEvents.AddTxOrigin(msg.From)

		if targetAddr := msg.To; targetAddr != nil {
			st.evm.AccessEvents.AddTxDestination(*targetAddr, msg.Value.Sign() != 0)
		}
	}

	// Check clause 6
	value, overflow := uint256.FromBig(msg.Value)
	if overflow {
		return nil, fmt.Errorf("%w: address %v", ErrInsufficientFundsForTransfer, msg.From.Hex())
	}
	if !value.IsZero() && !st.evm.Context.CanTransfer(st.state, msg.From, value) {
		return nil, fmt.Errorf("%w: address %v", ErrInsufficientFundsForTransfer, msg.From.Hex())
	}

	// Check whether the init code size has been exceeded.
	if rules.IsShanghai && contractCreation && len(msg.Data) > params.MaxInitCodeSize {
		return nil, fmt.Errorf("%w: code size %v limit %v", ErrMaxInitCodeSizeExceeded, len(msg.Data), params.MaxInitCodeSize)
	}

	// Execute the preparatory steps for state transition which includes:
	// - prepare accessList(post-berlin)
	// - reset transient storage(eip 1153)
	st.state.Prepare(rules, msg.From, st.evm.Context.Coinbase, msg.To, vm.ActivePrecompiles(rules), msg.AccessList)

	var (
		ret   []byte
		vmerr error // vm errors do not effect consensus and are therefore not assigned to err
	)

	if contractCreation {
<<<<<<< HEAD
		// nolint : contextcheck
		ret, _, st.gasRemaining, vmerr = st.evm.Create(sender, msg.Data, st.gasRemaining, value)

		// Increment the nonce for the next transaction
	} else {
		st.state.SetNonce(msg.From, st.state.GetNonce(sender.Address())+1)

		ret, st.gasRemaining, vmerr = st.evm.Call(sender, st.to(), msg.Data, st.gasRemaining, value, interruptCtx)
=======
		ret, _, st.gasRemaining, vmerr = st.evm.Create(msg.From, msg.Data, st.gasRemaining, value)
	} else {
		// Increment the nonce for the next transaction.
		st.state.SetNonce(msg.From, st.state.GetNonce(msg.From)+1, tracing.NonceChangeEoACall)

		// Apply EIP-7702 authorizations.
		if msg.SetCodeAuthorizations != nil {
			for _, auth := range msg.SetCodeAuthorizations {
				// Note errors are ignored, we simply skip invalid authorizations here.
				st.applyAuthorization(&auth)
			}
		}

		// Perform convenience warming of sender's delegation target. Although the
		// sender is already warmed in Prepare(..), it's possible a delegation to
		// the account was deployed during this transaction. To handle correctly,
		// simply wait until the final state of delegations is determined before
		// performing the resolution and warming.
		if addr, ok := types.ParseDelegation(st.state.GetCode(*msg.To)); ok {
			st.state.AddAddressToAccessList(addr)
		}

		// Execute the transaction's call.
		ret, st.gasRemaining, vmerr = st.evm.Call(msg.From, st.to(), msg.Data, st.gasRemaining, value)
>>>>>>> 827d3fcc
	}

	// Compute refund counter, capped to a refund quotient.
	gasRefund := st.calcRefund()
	st.gasRemaining += gasRefund
	if rules.IsPrague {
		// After EIP-7623: Data-heavy transactions pay the floor gas.
		if st.gasUsed() < floorDataGas {
			prev := st.gasRemaining
			st.gasRemaining = st.initialGas - floorDataGas
			if t := st.evm.Config.Tracer; t != nil && t.OnGasChange != nil {
				t.OnGasChange(prev, st.gasRemaining, tracing.GasChangeTxDataFloor)
			}
		}
	}
<<<<<<< HEAD
=======
	st.returnGas()
>>>>>>> 827d3fcc

	effectiveTip := msg.GasPrice

	if rules.IsLondon {
		effectiveTip = new(big.Int).Sub(msg.GasFeeCap, st.evm.Context.BaseFee)
		if effectiveTip.Cmp(msg.GasTipCap) > 0 {
			effectiveTip = msg.GasTipCap
		}
	}

	// TODO(raneet10): Double check. We might want to inculcate this fix in a separate condition
	// if st.evm.Config.NoBaseFee && msg.GasFeeCap.Sign() == 0 && msg.GasTipCap.Sign() == 0 {
	// 	// Skip fee payment when NoBaseFee is set and the fee fields
	// 	// are 0. This avoids a negative effectiveTip being applied to
	// 	// the coinbase when simulating calls.
	// } else {
	// 	fee := new(big.Int).SetUint64(st.gasUsed())
	// 	fee.Mul(fee, effectiveTip)
	// 	st.state.AddBalance(st.evm.Context.Coinbase, fee)
	// }

	amount := new(big.Int).Mul(new(big.Int).SetUint64(st.gasUsed()), effectiveTip)

	var burnAmount *big.Int

	var burntContractAddress common.Address

	if rules.IsLondon {
		burntContractAddress = common.HexToAddress(st.evm.ChainConfig().Bor.CalculateBurntContract(st.evm.Context.BlockNumber.Uint64()))
		burnAmount = new(big.Int).Mul(new(big.Int).SetUint64(st.gasUsed()), st.evm.Context.BaseFee)

		if !st.noFeeBurnAndTip {
			st.state.AddBalance(burntContractAddress, cmath.BigIntToUint256Int(burnAmount), tracing.BalanceChangeTransfer)
		}
	}

	if !st.noFeeBurnAndTip {
		st.state.AddBalance(st.evm.Context.Coinbase, cmath.BigIntToUint256Int(amount), tracing.BalanceIncreaseRewardTransactionFee)

		// add the coinbase to the witness iff the fee is greater than 0
		if rules.IsEIP4762 && amount.Sign() != 0 {
			st.evm.AccessEvents.AddAccount(st.evm.Context.Coinbase, true)
		}

		output1 := new(big.Int).SetBytes(input1.Bytes())
		output2 := new(big.Int).SetBytes(input2.Bytes())

		// Deprecating transfer log and will be removed in future fork. PLEASE DO NOT USE this transfer log going forward. Parameters won't get updated as expected going forward with EIP1559
		// add transfer log
		AddFeeTransferLog(
			st.state,

			msg.From,
			st.evm.Context.Coinbase,

			amount,
			input1.ToBig(),
			input2.ToBig(),
			output1.Sub(output1, amount),
			output2.Add(output2, amount),
		)
	}

	return &ExecutionResult{
		UsedGas:              st.gasUsed(),
		RefundedGas:          gasRefund,
		Err:                  vmerr,
		ReturnData:           ret,
		SenderInitBalance:    input1.ToBig(),
		FeeBurnt:             burnAmount,
		BurntContractAddress: burntContractAddress,
		FeeTipped:            amount,
	}, nil
}

// validateAuthorization validates an EIP-7702 authorization against the state.
func (st *stateTransition) validateAuthorization(auth *types.SetCodeAuthorization) (authority common.Address, err error) {
	// Verify chain ID is null or equal to current chain ID.
	if !auth.ChainID.IsZero() && auth.ChainID.CmpBig(st.evm.ChainConfig().ChainID) != 0 {
		return authority, ErrAuthorizationWrongChainID
	}
	// Limit nonce to 2^64-1 per EIP-2681.
	if auth.Nonce+1 < auth.Nonce {
		return authority, ErrAuthorizationNonceOverflow
	}
	// Validate signature values and recover authority.
	authority, err = auth.Authority()
	if err != nil {
		return authority, fmt.Errorf("%w: %v", ErrAuthorizationInvalidSignature, err)
	}
	// Check the authority account
	//  1) doesn't have code or has exisiting delegation
	//  2) matches the auth's nonce
	//
	// Note it is added to the access list even if the authorization is invalid.
	st.state.AddAddressToAccessList(authority)
	code := st.state.GetCode(authority)
	if _, ok := types.ParseDelegation(code); len(code) != 0 && !ok {
		return authority, ErrAuthorizationDestinationHasCode
	}
	if have := st.state.GetNonce(authority); have != auth.Nonce {
		return authority, ErrAuthorizationNonceMismatch
	}
	return authority, nil
}

// applyAuthorization applies an EIP-7702 code delegation to the state.
func (st *stateTransition) applyAuthorization(auth *types.SetCodeAuthorization) error {
	authority, err := st.validateAuthorization(auth)
	if err != nil {
		return err
	}

	// If the account already exists in state, refund the new account cost
	// charged in the intrinsic calculation.
	if st.state.Exist(authority) {
		st.state.AddRefund(params.CallNewAccountGas - params.TxAuthTupleGas)
	}

	// Update nonce and account code.
	st.state.SetNonce(authority, auth.Nonce+1, tracing.NonceChangeAuthorization)
	if auth.Address == (common.Address{}) {
		// Delegation to zero address means clear.
		st.state.SetCode(authority, nil)
		return nil
	}

	// Otherwise install delegation to auth.Address.
	st.state.SetCode(authority, types.AddressToDelegation(auth.Address))

	return nil
}

// calcRefund computes refund counter, capped to a refund quotient.
func (st *stateTransition) calcRefund() uint64 {
	var refund uint64
	if !st.evm.ChainConfig().IsLondon(st.evm.Context.BlockNumber) {
		// Before EIP-3529: refunds were capped to gasUsed / 2
		refund = st.gasUsed() / params.RefundQuotient
	} else {
		// After EIP-3529: refunds are capped to gasUsed / 5
		refund = st.gasUsed() / params.RefundQuotientEIP3529
	}
	if refund > st.state.GetRefund() {
		refund = st.state.GetRefund()
	}
	if st.evm.Config.Tracer != nil && st.evm.Config.Tracer.OnGasChange != nil && refund > 0 {
		st.evm.Config.Tracer.OnGasChange(st.gasRemaining, st.gasRemaining+refund, tracing.GasChangeTxRefunds)
	}
	return refund
}

// returnGas returns ETH for remaining gas,
// exchanged at the original rate.
func (st *stateTransition) returnGas() {
	remaining := uint256.NewInt(st.gasRemaining)
	remaining.Mul(remaining, uint256.MustFromBig(st.msg.GasPrice))
	st.state.AddBalance(st.msg.From, remaining, tracing.BalanceIncreaseGasReturn)

	if st.evm.Config.Tracer != nil && st.evm.Config.Tracer.OnGasChange != nil && st.gasRemaining > 0 {
		st.evm.Config.Tracer.OnGasChange(st.gasRemaining, 0, tracing.GasChangeTxLeftOverReturned)
	}

	// Also return remaining gas to the block gas counter so it is
	// available for the next transaction.
	st.gp.AddGas(st.gasRemaining)
}

// gasUsed returns the amount of gas used up by the state transition.
func (st *stateTransition) gasUsed() uint64 {
	return st.initialGas - st.gasRemaining
}

// blobGasUsed returns the amount of blob gas used by the message.
func (st *stateTransition) blobGasUsed() uint64 {
	return uint64(len(st.msg.BlobHashes) * params.BlobTxBlobGasPerBlob)
}<|MERGE_RESOLUTION|>--- conflicted
+++ resolved
@@ -17,16 +17,14 @@
 package core
 
 import (
-<<<<<<< HEAD
+	"bytes"
 	"context"
-=======
-	"bytes"
->>>>>>> 827d3fcc
 	"fmt"
 	"math"
 	"math/big"
 
 	"github.com/ethereum/go-ethereum/common"
+	cmath "github.com/ethereum/go-ethereum/common/math"
 	"github.com/ethereum/go-ethereum/core/tracing"
 	"github.com/ethereum/go-ethereum/core/types"
 	"github.com/ethereum/go-ethereum/core/vm"
@@ -92,19 +90,9 @@
 	// nolint:nestif
 	if dataLen > 0 {
 		// Zero and non-zero bytes are priced differently
-<<<<<<< HEAD
-		var nz uint64
-
-		for _, byt := range data {
-			if byt != 0 {
-				nz++
-			}
-		}
-=======
 		z := uint64(bytes.Count(data, []byte{0}))
 		nz := dataLen - z
 
->>>>>>> 827d3fcc
 		// Make sure we don't exceed uint64 for all data combinations
 		nonZeroGas := params.TxDataNonZeroGasFrontier
 		if isEIP2028 {
@@ -137,13 +125,9 @@
 		gas += uint64(len(accessList)) * params.TxAccessListAddressGas
 		gas += uint64(accessList.StorageKeys()) * params.TxAccessListStorageKeyGas
 	}
-<<<<<<< HEAD
-
-=======
 	if authList != nil {
 		gas += uint64(len(authList)) * params.CallNewAccountGas
 	}
->>>>>>> 827d3fcc
 	return gas, nil
 }
 
@@ -236,21 +220,16 @@
 // the gas used (which includes gas refunds) and an error if it failed. An error always
 // indicates a core error meaning that the message would always fail for that particular
 // state and would never be accepted within a block.
-<<<<<<< HEAD
 func ApplyMessage(evm *vm.EVM, msg *Message, gp *GasPool, interruptCtx context.Context) (*ExecutionResult, error) {
-	return NewStateTransition(evm, msg, gp).TransitionDb(interruptCtx)
+	evm.SetTxContext(NewEVMTxContext(msg))
+	return newStateTransition(evm, msg, gp).execute(interruptCtx)
 }
 
 func ApplyMessageNoFeeBurnOrTip(evm *vm.EVM, msg Message, gp *GasPool, interruptCtx context.Context) (*ExecutionResult, error) {
-	st := NewStateTransition(evm, &msg, gp)
+	st := newStateTransition(evm, &msg, gp)
 	st.noFeeBurnAndTip = true
 
-	return st.TransitionDb(interruptCtx)
-=======
-func ApplyMessage(evm *vm.EVM, msg *Message, gp *GasPool) (*ExecutionResult, error) {
-	evm.SetTxContext(NewEVMTxContext(msg))
-	return newStateTransition(evm, msg, gp).execute()
->>>>>>> 827d3fcc
+	return st.execute(interruptCtx)
 }
 
 // stateTransition represents a state transition.
@@ -459,8 +438,7 @@
 //
 // However if any consensus issue encountered, return the error directly with
 // nil evm execution result.
-<<<<<<< HEAD
-func (st *StateTransition) TransitionDb(interruptCtx context.Context) (*ExecutionResult, error) {
+func (st *stateTransition) execute(interruptCtx context.Context) (*ExecutionResult, error) {
 	input1 := st.state.GetBalance(st.msg.From)
 
 	var input2 *uint256.Int
@@ -468,9 +446,6 @@
 	if !st.noFeeBurnAndTip {
 		input2 = st.state.GetBalance(st.evm.Context.Coinbase)
 	}
-=======
-func (st *stateTransition) execute() (*ExecutionResult, error) {
->>>>>>> 827d3fcc
 	// First check this message satisfies all consensus rules before
 	// applying the message. The rules include these clauses
 	//
@@ -550,16 +525,6 @@
 	)
 
 	if contractCreation {
-<<<<<<< HEAD
-		// nolint : contextcheck
-		ret, _, st.gasRemaining, vmerr = st.evm.Create(sender, msg.Data, st.gasRemaining, value)
-
-		// Increment the nonce for the next transaction
-	} else {
-		st.state.SetNonce(msg.From, st.state.GetNonce(sender.Address())+1)
-
-		ret, st.gasRemaining, vmerr = st.evm.Call(sender, st.to(), msg.Data, st.gasRemaining, value, interruptCtx)
-=======
 		ret, _, st.gasRemaining, vmerr = st.evm.Create(msg.From, msg.Data, st.gasRemaining, value)
 	} else {
 		// Increment the nonce for the next transaction.
@@ -583,8 +548,7 @@
 		}
 
 		// Execute the transaction's call.
-		ret, st.gasRemaining, vmerr = st.evm.Call(msg.From, st.to(), msg.Data, st.gasRemaining, value)
->>>>>>> 827d3fcc
+		ret, st.gasRemaining, vmerr = st.evm.Call(msg.From, st.to(), msg.Data, st.gasRemaining, value, interruptCtx)
 	}
 
 	// Compute refund counter, capped to a refund quotient.
@@ -600,10 +564,7 @@
 			}
 		}
 	}
-<<<<<<< HEAD
-=======
 	st.returnGas()
->>>>>>> 827d3fcc
 
 	effectiveTip := msg.GasPrice
 
@@ -611,6 +572,22 @@
 		effectiveTip = new(big.Int).Sub(msg.GasFeeCap, st.evm.Context.BaseFee)
 		if effectiveTip.Cmp(msg.GasTipCap) > 0 {
 			effectiveTip = msg.GasTipCap
+		}
+	}
+	effectiveTipU256, _ := uint256.FromBig(effectiveTip)
+
+	if st.evm.Config.NoBaseFee && msg.GasFeeCap.Sign() == 0 && msg.GasTipCap.Sign() == 0 {
+		// Skip fee payment when NoBaseFee is set and the fee fields
+		// are 0. This avoids a negative effectiveTip being applied to
+		// the coinbase when simulating calls.
+	} else {
+		fee := new(uint256.Int).SetUint64(st.gasUsed())
+		fee.Mul(fee, effectiveTipU256)
+		st.state.AddBalance(st.evm.Context.Coinbase, fee, tracing.BalanceIncreaseRewardTransactionFee)
+
+		// add the coinbase to the witness iff the fee is greater than 0
+		if rules.IsEIP4762 && fee.Sign() != 0 {
+			st.evm.AccessEvents.AddAccount(st.evm.Context.Coinbase, true)
 		}
 	}
 
