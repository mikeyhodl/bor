--- conflicted
+++ resolved
@@ -38,94 +38,28 @@
 	}
 }
 
-<<<<<<< HEAD
-func TestCounterFloat64Clear(t *testing.T) {
-	t.Parallel()
-
-=======
 func TestCounterFloat64(t *testing.T) {
->>>>>>> 827d3fcc
 	c := NewCounterFloat64()
 	if count := c.Snapshot().Count(); count != 0 {
 		t.Errorf("wrong count: %v", count)
 	}
-<<<<<<< HEAD
-}
-
-func TestCounterFloat64Dec1(t *testing.T) {
-	t.Parallel()
-
-	c := NewCounterFloat64()
-=======
->>>>>>> 827d3fcc
 	c.Dec(1.0)
 	if count := c.Snapshot().Count(); count != -1.0 {
 		t.Errorf("wrong count: %v", count)
 	}
-<<<<<<< HEAD
-}
-
-func TestCounterFloat64Dec2(t *testing.T) {
-	t.Parallel()
-
-	c := NewCounterFloat64()
-=======
 	snapshot := c.Snapshot()
->>>>>>> 827d3fcc
 	c.Dec(2.0)
 	if count := c.Snapshot().Count(); count != -3.0 {
 		t.Errorf("wrong count: %v", count)
 	}
-<<<<<<< HEAD
-}
-
-// nolint:goconst
-func TestCounterFloat64Inc1(t *testing.T) {
-	t.Parallel()
-
-	c := NewCounterFloat64()
-=======
->>>>>>> 827d3fcc
 	c.Inc(1.0)
 	if count := c.Snapshot().Count(); count != -2.0 {
 		t.Errorf("wrong count: %v", count)
 	}
-<<<<<<< HEAD
-}
-
-func TestCounterFloat64Inc2(t *testing.T) {
-	t.Parallel()
-
-	c := NewCounterFloat64()
-=======
->>>>>>> 827d3fcc
 	c.Inc(2.0)
 	if count := c.Snapshot().Count(); count != 0.0 {
 		t.Errorf("wrong count: %v", count)
 	}
-<<<<<<< HEAD
-}
-
-func TestCounterFloat64Snapshot(t *testing.T) {
-	t.Parallel()
-
-	c := NewCounterFloat64()
-	c.Inc(1.0)
-	snapshot := c.Snapshot()
-	c.Inc(1.0)
-
-	if count := snapshot.Count(); count != 1.0 {
-		t.Errorf("c.Count(): 1.0 != %v\n", count)
-	}
-}
-
-func TestCounterFloat64Zero(t *testing.T) {
-	t.Parallel()
-
-	c := NewCounterFloat64()
-	if count := c.Snapshot().Count(); count != 0 {
-		t.Errorf("c.Count(): 0 != %v\n", count)
-=======
 	if count := snapshot.Count(); count != -1.0 {
 		t.Errorf("snapshot count wrong: %v", count)
 	}
@@ -133,7 +67,6 @@
 	c.Clear()
 	if count := c.Snapshot().Count(); count != 0.0 {
 		t.Errorf("wrong count: %v", count)
->>>>>>> 827d3fcc
 	}
 }
 
