--- conflicted
+++ resolved
@@ -905,17 +905,6 @@
 	fast, _ := NewBlockChain(fastDb, DefaultCacheConfigWithScheme(scheme), gspec, nil, ethash.NewFaker(), vm.Config{}, nil, nil, nil)
 	defer fast.Stop()
 
-<<<<<<< HEAD
-	headers := make([]*types.Header, len(blocks))
-	for i, block := range blocks {
-		headers[i] = block.Header()
-	}
-	if n, err := fast.InsertHeaderChain(headers); err != nil {
-		t.Fatalf("failed to insert header %d: %v", n, err)
-	}
-
-=======
->>>>>>> 36b2371c
 	if n, err := fast.InsertReceiptChain(blocks, receipts, 0); err != nil {
 		t.Fatalf("failed to insert receipt %d: %v", n, err)
 	}
@@ -930,13 +919,6 @@
 	ancient, _ := NewBlockChain(ancientDb, DefaultCacheConfigWithScheme(scheme), gspec, nil, ethash.NewFaker(), vm.Config{}, nil, nil, nil)
 	defer ancient.Stop()
 
-<<<<<<< HEAD
-	if n, err := ancient.InsertHeaderChain(headers); err != nil {
-		t.Fatalf("failed to insert header %d: %v", n, err)
-	}
-
-=======
->>>>>>> 36b2371c
 	if n, err := ancient.InsertReceiptChain(blocks, receipts, uint64(len(blocks)/2)); err != nil {
 		t.Fatalf("failed to insert receipt %d: %v", n, err)
 	}
@@ -1075,17 +1057,6 @@
 	fast, _ := NewBlockChain(fastDb, DefaultCacheConfigWithScheme(scheme), gspec, nil, ethash.NewFaker(), vm.Config{}, nil, nil, nil)
 	defer fast.Stop()
 
-<<<<<<< HEAD
-	headers := make([]*types.Header, len(blocks))
-	for i, block := range blocks {
-		headers[i] = block.Header()
-	}
-	if n, err := fast.InsertHeaderChain(headers); err != nil {
-		t.Fatalf("failed to insert header %d: %v", n, err)
-	}
-
-=======
->>>>>>> 36b2371c
 	if n, err := fast.InsertReceiptChain(blocks, receipts, 0); err != nil {
 		t.Fatalf("failed to insert receipt %d: %v", n, err)
 	}
@@ -1100,13 +1071,6 @@
 	ancient, _ := NewBlockChain(ancientDb, DefaultCacheConfigWithScheme(scheme), gspec, nil, ethash.NewFaker(), vm.Config{}, nil, nil, nil)
 	defer ancient.Stop()
 
-<<<<<<< HEAD
-	if n, err := ancient.InsertHeaderChain(headers); err != nil {
-		t.Fatalf("failed to insert header %d: %v", n, err)
-	}
-
-=======
->>>>>>> 36b2371c
 	if n, err := ancient.InsertReceiptChain(blocks, receipts, uint64(3*len(blocks)/4)); err != nil {
 		t.Fatalf("failed to insert receipt %d: %v", n, err)
 	}
@@ -1121,16 +1085,11 @@
 	// Import the chain as a light node and ensure all pointers are updated
 	lightDb := makeDb()
 	defer lightDb.Close()
-<<<<<<< HEAD
-	light, _ := NewBlockChain(lightDb, DefaultCacheConfigWithScheme(scheme), gspec, nil, ethash.NewFaker(), vm.Config{}, nil, nil, nil)
-=======
-
 	headers := make([]*types.Header, len(blocks))
 	for i, block := range blocks {
 		headers[i] = block.Header()
 	}
-	light, _ := NewBlockChain(lightDb, DefaultCacheConfigWithScheme(scheme), gspec, nil, ethash.NewFaker(), vm.Config{}, nil)
->>>>>>> 36b2371c
+	light, _ := NewBlockChain(lightDb, DefaultCacheConfigWithScheme(scheme), gspec, nil, ethash.NewFaker(), vm.Config{}, nil, nil, nil)
 	if n, err := light.InsertHeaderChain(headers); err != nil {
 		t.Fatalf("failed to insert header %d: %v", n, err)
 	}
@@ -2083,17 +2042,6 @@
 	defer ancientDb.Close()
 	ancient, _ := NewBlockChain(ancientDb, DefaultCacheConfigWithScheme(scheme), gspec, nil, ethash.NewFaker(), vm.Config{}, nil, nil, nil)
 
-<<<<<<< HEAD
-	headers := make([]*types.Header, len(blocks))
-	for i, block := range blocks {
-		headers[i] = block.Header()
-	}
-	if n, err := ancient.InsertHeaderChain(headers); err != nil {
-		t.Fatalf("failed to insert header %d: %v", n, err)
-	}
-
-=======
->>>>>>> 36b2371c
 	if n, err := ancient.InsertReceiptChain(blocks, receipts, uint64(3*len(blocks)/4)); err != nil {
 		t.Fatalf("failed to insert receipt %d: %v", n, err)
 	}
@@ -2122,93 +2070,6 @@
 	}
 }
 
-<<<<<<< HEAD
-// This test checks that InsertReceiptChain will roll back correctly when attempting to insert a side chain.
-func TestInsertReceiptChainRollback(t *testing.T) {
-	testInsertReceiptChainRollback(t, rawdb.HashScheme)
-	testInsertReceiptChainRollback(t, rawdb.PathScheme)
-}
-
-func testInsertReceiptChainRollback(t *testing.T, scheme string) {
-	// Generate forked chain. The returned BlockChain object is used to process the side chain blocks.
-	tmpChain, sideblocks, canonblocks, gspec, err := getLongAndShortChains(scheme)
-	if err != nil {
-		t.Fatal(err)
-	}
-	defer tmpChain.Stop()
-	// Get the side chain receipts.
-	if _, err := tmpChain.InsertChain(sideblocks); err != nil {
-		t.Fatal("processing side chain failed:", err)
-	}
-
-	t.Log("sidechain head:", tmpChain.CurrentBlock().Number, tmpChain.CurrentBlock().Hash())
-
-	sidechainReceipts := make([]types.Receipts, len(sideblocks))
-	for i, block := range sideblocks {
-		sidechainReceipts[i] = tmpChain.GetReceiptsByHash(block.Hash())
-	}
-	// Get the canon chain receipts.
-	if _, err := tmpChain.InsertChain(canonblocks); err != nil {
-		t.Fatal("processing canon chain failed:", err)
-	}
-
-	t.Log("canon head:", tmpChain.CurrentBlock().Number, tmpChain.CurrentBlock().Hash())
-
-	canonReceipts := make([]types.Receipts, len(canonblocks))
-	for i, block := range canonblocks {
-		canonReceipts[i] = tmpChain.GetReceiptsByHash(block.Hash())
-	}
-
-	// Set up a BlockChain that uses the ancient store.
-	ancientDb, err := rawdb.NewDatabaseWithFreezer(rawdb.NewMemoryDatabase(), t.TempDir(), "", false, false, false)
-	if err != nil {
-		t.Fatalf("failed to create temp freezer db: %v", err)
-	}
-	defer ancientDb.Close()
-
-	ancientChain, _ := NewBlockChain(ancientDb, DefaultCacheConfigWithScheme(scheme), gspec, nil, ethash.NewFaker(), vm.Config{}, nil, nil, nil)
-	defer ancientChain.Stop()
-
-	// Import the canonical header chain.
-	canonHeaders := make([]*types.Header, len(canonblocks))
-	for i, block := range canonblocks {
-		canonHeaders[i] = block.Header()
-	}
-	if _, err = ancientChain.InsertHeaderChain(canonHeaders); err != nil {
-		t.Fatal("can't import canon headers:", err)
-	}
-
-	// Try to insert blocks/receipts of the side chain.
-	_, err = ancientChain.InsertReceiptChain(sideblocks, sidechainReceipts, uint64(len(sideblocks)))
-	if err == nil {
-		t.Fatal("expected error from InsertReceiptChain.")
-	}
-
-	if ancientChain.CurrentSnapBlock().Number.Uint64() != 0 {
-		t.Fatalf("failed to rollback ancient data, want %d, have %d", 0, ancientChain.CurrentSnapBlock().Number)
-	}
-
-	if frozen, err := ancientChain.db.Ancients(); err != nil || frozen != 1 {
-		t.Fatalf("failed to truncate ancient data, frozen index is %d", frozen)
-	}
-
-	// Insert blocks/receipts of the canonical chain.
-	_, err = ancientChain.InsertReceiptChain(canonblocks, canonReceipts, uint64(len(canonblocks)))
-	if err != nil {
-		t.Fatalf("can't import canon chain receipts: %v", err)
-	}
-
-	if ancientChain.CurrentSnapBlock().Number.Uint64() != canonblocks[len(canonblocks)-1].NumberU64() {
-		t.Fatalf("failed to insert ancient recept chain after rollback")
-	}
-
-	if frozen, _ := ancientChain.db.Ancients(); frozen != uint64(len(canonblocks))+1 {
-		t.Fatalf("wrong ancients count %d", frozen)
-	}
-}
-
-=======
->>>>>>> 36b2371c
 // Tests that importing a very large side fork, which is larger than the canon chain,
 // but where the difficulty per block is kept low: this means that it will not
 // overtake the 'canon' chain until after it's passed canon by about 200 blocks.
@@ -2497,18 +2358,6 @@
 		}
 	} else if typ == "receipts" {
 		inserter = func(blocks []*types.Block, receipts []types.Receipts) error {
-<<<<<<< HEAD
-			headers := make([]*types.Header, 0, len(blocks))
-			for _, block := range blocks {
-				headers = append(headers, block.Header())
-			}
-			_, err := chain.InsertHeaderChain(headers)
-			if err != nil {
-				return err
-			}
-
-=======
->>>>>>> 36b2371c
 			_, err = chain.InsertReceiptChain(blocks, receipts, 0)
 
 			return err
@@ -2689,18 +2538,6 @@
 		}
 	} else if typ == "receipts" {
 		inserter = func(blocks []*types.Block, receipts []types.Receipts) error {
-<<<<<<< HEAD
-			headers := make([]*types.Header, 0, len(blocks))
-			for _, block := range blocks {
-				headers = append(headers, block.Header())
-			}
-			i, err := chain.InsertHeaderChain(headers)
-			if err != nil {
-				return fmt.Errorf("index %d: %w", i, err)
-			}
-
-=======
->>>>>>> 36b2371c
 			_, err = chain.InsertReceiptChain(blocks, receipts, 0)
 
 			return err
