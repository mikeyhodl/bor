// Copyright 2023 The go-ethereum Authors
// This file is part of the go-ethereum library.
//
// The go-ethereum library is free software: you can redistribute it and/or modify
// it under the terms of the GNU Lesser General Public License as published by
// the Free Software Foundation, either version 3 of the License, or
// (at your option) any later version.
//
// The go-ethereum library is distributed in the hope that it will be useful,
// but WITHOUT ANY WARRANTY; without even the implied warranty of
// MERCHANTABILITY or FITNESS FOR A PARTICULAR PURPOSE. See the
// GNU Lesser General Public License for more details.
//
// You should have received a copy of the GNU Lesser General Public License
// along with the go-ethereum library. If not, see <http://www.gnu.org/licenses/>.

package ethapi

import (
	"bytes"
	"context"
	"crypto/ecdsa"
	"encoding/json"
	"errors"
	"fmt"
	"math"
	"math/big"
	"os"
	"path/filepath"
	"reflect"
	"slices"
	"strings"
	"testing"
	"time"

	"github.com/ethereum/go-ethereum/accounts/abi"
	"github.com/ethereum/go-ethereum/internal/ethapi/override"

	"github.com/ethereum/go-ethereum"
	"github.com/ethereum/go-ethereum/accounts"
	"github.com/ethereum/go-ethereum/accounts/keystore"
	"github.com/ethereum/go-ethereum/common"
	"github.com/ethereum/go-ethereum/common/hexutil"
	"github.com/ethereum/go-ethereum/consensus"
	"github.com/ethereum/go-ethereum/consensus/beacon"
	"github.com/ethereum/go-ethereum/consensus/ethash"
	"github.com/ethereum/go-ethereum/core"
	"github.com/ethereum/go-ethereum/core/filtermaps"
	"github.com/ethereum/go-ethereum/core/rawdb"
	"github.com/ethereum/go-ethereum/core/state"
	"github.com/ethereum/go-ethereum/core/stateless"
	"github.com/ethereum/go-ethereum/core/types"
	"github.com/ethereum/go-ethereum/core/vm"
	"github.com/ethereum/go-ethereum/crypto"
	"github.com/ethereum/go-ethereum/ethdb"
	"github.com/ethereum/go-ethereum/event"
	"github.com/ethereum/go-ethereum/internal/blocktest"
	"github.com/ethereum/go-ethereum/params"
	"github.com/ethereum/go-ethereum/rpc"
	"github.com/holiman/uint256"
	"github.com/stretchr/testify/require"
)

func testTransactionMarshal(t *testing.T, tests []txData, config *params.ChainConfig) {
	var (
		signer = types.LatestSigner(config)
		key, _ = crypto.HexToECDSA("b71c71a67e1177ad4e901695e1b4b9ee17ae16c6668d313eac2f96dbcda3f291")
	)

	for i, tt := range tests {
		var tx2 types.Transaction
		tx, err := types.SignNewTx(key, signer, tt.Tx)
		if err != nil {
			t.Fatalf("test %d: signing failed: %v", i, err)
		}
		// Regular transaction
		if data, err := json.Marshal(tx); err != nil {
			t.Fatalf("test %d: marshalling failed; %v", i, err)
		} else if err = tx2.UnmarshalJSON(data); err != nil {
			t.Fatalf("test %d: sunmarshal failed: %v", i, err)
		} else if want, have := tx.Hash(), tx2.Hash(); want != have {
			t.Fatalf("test %d: stx changed, want %x have %x", i, want, have)
		}

		// rpcTransaction
		rpcTx := newRPCTransaction(tx, common.Hash{}, 0, 0, 0, nil, config)
		if data, err := json.Marshal(rpcTx); err != nil {
			t.Fatalf("test %d: marshalling failed; %v", i, err)
		} else if err = tx2.UnmarshalJSON(data); err != nil {
			t.Fatalf("test %d: unmarshal failed: %v", i, err)
		} else if want, have := tx.Hash(), tx2.Hash(); want != have {
			t.Fatalf("test %d: tx changed, want %x have %x", i, want, have)
		} else {
			want, have := tt.Want, string(data)
			require.JSONEqf(t, want, have, "test %d: rpc json not match, want %s have %s", i, want, have)
		}
	}
}

func TestTransaction_RoundTripRpcJSON(t *testing.T) {
	t.Parallel()

	var (
		config = params.AllEthashProtocolChanges
		tests  = allTransactionTypes(common.Address{0xde, 0xad}, config)
	)
	testTransactionMarshal(t, tests, config)
}

func TestTransactionBlobTx(t *testing.T) {
	t.Parallel()

	config := *params.TestChainConfig
	config.ShanghaiBlock = big.NewInt(0)
	config.CancunBlock = big.NewInt(0)
	tests := allBlobTxs(common.Address{0xde, 0xad}, &config)

	testTransactionMarshal(t, tests, &config)
}

type txData struct {
	Tx   types.TxData
	Want string
}

func allTransactionTypes(addr common.Address, config *params.ChainConfig) []txData {
	return []txData{
		{
			Tx: &types.LegacyTx{
				Nonce:    5,
				GasPrice: big.NewInt(6),
				Gas:      7,
				To:       &addr,
				Value:    big.NewInt(8),
				Data:     []byte{0, 1, 2, 3, 4},
				V:        big.NewInt(9),
				R:        big.NewInt(10),
				S:        big.NewInt(11),
			},
			Want: `{
				"blockHash": null,
				"blockNumber": null,
				"from": "0x71562b71999873db5b286df957af199ec94617f7",
				"gas": "0x7",
				"gasPrice": "0x6",
				"hash": "0x5f3240454cd09a5d8b1c5d651eefae7a339262875bcd2d0e6676f3d989967008",
				"input": "0x0001020304",
				"nonce": "0x5",
				"to": "0xdead000000000000000000000000000000000000",
				"transactionIndex": null,
				"value": "0x8",
				"type": "0x0",
				"chainId": "0x539",
				"v": "0xa96",
				"r": "0xbc85e96592b95f7160825d837abb407f009df9ebe8f1b9158a4b8dd093377f75",
				"s": "0x1b55ea3af5574c536967b039ba6999ef6c89cf22fc04bcb296e0e8b0b9b576f5"
			}`,
		}, {
			Tx: &types.LegacyTx{
				Nonce:    5,
				GasPrice: big.NewInt(6),
				Gas:      7,
				To:       nil,
				Value:    big.NewInt(8),
				Data:     []byte{0, 1, 2, 3, 4},
				V:        big.NewInt(32),
				R:        big.NewInt(10),
				S:        big.NewInt(11),
			},
			Want: `{
				"blockHash": null,
				"blockNumber": null,
				"from": "0x71562b71999873db5b286df957af199ec94617f7",
				"gas": "0x7",
				"gasPrice": "0x6",
				"hash": "0x806e97f9d712b6cb7e781122001380a2837531b0fc1e5f5d78174ad4cb699873",
				"input": "0x0001020304",
				"nonce": "0x5",
				"to": null,
				"transactionIndex": null,
				"value": "0x8",
				"type": "0x0",
				"chainId": "0x539",
				"v": "0xa96",
				"r": "0x9dc28b267b6ad4e4af6fe9289668f9305c2eb7a3241567860699e478af06835a",
				"s": "0xa0b51a071aa9bed2cd70aedea859779dff039e3630ea38497d95202e9b1fec7"
			}`,
		},
		{
			Tx: &types.AccessListTx{
				ChainID:  config.ChainID,
				Nonce:    5,
				GasPrice: big.NewInt(6),
				Gas:      7,
				To:       &addr,
				Value:    big.NewInt(8),
				Data:     []byte{0, 1, 2, 3, 4},
				AccessList: types.AccessList{
					types.AccessTuple{
						Address:     common.Address{0x2},
						StorageKeys: []common.Hash{types.EmptyRootHash},
					},
				},
				V: big.NewInt(32),
				R: big.NewInt(10),
				S: big.NewInt(11),
			},
			Want: `{
				"blockHash": null,
				"blockNumber": null,
				"from": "0x71562b71999873db5b286df957af199ec94617f7",
				"gas": "0x7",
				"gasPrice": "0x6",
				"hash": "0x121347468ee5fe0a29f02b49b4ffd1c8342bc4255146bb686cd07117f79e7129",
				"input": "0x0001020304",
				"nonce": "0x5",
				"to": "0xdead000000000000000000000000000000000000",
				"transactionIndex": null,
				"value": "0x8",
				"type": "0x1",
				"accessList": [
					{
						"address": "0x0200000000000000000000000000000000000000",
						"storageKeys": [
							"0x56e81f171bcc55a6ff8345e692c0f86e5b48e01b996cadc001622fb5e363b421"
						]
					}
				],
				"chainId": "0x539",
				"v": "0x0",
				"r": "0xf372ad499239ae11d91d34c559ffc5dab4daffc0069e03afcabdcdf231a0c16b",
				"s": "0x28573161d1f9472fa0fd4752533609e72f06414f7ab5588699a7141f65d2abf",
				"yParity": "0x0"
			}`,
		}, {
			Tx: &types.AccessListTx{
				ChainID:  config.ChainID,
				Nonce:    5,
				GasPrice: big.NewInt(6),
				Gas:      7,
				To:       nil,
				Value:    big.NewInt(8),
				Data:     []byte{0, 1, 2, 3, 4},
				AccessList: types.AccessList{
					types.AccessTuple{
						Address:     common.Address{0x2},
						StorageKeys: []common.Hash{types.EmptyRootHash},
					},
				},
				V: big.NewInt(32),
				R: big.NewInt(10),
				S: big.NewInt(11),
			},
			Want: `{
				"blockHash": null,
				"blockNumber": null,
				"from": "0x71562b71999873db5b286df957af199ec94617f7",
				"gas": "0x7",
				"gasPrice": "0x6",
				"hash": "0x067c3baebede8027b0f828a9d933be545f7caaec623b00684ac0659726e2055b",
				"input": "0x0001020304",
				"nonce": "0x5",
				"to": null,
				"transactionIndex": null,
				"value": "0x8",
				"type": "0x1",
				"accessList": [
					{
						"address": "0x0200000000000000000000000000000000000000",
						"storageKeys": [
							"0x56e81f171bcc55a6ff8345e692c0f86e5b48e01b996cadc001622fb5e363b421"
						]
					}
				],
				"chainId": "0x539",
				"v": "0x1",
				"r": "0x542981b5130d4613897fbab144796cb36d3cb3d7807d47d9c7f89ca7745b085c",
				"s": "0x7425b9dd6c5deaa42e4ede35d0c4570c4624f68c28d812c10d806ffdf86ce63",
				"yParity": "0x1"
			}`,
		}, {
			Tx: &types.DynamicFeeTx{
				ChainID:   config.ChainID,
				Nonce:     5,
				GasTipCap: big.NewInt(6),
				GasFeeCap: big.NewInt(9),
				Gas:       7,
				To:        &addr,
				Value:     big.NewInt(8),
				Data:      []byte{0, 1, 2, 3, 4},
				AccessList: types.AccessList{
					types.AccessTuple{
						Address:     common.Address{0x2},
						StorageKeys: []common.Hash{types.EmptyRootHash},
					},
				},
				V: big.NewInt(32),
				R: big.NewInt(10),
				S: big.NewInt(11),
			},
			Want: `{
				"blockHash": null,
				"blockNumber": null,
				"from": "0x71562b71999873db5b286df957af199ec94617f7",
				"gas": "0x7",
				"gasPrice": "0x9",
				"maxFeePerGas": "0x9",
				"maxPriorityFeePerGas": "0x6",
				"hash": "0xb63e0b146b34c3e9cb7fbabb5b3c081254a7ded6f1b65324b5898cc0545d79ff",
				"input": "0x0001020304",
				"nonce": "0x5",
				"to": "0xdead000000000000000000000000000000000000",
				"transactionIndex": null,
				"value": "0x8",
				"type": "0x2",
				"accessList": [
					{
						"address": "0x0200000000000000000000000000000000000000",
						"storageKeys": [
							"0x56e81f171bcc55a6ff8345e692c0f86e5b48e01b996cadc001622fb5e363b421"
						]
					}
				],
				"chainId": "0x539",
				"v": "0x1",
				"r": "0x3b167e05418a8932cd53d7578711fe1a76b9b96c48642402bb94978b7a107e80",
				"s": "0x22f98a332d15ea2cc80386c1ebaa31b0afebfa79ebc7d039a1e0074418301fef",
				"yParity": "0x1"
			}`,
		}, {
			Tx: &types.DynamicFeeTx{
				ChainID:    config.ChainID,
				Nonce:      5,
				GasTipCap:  big.NewInt(6),
				GasFeeCap:  big.NewInt(9),
				Gas:        7,
				To:         nil,
				Value:      big.NewInt(8),
				Data:       []byte{0, 1, 2, 3, 4},
				AccessList: types.AccessList{},
				V:          big.NewInt(32),
				R:          big.NewInt(10),
				S:          big.NewInt(11),
			},
			Want: `{
				"blockHash": null,
				"blockNumber": null,
				"from": "0x71562b71999873db5b286df957af199ec94617f7",
				"gas": "0x7",
				"gasPrice": "0x9",
				"maxFeePerGas": "0x9",
				"maxPriorityFeePerGas": "0x6",
				"hash": "0xcbab17ee031a9d5b5a09dff909f0a28aedb9b295ac0635d8710d11c7b806ec68",
				"input": "0x0001020304",
				"nonce": "0x5",
				"to": null,
				"transactionIndex": null,
				"value": "0x8",
				"type": "0x2",
				"accessList": [],
				"chainId": "0x539",
				"v": "0x0",
				"r": "0x6446b8a682db7e619fc6b4f6d1f708f6a17351a41c7fbd63665f469bc78b41b9",
				"s": "0x7626abc15834f391a117c63450047309dbf84c5ce3e8e609b607062641e2de43",
				"yParity": "0x0"
			}`,
		},
	}
}

func allBlobTxs(addr common.Address, config *params.ChainConfig) []txData {
	return []txData{
		{
			Tx: &types.BlobTx{
				Nonce:      6,
				GasTipCap:  uint256.NewInt(1),
				GasFeeCap:  uint256.NewInt(5),
				Gas:        6,
				To:         addr,
				BlobFeeCap: uint256.NewInt(1),
				BlobHashes: []common.Hash{{1}},
				Value:      new(uint256.Int),
				V:          uint256.NewInt(32),
				R:          uint256.NewInt(10),
				S:          uint256.NewInt(11),
			},
			Want: `{
                "blockHash": null,
                "blockNumber": null,
                "from": "0x71562b71999873db5b286df957af199ec94617f7",
                "gas": "0x6",
                "gasPrice": "0x5",
                "maxFeePerGas": "0x5",
                "maxPriorityFeePerGas": "0x1",
                "maxFeePerBlobGas": "0x1",
                "hash": "0x1f2b59a20e61efc615ad0cbe936379d6bbea6f938aafaf35eb1da05d8e7f46a3",
                "input": "0x",
                "nonce": "0x6",
                "to": "0xdead000000000000000000000000000000000000",
                "transactionIndex": null,
                "value": "0x0",
                "type": "0x3",
                "accessList": [],
                "chainId": "0x1",
                "blobVersionedHashes": [
                    "0x0100000000000000000000000000000000000000000000000000000000000000"
                ],
                "v": "0x0",
                "r": "0x618be8908e0e5320f8f3b48042a079fe5a335ebd4ed1422a7d2207cd45d872bc",
                "s": "0x27b2bc6c80e849a8e8b764d4549d8c2efac3441e73cf37054eb0a9b9f8e89b27",
                "yParity": "0x0"
            }`,
		},
	}
}

func newTestAccountManager(t *testing.T) (*accounts.Manager, accounts.Account) {
	var (
		dir        = t.TempDir()
		am         = accounts.NewManager(nil)
		b          = keystore.NewKeyStore(dir, 2, 1)
		testKey, _ = crypto.HexToECDSA("b71c71a67e1177ad4e901695e1b4b9ee17ae16c6668d313eac2f96dbcda3f291")
	)
	acc, err := b.ImportECDSA(testKey, "")
	if err != nil {
		t.Fatalf("failed to create test account: %v", err)
	}
	if err := b.Unlock(acc, ""); err != nil {
		t.Fatalf("failed to unlock account: %v\n", err)
	}
	am.AddBackend(b)
	return am, acc
}

type testBackend struct {
	db      ethdb.Database
	chain   *core.BlockChain
	pending *types.Block
	accman  *accounts.Manager
	acc     accounts.Account
}

func newTestBackend(t *testing.T, n int, gspec *core.Genesis, engine consensus.Engine, generator func(i int, b *core.BlockGen)) *testBackend {
	var (
		cacheConfig = &core.CacheConfig{
			TrieCleanLimit:    256,
			TrieDirtyLimit:    256,
			TrieTimeLimit:     5 * time.Minute,
			SnapshotLimit:     0,
			TrieDirtyDisabled: true, // Archive mode
		}
	)
	accman, acc := newTestAccountManager(t)
	// gspec.Alloc[acc.Address] = types.Account{Balance: big.NewInt(params.Ether)}
	// Generate blocks for testing
	db, blocks, _ := core.GenerateChainWithGenesis(gspec, engine, n, generator)
	txlookupLimit := uint64(0)
	chain, err := core.NewBlockChain(db, cacheConfig, gspec, nil, engine, vm.Config{}, nil, &txlookupLimit, nil)
	if err != nil {
		t.Fatalf("failed to create tester chain: %v", err)
	}
	if n, err := chain.InsertChain(blocks); err != nil {
		t.Fatalf("block %d: failed to insert into chain: %v", n, err)
	}

	backend := &testBackend{db: db, chain: chain, accman: accman, acc: acc}
	return backend
}

func (b *testBackend) setPendingBlock(block *types.Block) {
	b.pending = block
}

func (b testBackend) SyncProgress(ctx context.Context) ethereum.SyncProgress {
	return ethereum.SyncProgress{}
}
func (b testBackend) SuggestGasTipCap(ctx context.Context) (*big.Int, error) {
	return big.NewInt(0), nil
}
func (b testBackend) FeeHistory(ctx context.Context, blockCount uint64, lastBlock rpc.BlockNumber, rewardPercentiles []float64) (*big.Int, [][]*big.Int, []*big.Int, []float64, []*big.Int, []float64, error) {
	return nil, nil, nil, nil, nil, nil, nil
}
func (b testBackend) BlobBaseFee(ctx context.Context) *big.Int { return new(big.Int) }
func (b testBackend) ChainDb() ethdb.Database                  { return b.db }
func (b testBackend) AccountManager() *accounts.Manager        { return b.accman }
func (b testBackend) ExtRPCEnabled() bool                      { return false }
func (b testBackend) RPCGasCap() uint64                        { return 10000000 }
func (b testBackend) RPCEVMTimeout() time.Duration             { return time.Second }
func (b testBackend) RPCTxFeeCap() float64                     { return 0 }
func (b testBackend) UnprotectedAllowed() bool                 { return false }
func (b testBackend) SetHead(number uint64)                    {}
func (b testBackend) HeaderByNumber(ctx context.Context, number rpc.BlockNumber) (*types.Header, error) {
	if number == rpc.LatestBlockNumber {
		return b.chain.CurrentBlock(), nil
	}
	if number == rpc.PendingBlockNumber && b.pending != nil {
		return b.pending.Header(), nil
	}
	return b.chain.GetHeaderByNumber(uint64(number)), nil
}
func (b testBackend) HeaderByHash(ctx context.Context, hash common.Hash) (*types.Header, error) {
	return b.chain.GetHeaderByHash(hash), nil
}
func (b testBackend) HeaderByNumberOrHash(ctx context.Context, blockNrOrHash rpc.BlockNumberOrHash) (*types.Header, error) {
	if blockNr, ok := blockNrOrHash.Number(); ok {
		return b.HeaderByNumber(ctx, blockNr)
	}
	if blockHash, ok := blockNrOrHash.Hash(); ok {
		return b.HeaderByHash(ctx, blockHash)
	}
	panic("unknown type rpc.BlockNumberOrHash")
}

func (b testBackend) CurrentHeader() *types.Header { return b.chain.CurrentHeader() }
func (b testBackend) CurrentBlock() *types.Header  { return b.chain.CurrentBlock() }
func (b testBackend) BlockByNumber(ctx context.Context, number rpc.BlockNumber) (*types.Block, error) {
	if number == rpc.LatestBlockNumber {
		head := b.chain.CurrentBlock()
		return b.chain.GetBlock(head.Hash(), head.Number.Uint64()), nil
	}
	if number == rpc.PendingBlockNumber {
		return b.pending, nil
	}
	if number == rpc.EarliestBlockNumber {
		number = 0
	}
	return b.chain.GetBlockByNumber(uint64(number)), nil
}

func (b testBackend) BlockByHash(ctx context.Context, hash common.Hash) (*types.Block, error) {
	return b.chain.GetBlockByHash(hash), nil
}
func (b testBackend) BlockByNumberOrHash(ctx context.Context, blockNrOrHash rpc.BlockNumberOrHash) (*types.Block, error) {
	if blockNr, ok := blockNrOrHash.Number(); ok {
		return b.BlockByNumber(ctx, blockNr)
	}
	if blockHash, ok := blockNrOrHash.Hash(); ok {
		return b.BlockByHash(ctx, blockHash)
	}
	panic("unknown type rpc.BlockNumberOrHash")
}
func (b testBackend) GetBody(ctx context.Context, hash common.Hash, number rpc.BlockNumber) (*types.Body, error) {
	return b.chain.GetBlock(hash, uint64(number)).Body(), nil
}
func (b testBackend) StateAndHeaderByNumber(ctx context.Context, number rpc.BlockNumber) (*state.StateDB, *types.Header, error) {
	if number == rpc.PendingBlockNumber {
		panic("pending state not implemented")
	}
	header, err := b.HeaderByNumber(ctx, number)
	if err != nil {
		return nil, nil, err
	}
	if header == nil {
		return nil, nil, errors.New("header not found")
	}
	stateDb, err := b.chain.StateAt(header.Root)
	return stateDb, header, err
}
func (b testBackend) StateAndHeaderByNumberOrHash(ctx context.Context, blockNrOrHash rpc.BlockNumberOrHash) (*state.StateDB, *types.Header, error) {
	if blockNr, ok := blockNrOrHash.Number(); ok {
		return b.StateAndHeaderByNumber(ctx, blockNr)
	}
	panic("only implemented for number")
}
func (b testBackend) Pending() (*types.Block, types.Receipts, *state.StateDB) { panic("implement me") }
func (b testBackend) GetReceipts(ctx context.Context, hash common.Hash) (types.Receipts, error) {
	header, err := b.HeaderByHash(ctx, hash)
	if header == nil || err != nil {
		return nil, err
	}
	receipts := rawdb.ReadReceipts(b.db, hash, header.Number.Uint64(), header.Time, b.chain.Config())
	return receipts, nil
}
func (b testBackend) GetTd(ctx context.Context, hash common.Hash) *big.Int {
	if b.pending != nil && hash == b.pending.Hash() {
		return nil
	}
	return big.NewInt(1)
}
func (b testBackend) GetTdByNumber(ctx context.Context, blockNr rpc.BlockNumber) *big.Int {
	panic("not implemented")
}

<<<<<<< HEAD
func (b testBackend) GetEVM(ctx context.Context, msg *core.Message, state *state.StateDB, header *types.Header, vmConfig *vm.Config, blockContext *vm.BlockContext) *vm.EVM {
=======
func (b testBackend) GetEVM(ctx context.Context, state *state.StateDB, header *types.Header, vmConfig *vm.Config, blockContext *vm.BlockContext) *vm.EVM {
>>>>>>> 5b4e58d8
	if vmConfig == nil {
		vmConfig = b.chain.GetVMConfig()
	}
	context := core.NewEVMBlockContext(header, b.chain, nil)
	if blockContext != nil {
		context = *blockContext
	}
	return vm.NewEVM(context, state, b.chain.Config(), *vmConfig)
}
func (b testBackend) SubscribeChainEvent(ch chan<- core.ChainEvent) event.Subscription {
	panic("implement me")
}
func (b testBackend) SubscribeChainHeadEvent(ch chan<- core.ChainHeadEvent) event.Subscription {
	panic("implement me")
}
func (b testBackend) SendTx(ctx context.Context, signedTx *types.Transaction) error {
	panic("implement me")
}
func (b testBackend) GetTransaction(txHash common.Hash) (bool, *types.Transaction, common.Hash, uint64, uint64) {
	tx, blockHash, blockNumber, index := rawdb.ReadTransaction(b.db, txHash)
	found := true
	if tx == nil {
		found = false
	}
	return found, tx, blockHash, blockNumber, index
}
func (b testBackend) GetPoolTransactions() (types.Transactions, error) { panic("implement me") }
func (b testBackend) GetPoolTransaction(txHash common.Hash) *types.Transaction {
	return nil
}
func (b testBackend) TxIndexDone() bool {
	return true
}
func (b testBackend) GetPoolNonce(ctx context.Context, addr common.Address) (uint64, error) {
	return 0, nil
}
func (b testBackend) Stats() (pending int, queued int) { panic("implement me") }
func (b testBackend) TxPoolContent() (map[common.Address][]*types.Transaction, map[common.Address][]*types.Transaction) {
	panic("implement me")
}
func (b testBackend) TxPoolContentFrom(addr common.Address) ([]*types.Transaction, []*types.Transaction) {
	panic("implement me")
}
func (b testBackend) SubscribeNewTxsEvent(events chan<- core.NewTxsEvent) event.Subscription {
	panic("implement me")
}
func (b testBackend) ChainConfig() *params.ChainConfig { return b.chain.Config() }
func (b testBackend) Engine() consensus.Engine         { return b.chain.Engine() }
func (b testBackend) GetLogs(ctx context.Context, blockHash common.Hash, number uint64) ([][]*types.Log, error) {
	panic("implement me")
}
func (b testBackend) SubscribeRemovedLogsEvent(ch chan<- core.RemovedLogsEvent) event.Subscription {
	panic("implement me")
}
func (b testBackend) SubscribeLogsEvent(ch chan<- []*types.Log) event.Subscription {
	panic("implement me")
}

// GetBorBlockTransaction returns bor block tx
func (b testBackend) GetBorBlockTransaction(ctx context.Context, hash common.Hash) (*types.Transaction, common.Hash, uint64, uint64, error) {
	tx, blockHash, blockNumber, index := rawdb.ReadBorTransaction(b.ChainDb(), hash)
	return tx, blockHash, blockNumber, index, nil
}

func (b testBackend) GetBorBlockTransactionWithBlockHash(ctx context.Context, txHash common.Hash, blockHash common.Hash) (*types.Transaction, common.Hash, uint64, uint64, error) {
	tx, blockHash, blockNumber, index := rawdb.ReadBorTransactionWithBlockHash(b.ChainDb(), txHash, blockHash)
	return tx, blockHash, blockNumber, index, nil
}

func (b testBackend) GetRootHash(ctx context.Context, starBlockNr uint64, endBlockNr uint64) (string, error) {
	panic("implement me")
}

func (b testBackend) GetVoteOnHash(ctx context.Context, starBlockNr uint64, endBlockNr uint64, hash string, milestoneId string) (bool, error) {
	panic("implement me")
}

func (b testBackend) GetWhitelistedCheckpoint() (bool, uint64, common.Hash) {
	panic("implement me")
}

func (b testBackend) GetWhitelistedMilestone() (bool, uint64, common.Hash) {
	panic("implement me")
}

func (b testBackend) PurgeWhitelistedMilestone() {
	panic("implement me")
}

func (b testBackend) PurgeWhitelistedCheckpoint() {
	panic("implement me")
}

func (b testBackend) RPCRpcReturnDataLimit() uint64 {
	return 0
}

func (b testBackend) SubscribeChain2HeadEvent(ch chan<- core.Chain2HeadEvent) event.Subscription {
	panic("implement me")
}

func (b testBackend) SubscribeStateSyncEvent(ch chan<- core.StateSyncEvent) event.Subscription {
	panic("implement me")
}

func (b testBackend) PeerStats() interface{} {
	panic("implement me")
}

func (b testBackend) GetBorBlockLogs(ctx context.Context, hash common.Hash) ([]*types.Log, error) {
	receipt, err := b.GetBorBlockReceipt(ctx, hash)
	if err != nil || receipt == nil {
		return nil, err
	}

	return receipt.Logs, nil
}

func (b testBackend) GetWitnesses(ctx context.Context, startBlock uint64, endBlock uint64) ([]*stateless.Witness, error) {
	return nil, nil
}

func (b testBackend) StoreWitness(ctx context.Context, hash common.Hash, witness *stateless.Witness) error {
	return nil
}

func (b testBackend) GetBorBlockReceipt(ctx context.Context, hash common.Hash) (*types.Receipt, error) {
	receipt := b.chain.GetBorReceiptByHash(hash)
	if receipt == nil {
		return nil, ethereum.NotFound
	}

	return receipt, nil
}

func (b testBackend) CurrentView() *filtermaps.ChainView {
	panic("implement me")
}
func (b testBackend) NewMatcherBackend() filtermaps.MatcherBackend {
	panic("implement me")
}

func (b testBackend) SubscribePendingLogsEvent(ch chan<- []*types.Log) event.Subscription {
	panic("implement me")
}

func (b testBackend) HistoryPruningCutoff() uint64 {
	bn, _ := b.chain.HistoryPruningCutoff()
	return bn
}

func TestEstimateGas(t *testing.T) {
	t.Parallel()
	// Initialize test accounts
	var (
		accounts = newAccounts(4)
		genesis  = &core.Genesis{
			Config: params.MergedTestChainConfig,
			Alloc: types.GenesisAlloc{
				accounts[0].addr: {Balance: big.NewInt(params.Ether)},
				accounts[1].addr: {Balance: big.NewInt(params.Ether)},
				accounts[2].addr: {Balance: big.NewInt(params.Ether), Code: append(types.DelegationPrefix, accounts[3].addr.Bytes()...)},
			},
		}
		genBlocks      = 10
		signer         = types.HomesteadSigner{}
		randomAccounts = newAccounts(2)
	)
	packRevert := func(revertMessage string) []byte {
		var revertSelector = crypto.Keccak256([]byte("Error(string)"))[:4]
		stringType, _ := abi.NewType("string", "", nil)
		args := abi.Arguments{
			{Type: stringType},
		}
		encodedMessage, _ := args.Pack(revertMessage)

		return append(revertSelector, encodedMessage...)
	}

	api := NewBlockChainAPI(newTestBackend(t, genBlocks, genesis, beacon.New(ethash.NewFaker()), func(i int, b *core.BlockGen) {
		// Transfer from account[0] to account[1]
		//    value: 1000 wei
		//    fee:   0 wei
		tx, _ := types.SignTx(types.NewTx(&types.LegacyTx{Nonce: uint64(i), To: &accounts[1].addr, Value: big.NewInt(1000), Gas: params.TxGas, GasPrice: b.BaseFee(), Data: nil}), signer, accounts[0].key)
		b.AddTx(tx)
		b.SetPoS()
	}))

	setCodeAuthorization, _ := types.SignSetCode(accounts[0].key, types.SetCodeAuthorization{
		Address: accounts[0].addr,
		Nonce:   uint64(genBlocks + 1),
	})

	var testSuite = []struct {
		blockNumber    rpc.BlockNumber
		call           TransactionArgs
		overrides      override.StateOverride
		blockOverrides override.BlockOverrides
		expectErr      error
		want           uint64
	}{
		//simple transfer on latest block
		{
			blockNumber: rpc.LatestBlockNumber,
			call: TransactionArgs{
				From:  &accounts[0].addr,
				To:    &accounts[1].addr,
				Value: (*hexutil.Big)(big.NewInt(1000)),
			},
			expectErr: nil,
			want:      21000,
		},
		// simple transfer with insufficient funds on latest block
		{
			blockNumber: rpc.LatestBlockNumber,
			call: TransactionArgs{
				From:  &randomAccounts[0].addr,
				To:    &accounts[1].addr,
				Value: (*hexutil.Big)(big.NewInt(1000)),
			},
			expectErr: core.ErrInsufficientFunds,
			want:      21000,
		},
		// empty create
		{
			blockNumber: rpc.LatestBlockNumber,
			call:        TransactionArgs{},
			expectErr:   nil,
			want:        53000,
		},
		{
			blockNumber: rpc.LatestBlockNumber,
			call:        TransactionArgs{},
			overrides: override.StateOverride{
				randomAccounts[0].addr: override.OverrideAccount{Balance: newRPCBalance(new(big.Int).Mul(big.NewInt(1), big.NewInt(params.Ether)))},
			},
			expectErr: nil,
			want:      53000,
		},
		{
			blockNumber: rpc.LatestBlockNumber,
			call: TransactionArgs{
				From:  &randomAccounts[0].addr,
				To:    &randomAccounts[1].addr,
				Value: (*hexutil.Big)(big.NewInt(1000)),
			},
			overrides: override.StateOverride{
				randomAccounts[0].addr: override.OverrideAccount{Balance: newRPCBalance(big.NewInt(0))},
			},
			expectErr: core.ErrInsufficientFunds,
		},
		// Test for a bug where the gas price was set to zero but the basefee non-zero
		//
		// contract BasefeeChecker {
		//    constructor() {
		//        require(tx.gasprice >= block.basefee);
		//        if (tx.gasprice > 0) {
		//            require(block.basefee > 0);
		//        }
		//    }
		//}
		{
			blockNumber: rpc.LatestBlockNumber,
			call: TransactionArgs{
				From:     &accounts[0].addr,
				Input:    hex2Bytes("6080604052348015600f57600080fd5b50483a1015601c57600080fd5b60003a111560315760004811603057600080fd5b5b603f80603e6000396000f3fe6080604052600080fdfea264697066735822122060729c2cee02b10748fae5200f1c9da4661963354973d9154c13a8e9ce9dee1564736f6c63430008130033"),
				GasPrice: (*hexutil.Big)(big.NewInt(1_000_000_000)), // Legacy as pricing
			},
			expectErr: nil,
			want:      67617,
		},
		{
			blockNumber: rpc.LatestBlockNumber,
			call: TransactionArgs{
				From:         &accounts[0].addr,
				Input:        hex2Bytes("6080604052348015600f57600080fd5b50483a1015601c57600080fd5b60003a111560315760004811603057600080fd5b5b603f80603e6000396000f3fe6080604052600080fdfea264697066735822122060729c2cee02b10748fae5200f1c9da4661963354973d9154c13a8e9ce9dee1564736f6c63430008130033"),
				MaxFeePerGas: (*hexutil.Big)(big.NewInt(1_000_000_000)), // 1559 gas pricing
			},
			expectErr: nil,
			want:      67617,
		},
		{
			blockNumber: rpc.LatestBlockNumber,
			call: TransactionArgs{
				From:         &accounts[0].addr,
				Input:        hex2Bytes("6080604052348015600f57600080fd5b50483a1015601c57600080fd5b60003a111560315760004811603057600080fd5b5b603f80603e6000396000f3fe6080604052600080fdfea264697066735822122060729c2cee02b10748fae5200f1c9da4661963354973d9154c13a8e9ce9dee1564736f6c63430008130033"),
				GasPrice:     nil, // No legacy gas pricing
				MaxFeePerGas: nil, // No 1559 gas pricing
			},
			expectErr: nil,
			want:      67595,
		},
		// Blobs should have no effect on gas estimate
		{
			blockNumber: rpc.LatestBlockNumber,
			call: TransactionArgs{
				From:       &accounts[0].addr,
				To:         &accounts[1].addr,
				Value:      (*hexutil.Big)(big.NewInt(1)),
				BlobHashes: []common.Hash{{0x01, 0x22}},
				BlobFeeCap: (*hexutil.Big)(big.NewInt(1)),
			},
			want: 21000,
		},
		// // SPDX-License-Identifier: GPL-3.0
		//pragma solidity >=0.8.2 <0.9.0;
		//
		//contract BlockOverridesTest {
		//    function call() public view returns (uint256) {
		//        return block.number;
		//    }
		//
		//    function estimate() public view {
		//        revert(string.concat("block ", uint2str(block.number)));
		//    }
		//
		//    function uint2str(uint256 _i) internal pure returns (string memory str) {
		//        if (_i == 0) {
		//            return "0";
		//        }
		//        uint256 j = _i;
		//        uint256 length;
		//        while (j != 0) {
		//            length++;
		//            j /= 10;
		//        }
		//        bytes memory bstr = new bytes(length);
		//        uint256 k = length;
		//        j = _i;
		//        while (j != 0) {
		//            bstr[--k] = bytes1(uint8(48 + (j % 10)));
		//            j /= 10;
		//        }
		//        str = string(bstr);
		//    }
		//}
		{
			blockNumber: rpc.LatestBlockNumber,
			call: TransactionArgs{
				From: &accounts[0].addr,
				To:   &accounts[1].addr,
				Data: hex2Bytes("0x3592d016"), //estimate
			},
			overrides: override.StateOverride{
				accounts[1].addr: override.OverrideAccount{
					Code: hex2Bytes("608060405234801561000f575f5ffd5b5060043610610034575f3560e01c806328b5e32b146100385780633592d0161461004b575b5f5ffd5b4360405190815260200160405180910390f35b610053610055565b005b61005e4361009d565b60405160200161006e91906101a5565b60408051601f198184030181529082905262461bcd60e51b8252610094916004016101cd565b60405180910390fd5b6060815f036100c35750506040805180820190915260018152600360fc1b602082015290565b815f5b81156100ec57806100d681610216565b91506100e59050600a83610242565b91506100c6565b5f8167ffffffffffffffff81111561010657610106610255565b6040519080825280601f01601f191660200182016040528015610130576020820181803683370190505b508593509050815b831561019c57610149600a85610269565b61015490603061027c565b60f81b8261016183610295565b92508281518110610174576101746102aa565b60200101906001600160f81b03191690815f1a905350610195600a85610242565b9350610138565b50949350505050565b650313637b1b5960d51b81525f82518060208501600685015e5f920160060191825250919050565b602081525f82518060208401528060208501604085015e5f604082850101526040601f19601f83011684010191505092915050565b634e487b7160e01b5f52601160045260245ffd5b5f6001820161022757610227610202565b5060010190565b634e487b7160e01b5f52601260045260245ffd5b5f826102505761025061022e565b500490565b634e487b7160e01b5f52604160045260245ffd5b5f826102775761027761022e565b500690565b8082018082111561028f5761028f610202565b92915050565b5f816102a3576102a3610202565b505f190190565b634e487b7160e01b5f52603260045260245ffdfea2646970667358221220a253cad1e2e3523b8c053c1d0cd1e39d7f3bafcedd73440a244872701f05dab264736f6c634300081c0033"),
				},
			},
			blockOverrides: override.BlockOverrides{Number: (*hexutil.Big)(big.NewInt(11))},
			expectErr:      newRevertError(packRevert("block 11")),
		},
		// Should be able to send to an EIP-7702 delegated account.
		{
			blockNumber: rpc.LatestBlockNumber,
			call: TransactionArgs{
				From:  &accounts[0].addr,
				To:    &accounts[2].addr,
				Value: (*hexutil.Big)(big.NewInt(1)),
			},
			want: 21000,
		},
		// Should be able to send as EIP-7702 delegated account.
		{
			blockNumber: rpc.LatestBlockNumber,
			call: TransactionArgs{
				From:  &accounts[2].addr,
				To:    &accounts[1].addr,
				Value: (*hexutil.Big)(big.NewInt(1)),
			},
			want: 21000,
		},
		// Should be able to estimate SetCodeTx.
		{
			blockNumber: rpc.LatestBlockNumber,
			call: TransactionArgs{
				From:              &accounts[0].addr,
				To:                &accounts[1].addr,
				Value:             (*hexutil.Big)(big.NewInt(0)),
				AuthorizationList: []types.SetCodeAuthorization{setCodeAuthorization},
			},
			want: 46000,
		},
		// Should retrieve the code of 0xef0001 || accounts[0].addr and return an invalid opcode error.
		{
			blockNumber: rpc.LatestBlockNumber,
			call: TransactionArgs{
				From:              &accounts[0].addr,
				To:                &accounts[0].addr,
				Value:             (*hexutil.Big)(big.NewInt(0)),
				AuthorizationList: []types.SetCodeAuthorization{setCodeAuthorization},
			},
			expectErr: errors.New("invalid opcode: opcode 0xef not defined"),
		},
		// SetCodeTx with empty authorization list should fail.
		{
			blockNumber: rpc.LatestBlockNumber,
			call: TransactionArgs{
				From:              &accounts[0].addr,
				To:                &common.Address{},
				Value:             (*hexutil.Big)(big.NewInt(0)),
				AuthorizationList: []types.SetCodeAuthorization{},
			},
			expectErr: core.ErrEmptyAuthList,
		},
		// SetCodeTx with nil `to` should fail.
		{
			blockNumber: rpc.LatestBlockNumber,
			call: TransactionArgs{
				From:              &accounts[0].addr,
				To:                nil,
				Value:             (*hexutil.Big)(big.NewInt(0)),
				AuthorizationList: []types.SetCodeAuthorization{setCodeAuthorization},
			},
			expectErr: core.ErrSetCodeTxCreate,
		},
	}
	for i, tc := range testSuite {
		result, err := api.EstimateGas(context.Background(), tc.call, &rpc.BlockNumberOrHash{BlockNumber: &tc.blockNumber}, &tc.overrides, &tc.blockOverrides)
		if tc.expectErr != nil {
			if err == nil {
				t.Errorf("test %d: want error %v, have nothing", i, tc.expectErr)
				continue
			}
			if !errors.Is(err, tc.expectErr) {
				if err.Error() != tc.expectErr.Error() {
					t.Errorf("test %d: error mismatch, want %v, have %v", i, tc.expectErr, err)
				}
			}
			continue
		}
		if err != nil {
			t.Errorf("test %d: want no error, have %v", i, err)
			continue
		}
		if float64(result) > float64(tc.want)*(1+estimateGasErrorRatio) {
			t.Errorf("test %d, result mismatch, have\n%v\n, want\n%v\n", i, uint64(result), tc.want)
		}
	}
}

func TestCall(t *testing.T) {
	t.Parallel()

	// Initialize test accounts
	var (
		accounts = newAccounts(3)
		dad      = common.HexToAddress("0x0000000000000000000000000000000000000dad")
		genesis  = &core.Genesis{
			Config: params.MergedTestChainConfig,
			Alloc: types.GenesisAlloc{
				accounts[0].addr: {Balance: big.NewInt(params.Ether)},
				accounts[1].addr: {Balance: big.NewInt(params.Ether)},
				accounts[2].addr: {Balance: big.NewInt(params.Ether)},
				dad: {
					Balance: big.NewInt(params.Ether),
					Nonce:   1,
					Storage: map[common.Hash]common.Hash{
						common.Hash{}: common.HexToHash("0x0000000000000000000000000000000000000000000000000000000000000001"),
					},
				},
			},
		}
		genBlocks = 10
		signer    = types.HomesteadSigner{}
	)
	api := NewBlockChainAPI(newTestBackend(t, genBlocks, genesis, beacon.New(ethash.NewFaker()), func(i int, b *core.BlockGen) {
		// Transfer from account[0] to account[1]
		//    value: 1000 wei
		//    fee:   0 wei
		tx, _ := types.SignTx(types.NewTx(&types.LegacyTx{Nonce: uint64(i), To: &accounts[1].addr, Value: big.NewInt(1000), Gas: params.TxGas, GasPrice: b.BaseFee(), Data: nil}), signer, accounts[0].key)
		b.AddTx(tx)
		b.SetPoS()
	}))
	randomAccounts := newAccounts(3)
	var testSuite = []struct {
		name           string
		blockNumber    rpc.BlockNumber
		overrides      override.StateOverride
		call           TransactionArgs
		blockOverrides override.BlockOverrides
		expectErr      error
		want           string
	}{
		// transfer on genesis
		{
			name:        "transfer-on-genesis",
			blockNumber: rpc.BlockNumber(0),
			call: TransactionArgs{
				From:  &accounts[0].addr,
				To:    &accounts[1].addr,
				Value: (*hexutil.Big)(big.NewInt(1000)),
			},
			expectErr: nil,
			want:      "0x",
		},
		// transfer on the head
		{
			name:        "transfer-on-the-head",
			blockNumber: rpc.BlockNumber(genBlocks),
			call: TransactionArgs{
				From:  &accounts[0].addr,
				To:    &accounts[1].addr,
				Value: (*hexutil.Big)(big.NewInt(1000)),
			},
			expectErr: nil,
			want:      "0x",
		},
		// transfer on a non-existent block, error expects
		{
			name:        "transfer-non-existent-block",
			blockNumber: rpc.BlockNumber(genBlocks + 1),
			call: TransactionArgs{
				From:  &accounts[0].addr,
				To:    &accounts[1].addr,
				Value: (*hexutil.Big)(big.NewInt(1000)),
			},
			expectErr: errors.New("header not found"),
		},
		// transfer on the latest block
		{
			name:        "transfer-latest-block",
			blockNumber: rpc.LatestBlockNumber,
			call: TransactionArgs{
				From:  &accounts[0].addr,
				To:    &accounts[1].addr,
				Value: (*hexutil.Big)(big.NewInt(1000)),
			},
			expectErr: nil,
			want:      "0x",
		},
		// Call which can only succeed if state is state overridden
		{
			name:        "state-override-success",
			blockNumber: rpc.LatestBlockNumber,
			call: TransactionArgs{
				From:  &randomAccounts[0].addr,
				To:    &randomAccounts[1].addr,
				Value: (*hexutil.Big)(big.NewInt(1000)),
			},
			overrides: override.StateOverride{
				randomAccounts[0].addr: override.OverrideAccount{Balance: newRPCBalance(new(big.Int).Mul(big.NewInt(1), big.NewInt(params.Ether)))},
			},
			want: "0x",
		},
		// Invalid call without state overriding
		{
			name:        "insufficient-funds-simple",
			blockNumber: rpc.LatestBlockNumber,
			call: TransactionArgs{
				From:  &randomAccounts[0].addr,
				To:    &randomAccounts[1].addr,
				Value: (*hexutil.Big)(big.NewInt(1000)),
			},
			expectErr: core.ErrInsufficientFunds,
		},
		// Successful simple contract call
		//
		// // SPDX-License-Identifier: GPL-3.0
		//
		//  pragma solidity >=0.7.0 <0.8.0;
		//
		//  /**
		//   * @title Storage
		//   * @dev Store & retrieve value in a variable
		//   */
		//  contract Storage {
		//      uint256 public number;
		//      constructor() {
		//          number = block.number;
		//      }
		//  }
		{
			name:        "simple-contract-call",
			blockNumber: rpc.LatestBlockNumber,
			call: TransactionArgs{
				From: &randomAccounts[0].addr,
				To:   &randomAccounts[2].addr,
				Data: hex2Bytes("8381f58a"), // call number()
			},
			overrides: override.StateOverride{
				randomAccounts[2].addr: override.OverrideAccount{
					Code:      hex2Bytes("6080604052348015600f57600080fd5b506004361060285760003560e01c80638381f58a14602d575b600080fd5b60336049565b6040518082815260200191505060405180910390f35b6000548156fea2646970667358221220eab35ffa6ab2adfe380772a48b8ba78e82a1b820a18fcb6f59aa4efb20a5f60064736f6c63430007040033"),
					StateDiff: map[common.Hash]common.Hash{{}: common.BigToHash(big.NewInt(123))},
				},
			},
			want: "0x000000000000000000000000000000000000000000000000000000000000007b",
		},
		// // SPDX-License-Identifier: GPL-3.0
		//pragma solidity >=0.8.2 <0.9.0;
		//
		//contract BlockOverridesTest {
		//    function call() public view returns (uint256) {
		//        return block.number;
		//    }
		//
		//    function estimate() public view {
		//        revert(string.concat("block ", uint2str(block.number)));
		//    }
		//
		//    function uint2str(uint256 _i) internal pure returns (string memory str) {
		//        if (_i == 0) {
		//            return "0";
		//        }
		//        uint256 j = _i;
		//        uint256 length;
		//        while (j != 0) {
		//            length++;
		//            j /= 10;
		//        }
		//        bytes memory bstr = new bytes(length);
		//        uint256 k = length;
		//        j = _i;
		//        while (j != 0) {
		//            bstr[--k] = bytes1(uint8(48 + (j % 10)));
		//            j /= 10;
		//        }
		//        str = string(bstr);
		//    }
		//}
		{
			name:        "block-override-with-state-override",
			blockNumber: rpc.LatestBlockNumber,
			call: TransactionArgs{
				From: &accounts[1].addr,
				To:   &accounts[2].addr,
				Data: hex2Bytes("0x28b5e32b"), //call
			},
			overrides: override.StateOverride{
				accounts[2].addr: override.OverrideAccount{
					Code: hex2Bytes("608060405234801561000f575f5ffd5b5060043610610034575f3560e01c806328b5e32b146100385780633592d0161461004b575b5f5ffd5b4360405190815260200160405180910390f35b610053610055565b005b61005e4361009d565b60405160200161006e91906101a5565b60408051601f198184030181529082905262461bcd60e51b8252610094916004016101cd565b60405180910390fd5b6060815f036100c35750506040805180820190915260018152600360fc1b602082015290565b815f5b81156100ec57806100d681610216565b91506100e59050600a83610242565b91506100c6565b5f8167ffffffffffffffff81111561010657610106610255565b6040519080825280601f01601f191660200182016040528015610130576020820181803683370190505b508593509050815b831561019c57610149600a85610269565b61015490603061027c565b60f81b8261016183610295565b92508281518110610174576101746102aa565b60200101906001600160f81b03191690815f1a905350610195600a85610242565b9350610138565b50949350505050565b650313637b1b5960d51b81525f82518060208501600685015e5f920160060191825250919050565b602081525f82518060208401528060208501604085015e5f604082850101526040601f19601f83011684010191505092915050565b634e487b7160e01b5f52601160045260245ffd5b5f6001820161022757610227610202565b5060010190565b634e487b7160e01b5f52601260045260245ffd5b5f826102505761025061022e565b500490565b634e487b7160e01b5f52604160045260245ffd5b5f826102775761027761022e565b500690565b8082018082111561028f5761028f610202565b92915050565b5f816102a3576102a3610202565b505f190190565b634e487b7160e01b5f52603260045260245ffdfea2646970667358221220a253cad1e2e3523b8c053c1d0cd1e39d7f3bafcedd73440a244872701f05dab264736f6c634300081c0033"),
				},
			},
			blockOverrides: override.BlockOverrides{Number: (*hexutil.Big)(big.NewInt(11))},
			want:           "0x000000000000000000000000000000000000000000000000000000000000000b",
		},
		// Clear storage trie
		{
			name:        "clear-storage-trie",
			blockNumber: rpc.LatestBlockNumber,
			call: TransactionArgs{
				From: &accounts[1].addr,
				// Yul:
				// object "Test" {
				//    code {
				//        let dad := 0x0000000000000000000000000000000000000dad
				//        if eq(balance(dad), 0) {
				//            revert(0, 0)
				//        }
				//        let slot := sload(0)
				//        mstore(0, slot)
				//        return(0, 32)
				//    }
				// }
				Input: hex2Bytes("610dad6000813103600f57600080fd5b6000548060005260206000f3"),
			},
			overrides: override.StateOverride{
				dad: override.OverrideAccount{
					State: map[common.Hash]common.Hash{},
				},
			},
			want: "0x0000000000000000000000000000000000000000000000000000000000000000",
		},
		// Invalid blob tx
		{
			name:        "invalid-blob-tx",
			blockNumber: rpc.LatestBlockNumber,
			call: TransactionArgs{
				From:       &accounts[1].addr,
				Input:      &hexutil.Bytes{0x00},
				BlobHashes: []common.Hash{},
			},
			expectErr: core.ErrBlobTxCreate,
		},
		// BOR Doens't support blob tx
		// BLOBHASH opcode
		// {
		// 	blockNumber: rpc.LatestBlockNumber,
		// 	call: TransactionArgs{
		// 		From:       &accounts[1].addr,
		// 		To:         &randomAccounts[2].addr,
		// 		BlobHashes: []common.Hash{{0x01, 0x22}},
		// 		BlobFeeCap: (*hexutil.Big)(big.NewInt(1)),
		// 	},
		// 	overrides: StateOverride{
		// 		randomAccounts[2].addr: {
		// 			Code: hex2Bytes("60004960005260206000f3"),
		// 		},
		// 	},
		// 	want: "0x0122000000000000000000000000000000000000000000000000000000000000",
		// },
		// Clear the entire storage set
		{
			name:        "blobhash-opcode",
			blockNumber: rpc.LatestBlockNumber,
			call: TransactionArgs{
				From: &accounts[1].addr,
				// Yul:
				// object "Test" {
				//    code {
				//        let dad := 0x0000000000000000000000000000000000000dad
				//        if eq(balance(dad), 0) {
				//            revert(0, 0)
				//        }
				//        let slot := sload(0)
				//        mstore(0, slot)
				//        return(0, 32)
				//    }
				// }
				Input: hex2Bytes("610dad6000813103600f57600080fd5b6000548060005260206000f3"),
			},
			overrides: override.StateOverride{
				dad: override.OverrideAccount{
					State: map[common.Hash]common.Hash{},
				},
			},
			want: "0x0000000000000000000000000000000000000000000000000000000000000000",
		},
		// Clear the entire storage set
		{
			blockNumber: rpc.LatestBlockNumber,
			call: TransactionArgs{
				From: &accounts[1].addr,
				// Yul:
				// object "Test" {
				//    code {
				//        let dad := 0x0000000000000000000000000000000000000dad
				//        if eq(balance(dad), 0) {
				//            revert(0, 0)
				//        }
				//        let slot := sload(0)
				//        mstore(0, slot)
				//        return(0, 32)
				//    }
				// }
				Input: hex2Bytes("610dad6000813103600f57600080fd5b6000548060005260206000f3"),
			},
			overrides: override.StateOverride{
				dad: override.OverrideAccount{
					State: map[common.Hash]common.Hash{},
				},
			},
			want: "0x0000000000000000000000000000000000000000000000000000000000000000",
		},
		{
			name:        "unsupported block override beaconRoot",
			blockNumber: rpc.LatestBlockNumber,
			call:        TransactionArgs{},
			blockOverrides: override.BlockOverrides{
				BeaconRoot: &common.Hash{0, 1, 2},
			},
			expectErr: errors.New(`block override "beaconRoot" is not supported for this RPC method`),
		},
		{
			name:        "unsupported block override withdrawals",
			blockNumber: rpc.LatestBlockNumber,
			call:        TransactionArgs{},
			blockOverrides: override.BlockOverrides{
				Withdrawals: &types.Withdrawals{},
			},
			expectErr: errors.New(`block override "withdrawals" is not supported for this RPC method`),
		},
	}
	for _, tc := range testSuite {
		result, err := api.Call(context.Background(), tc.call, &rpc.BlockNumberOrHash{BlockNumber: &tc.blockNumber}, &tc.overrides, &tc.blockOverrides)
		if tc.expectErr != nil {
			if err == nil {
				t.Errorf("test %s: want error %v, have nothing", tc.name, tc.expectErr)
				continue
			}
			if !errors.Is(err, tc.expectErr) {
				// Second try
				if !reflect.DeepEqual(err, tc.expectErr) {
					t.Errorf("test %s: error mismatch, want %v, have %v", tc.name, tc.expectErr, err)
				}
			}
			continue
		}
		if err != nil {
			t.Errorf("test %s: want no error, have %v", tc.name, err)
			continue
		}
		if !reflect.DeepEqual(result.String(), tc.want) {
			t.Errorf("test %s, result mismatch, have\n%v\n, want\n%v\n", tc.name, result.String(), tc.want)
		}
	}
}

func TestSimulateV1(t *testing.T) {
	t.Parallel()
	// Initialize test accounts
	var (
		accounts     = newAccounts(3)
		fixedAccount = newTestAccount()
		genBlocks    = 10
		signer       = types.HomesteadSigner{}
		cac          = common.HexToAddress("0x0000000000000000000000000000000000000cac")
		bab          = common.HexToAddress("0x0000000000000000000000000000000000000bab")
		coinbase     = "0x000000000000000000000000000000000000ffff"
		genesis      = &core.Genesis{
			Config: params.TestChainConfig,
			Alloc: types.GenesisAlloc{
				accounts[0].addr: {Balance: big.NewInt(params.Ether)},
				accounts[1].addr: {Balance: big.NewInt(params.Ether)},
				accounts[2].addr: {Balance: big.NewInt(params.Ether)},
				// Yul:
				// object "Test" {
				//     code {
				//         let dad := 0x0000000000000000000000000000000000000dad
				//         selfdestruct(dad)
				//     }
				// }
				cac: {Balance: big.NewInt(params.Ether), Code: common.Hex2Bytes("610dad80ff")},
				bab: {
					Balance: big.NewInt(1),
					// object "Test" {
					//    code {
					//        let value1 := sload(1)
					//        let value2 := sload(2)
					//
					//        // Shift value1 by 128 bits to the left by multiplying it with 2^128
					//        value1 := mul(value1, 0x100000000000000000000000000000000)
					//
					//        // Concatenate value1 and value2
					//        let concatenatedValue := add(value1, value2)
					//
					//        // Store the result in memory and return it
					//        mstore(0, concatenatedValue)
					//        return(0, 0x20)
					//    }
					// }
					Code: common.FromHex("0x600154600254700100000000000000000000000000000000820291508082018060005260206000f3"),
					Storage: map[common.Hash]common.Hash{
						common.BigToHash(big.NewInt(1)): common.BigToHash(big.NewInt(10)),
						common.BigToHash(big.NewInt(2)): common.BigToHash(big.NewInt(12)),
					},
				},
			},
		}
		sha256Address = common.BytesToAddress([]byte{0x02})
	)
	api := NewBlockChainAPI(newTestBackend(t, genBlocks, genesis, ethash.NewFaker(), func(i int, b *core.BlockGen) {
		b.SetCoinbase(common.HexToAddress(coinbase))
		// Transfer from account[0] to account[1]
		//    value: 1000 wei
		//    fee:   0 wei
		tx, _ := types.SignTx(types.NewTx(&types.LegacyTx{
			Nonce:    uint64(i),
			To:       &accounts[1].addr,
			Value:    big.NewInt(1000),
			Gas:      params.TxGas,
			GasPrice: b.BaseFee(),
			Data:     nil,
		}), signer, accounts[0].key)
		b.AddTx(tx)
	}))
	var (
		randomAccounts   = newAccounts(4)
		latest           = rpc.BlockNumberOrHashWithNumber(rpc.LatestBlockNumber)
		includeTransfers = true
		validation       = true
	)
	type log struct {
		Address     common.Address `json:"address"`
		Topics      []common.Hash  `json:"topics"`
		Data        hexutil.Bytes  `json:"data"`
		BlockNumber hexutil.Uint64 `json:"blockNumber"`
		// Skip txHash
		//TxHash common.Hash `json:"transactionHash" gencodec:"required"`
		TxIndex hexutil.Uint `json:"transactionIndex"`
		//BlockHash common.Hash  `json:"blockHash"`
		Index hexutil.Uint `json:"logIndex"`
	}
	type callErr struct {
		Message string
		Code    int
	}
	type callRes struct {
		ReturnValue string `json:"returnData"`
		Error       callErr
		Logs        []log
		GasUsed     string
		Status      string
	}
	type blockRes struct {
		Number string
		//Hash   string
		// Ignore timestamp
		GasLimit      string
		GasUsed       string
		Miner         string
		BaseFeePerGas string
		Calls         []callRes
	}
	var testSuite = []struct {
		name             string
		blocks           []simBlock
		tag              rpc.BlockNumberOrHash
		includeTransfers *bool
		validation       *bool
		expectErr        error
		want             []blockRes
	}{
		// State build-up over calls:
		// First value transfer OK after state override.
		// Second one should succeed because of first transfer.
		{
			name: "simple",
			tag:  latest,
			blocks: []simBlock{{
				StateOverrides: &override.StateOverride{
					randomAccounts[0].addr: override.OverrideAccount{Balance: newRPCBalance(big.NewInt(1000))},
				},
				Calls: []TransactionArgs{{
					From:  &randomAccounts[0].addr,
					To:    &randomAccounts[1].addr,
					Value: (*hexutil.Big)(big.NewInt(1000)),
				}, {
					From:  &randomAccounts[1].addr,
					To:    &randomAccounts[2].addr,
					Value: (*hexutil.Big)(big.NewInt(1000)),
				}, {
					To: &randomAccounts[3].addr,
				}},
			}},
			want: []blockRes{{
				Number:        "0xb",
				GasLimit:      "0x47e7c4",
				GasUsed:       "0xf618",
				Miner:         coinbase,
				BaseFeePerGas: "0x0",
				Calls: []callRes{{
					ReturnValue: "0x",
					GasUsed:     "0x5208",
					Logs: []log{
						{
							Address: core.GetFeeAddress(),
							Topics: []common.Hash{
								common.Hash([32]byte{
									230, 73, 126, 62, 229, 72, 163, 55, 33, 54, 175, 47, 203, 6, 150, 219,
									49, 252, 108, 242, 2, 96, 112, 118, 69, 6, 139, 211, 254, 151, 243, 196,
								}),
								common.BytesToHash(core.GetFeeAddress().Bytes()),
								common.BytesToHash(randomAccounts[0].addr.Bytes()),
								common.BytesToHash(randomAccounts[1].addr.Bytes()),
							},
							Data:        []byte{0x00, 0x00, 0x00, 0x00, 0x00, 0x00, 0x00, 0x00, 0x00, 0x00, 0x00, 0x00, 0x00, 0x00, 0x00, 0x00, 0x00, 0x00, 0x00, 0x00, 0x00, 0x00, 0x00, 0x00, 0x00, 0x00, 0x00, 0x00, 0x00, 0x00, 0x03, 0xe8, 0x00, 0x00, 0x00, 0x00, 0x00, 0x00, 0x00, 0x00, 0x00, 0x00, 0x00, 0x00, 0x00, 0x00, 0x00, 0x00, 0x00, 0x00, 0x00, 0x00, 0x00, 0x00, 0x00, 0x00, 0x00, 0x00, 0x00, 0x00, 0x00, 0x00, 0x03, 0xe8, 0x00, 0x00, 0x00, 0x00, 0x00, 0x00, 0x00, 0x00, 0x00, 0x00, 0x00, 0x00, 0x00, 0x00, 0x00, 0x00, 0x00, 0x00, 0x00, 0x00, 0x00, 0x00, 0x00, 0x00, 0x00, 0x00, 0x00, 0x00, 0x00, 0x00, 0x00, 0x00, 0x00, 0x00, 0x00, 0x00, 0x00, 0x00, 0x00, 0x00, 0x00, 0x00, 0x00, 0x00, 0x00, 0x00, 0x00, 0x00, 0x00, 0x00, 0x00, 0x00, 0x00, 0x00, 0x00, 0x00, 0x00, 0x00, 0x00, 0x00, 0x00, 0x00, 0x00, 0x00, 0x00, 0x00, 0x00, 0x00, 0x00, 0x00, 0x00, 0x00, 0x00, 0x00, 0x00, 0x00, 0x00, 0x00, 0x00, 0x00, 0x00, 0x00, 0x00, 0x00, 0x00, 0x00, 0x00, 0x00, 0x00, 0x00, 0x00, 0x00, 0x00, 0x00, 0x03, 0xe8},
							BlockNumber: 11,
							TxIndex:     0,
							Index:       0,
						},
					},
					Status: "0x1",
				}, {
					ReturnValue: "0x",
					GasUsed:     "0x5208",
					Logs: []log{
						{
							Address: core.GetFeeAddress(),
							Topics: []common.Hash{
								common.Hash([32]byte{
									230, 73, 126, 62, 229, 72, 163, 55, 33, 54, 175, 47, 203, 6, 150, 219,
									49, 252, 108, 242, 2, 96, 112, 118, 69, 6, 139, 211, 254, 151, 243, 196,
								}),
								common.BytesToHash(core.GetFeeAddress().Bytes()),
								common.BytesToHash(randomAccounts[1].addr.Bytes()),
								common.BytesToHash(randomAccounts[2].addr.Bytes()),
							},
							Data:        []byte{0x00, 0x00, 0x00, 0x00, 0x00, 0x00, 0x00, 0x00, 0x00, 0x00, 0x00, 0x00, 0x00, 0x00, 0x00, 0x00, 0x00, 0x00, 0x00, 0x00, 0x00, 0x00, 0x00, 0x00, 0x00, 0x00, 0x00, 0x00, 0x00, 0x00, 0x03, 0xe8, 0x00, 0x00, 0x00, 0x00, 0x00, 0x00, 0x00, 0x00, 0x00, 0x00, 0x00, 0x00, 0x00, 0x00, 0x00, 0x00, 0x00, 0x00, 0x00, 0x00, 0x00, 0x00, 0x00, 0x00, 0x00, 0x00, 0x00, 0x00, 0x00, 0x00, 0x03, 0xe8, 0x00, 0x00, 0x00, 0x00, 0x00, 0x00, 0x00, 0x00, 0x00, 0x00, 0x00, 0x00, 0x00, 0x00, 0x00, 0x00, 0x00, 0x00, 0x00, 0x00, 0x00, 0x00, 0x00, 0x00, 0x00, 0x00, 0x00, 0x00, 0x00, 0x00, 0x00, 0x00, 0x00, 0x00, 0x00, 0x00, 0x00, 0x00, 0x00, 0x00, 0x00, 0x00, 0x00, 0x00, 0x00, 0x00, 0x00, 0x00, 0x00, 0x00, 0x00, 0x00, 0x00, 0x00, 0x00, 0x00, 0x00, 0x00, 0x00, 0x00, 0x00, 0x00, 0x00, 0x00, 0x00, 0x00, 0x00, 0x00, 0x00, 0x00, 0x00, 0x00, 0x00, 0x00, 0x00, 0x00, 0x00, 0x00, 0x00, 0x00, 0x00, 0x00, 0x00, 0x00, 0x00, 0x00, 0x00, 0x00, 0x00, 0x00, 0x00, 0x00, 0x00, 0x00, 0x03, 0xe8},
							BlockNumber: 11,
							TxIndex:     1,
							Index:       1,
						},
					},
					Status: "0x1",
				}, {
					ReturnValue: "0x",
					GasUsed:     "0x5208",
					Logs:        []log{},
					Status:      "0x1",
				}},
			}},
		}, {
			// State build-up over blocks.
			name: "simple-multi-block",
			tag:  latest,
			blocks: []simBlock{{
				StateOverrides: &override.StateOverride{
					randomAccounts[0].addr: override.OverrideAccount{Balance: newRPCBalance(big.NewInt(2000))},
				},
				Calls: []TransactionArgs{
					{
						From:  &randomAccounts[0].addr,
						To:    &randomAccounts[1].addr,
						Value: (*hexutil.Big)(big.NewInt(1000)),
					}, {
						From:  &randomAccounts[0].addr,
						To:    &randomAccounts[3].addr,
						Value: (*hexutil.Big)(big.NewInt(1000)),
					},
				},
			}, {
				StateOverrides: &override.StateOverride{
					randomAccounts[3].addr: override.OverrideAccount{Balance: newRPCBalance(big.NewInt(0))},
				},
				Calls: []TransactionArgs{
					{
						From:  &randomAccounts[1].addr,
						To:    &randomAccounts[2].addr,
						Value: (*hexutil.Big)(big.NewInt(1000)),
					},
				},
			}},
			want: []blockRes{{
				Number:        "0xb",
				GasLimit:      "0x47e7c4",
				GasUsed:       "0xa410",
				Miner:         coinbase,
				BaseFeePerGas: "0x0",
				Calls: []callRes{{
					ReturnValue: "0x",
					GasUsed:     "0x5208",
					Logs: []log{
						{
							Address: core.GetFeeAddress(),
							Topics: []common.Hash{
								common.Hash([32]byte{
									230, 73, 126, 62, 229, 72, 163, 55, 33, 54, 175, 47, 203, 6, 150, 219,
									49, 252, 108, 242, 2, 96, 112, 118, 69, 6, 139, 211, 254, 151, 243, 196,
								}),
								common.BytesToHash(core.GetFeeAddress().Bytes()),
								common.BytesToHash(randomAccounts[0].addr.Bytes()),
								common.BytesToHash(randomAccounts[1].addr.Bytes()),
							},
							Data:        []byte{0x00, 0x00, 0x00, 0x00, 0x00, 0x00, 0x00, 0x00, 0x00, 0x00, 0x00, 0x00, 0x00, 0x00, 0x00, 0x00, 0x00, 0x00, 0x00, 0x00, 0x00, 0x00, 0x00, 0x00, 0x00, 0x00, 0x00, 0x00, 0x00, 0x00, 0x03, 0xe8, 0x00, 0x00, 0x00, 0x00, 0x00, 0x00, 0x00, 0x00, 0x00, 0x00, 0x00, 0x00, 0x00, 0x00, 0x00, 0x00, 0x00, 0x00, 0x00, 0x00, 0x00, 0x00, 0x00, 0x00, 0x00, 0x00, 0x00, 0x00, 0x00, 0x00, 0x07, 0xd0, 0x00, 0x00, 0x00, 0x00, 0x00, 0x00, 0x00, 0x00, 0x00, 0x00, 0x00, 0x00, 0x00, 0x00, 0x00, 0x00, 0x00, 0x00, 0x00, 0x00, 0x00, 0x00, 0x00, 0x00, 0x00, 0x00, 0x00, 0x00, 0x00, 0x00, 0x00, 0x00, 0x00, 0x00, 0x00, 0x00, 0x00, 0x00, 0x00, 0x00, 0x00, 0x00, 0x00, 0x00, 0x00, 0x00, 0x00, 0x00, 0x00, 0x00, 0x00, 0x00, 0x00, 0x00, 0x00, 0x00, 0x00, 0x00, 0x00, 0x00, 0x00, 0x00, 0x03, 0xe8, 0x00, 0x00, 0x00, 0x00, 0x00, 0x00, 0x00, 0x00, 0x00, 0x00, 0x00, 0x00, 0x00, 0x00, 0x00, 0x00, 0x00, 0x00, 0x00, 0x00, 0x00, 0x00, 0x00, 0x00, 0x00, 0x00, 0x00, 0x00, 0x00, 0x00, 0x03, 0xe8},
							BlockNumber: 11,
							TxIndex:     0,
							Index:       0,
						},
					},
					Status: "0x1",
				}, {
					ReturnValue: "0x",
					GasUsed:     "0x5208",
					Logs: []log{
						{
							Address: core.GetFeeAddress(),
							Topics: []common.Hash{
								common.Hash([32]byte{
									230, 73, 126, 62, 229, 72, 163, 55, 33, 54, 175, 47, 203, 6, 150, 219,
									49, 252, 108, 242, 2, 96, 112, 118, 69, 6, 139, 211, 254, 151, 243, 196,
								}),
								common.BytesToHash(core.GetFeeAddress().Bytes()),
								common.BytesToHash(randomAccounts[0].addr.Bytes()),
								common.BytesToHash(randomAccounts[3].addr.Bytes()),
							},
							Data:        []byte{0x00, 0x00, 0x00, 0x00, 0x00, 0x00, 0x00, 0x00, 0x00, 0x00, 0x00, 0x00, 0x00, 0x00, 0x00, 0x00, 0x00, 0x00, 0x00, 0x00, 0x00, 0x00, 0x00, 0x00, 0x00, 0x00, 0x00, 0x00, 0x00, 0x00, 0x03, 0xe8, 0x00, 0x00, 0x00, 0x00, 0x00, 0x00, 0x00, 0x00, 0x00, 0x00, 0x00, 0x00, 0x00, 0x00, 0x00, 0x00, 0x00, 0x00, 0x00, 0x00, 0x00, 0x00, 0x00, 0x00, 0x00, 0x00, 0x00, 0x00, 0x00, 0x00, 0x03, 0xe8, 0x00, 0x00, 0x00, 0x00, 0x00, 0x00, 0x00, 0x00, 0x00, 0x00, 0x00, 0x00, 0x00, 0x00, 0x00, 0x00, 0x00, 0x00, 0x00, 0x00, 0x00, 0x00, 0x00, 0x00, 0x00, 0x00, 0x00, 0x00, 0x00, 0x00, 0x00, 0x00, 0x00, 0x00, 0x00, 0x00, 0x00, 0x00, 0x00, 0x00, 0x00, 0x00, 0x00, 0x00, 0x00, 0x00, 0x00, 0x00, 0x00, 0x00, 0x00, 0x00, 0x00, 0x00, 0x00, 0x00, 0x00, 0x00, 0x00, 0x00, 0x00, 0x00, 0x00, 0x00, 0x00, 0x00, 0x00, 0x00, 0x00, 0x00, 0x00, 0x00, 0x00, 0x00, 0x00, 0x00, 0x00, 0x00, 0x00, 0x00, 0x00, 0x00, 0x00, 0x00, 0x00, 0x00, 0x00, 0x00, 0x00, 0x00, 0x00, 0x00, 0x00, 0x00, 0x03, 0xe8},
							BlockNumber: 11,
							TxIndex:     1,
							Index:       1,
						},
					},
					Status: "0x1",
				}},
			}, {
				Number:        "0xc",
				GasLimit:      "0x47e7c4",
				GasUsed:       "0x5208",
				Miner:         coinbase,
				BaseFeePerGas: "0x0",
				Calls: []callRes{{
					ReturnValue: "0x",
					GasUsed:     "0x5208",
					Logs: []log{
						{
							Address: core.GetFeeAddress(),
							Topics: []common.Hash{
								common.Hash([32]byte{
									230, 73, 126, 62, 229, 72, 163, 55, 33, 54, 175, 47, 203, 6, 150, 219,
									49, 252, 108, 242, 2, 96, 112, 118, 69, 6, 139, 211, 254, 151, 243, 196,
								}),
								common.BytesToHash(core.GetFeeAddress().Bytes()),
								common.BytesToHash(randomAccounts[1].addr.Bytes()),
								common.BytesToHash(randomAccounts[2].addr.Bytes()),
							},
							Data:        []byte{0x00, 0x00, 0x00, 0x00, 0x00, 0x00, 0x00, 0x00, 0x00, 0x00, 0x00, 0x00, 0x00, 0x00, 0x00, 0x00, 0x00, 0x00, 0x00, 0x00, 0x00, 0x00, 0x00, 0x00, 0x00, 0x00, 0x00, 0x00, 0x00, 0x00, 0x03, 0xe8, 0x00, 0x00, 0x00, 0x00, 0x00, 0x00, 0x00, 0x00, 0x00, 0x00, 0x00, 0x00, 0x00, 0x00, 0x00, 0x00, 0x00, 0x00, 0x00, 0x00, 0x00, 0x00, 0x00, 0x00, 0x00, 0x00, 0x00, 0x00, 0x00, 0x00, 0x03, 0xe8, 0x00, 0x00, 0x00, 0x00, 0x00, 0x00, 0x00, 0x00, 0x00, 0x00, 0x00, 0x00, 0x00, 0x00, 0x00, 0x00, 0x00, 0x00, 0x00, 0x00, 0x00, 0x00, 0x00, 0x00, 0x00, 0x00, 0x00, 0x00, 0x00, 0x00, 0x00, 0x00, 0x00, 0x00, 0x00, 0x00, 0x00, 0x00, 0x00, 0x00, 0x00, 0x00, 0x00, 0x00, 0x00, 0x00, 0x00, 0x00, 0x00, 0x00, 0x00, 0x00, 0x00, 0x00, 0x00, 0x00, 0x00, 0x00, 0x00, 0x00, 0x00, 0x00, 0x00, 0x00, 0x00, 0x00, 0x00, 0x00, 0x00, 0x00, 0x00, 0x00, 0x00, 0x00, 0x00, 0x00, 0x00, 0x00, 0x00, 0x00, 0x00, 0x00, 0x00, 0x00, 0x00, 0x00, 0x00, 0x00, 0x00, 0x00, 0x00, 0x00, 0x00, 0x00, 0x03, 0xe8},
							BlockNumber: 12,
							TxIndex:     0,
							Index:       0,
						},
					},
					Status: "0x1",
				}},
			}},
		}, {
			// insufficient funds
			name: "insufficient-funds",
			tag:  latest,
			blocks: []simBlock{{
				Calls: []TransactionArgs{{
					From:  &randomAccounts[0].addr,
					To:    &randomAccounts[1].addr,
					Value: (*hexutil.Big)(big.NewInt(1000)),
				}},
			}},
			want:      nil,
			expectErr: &invalidTxError{Message: fmt.Sprintf("err: insufficient funds for gas * price + value: address %s have 0 want 1000 (supplied gas 4712388)", randomAccounts[0].addr.String()), Code: errCodeInsufficientFunds},
		}, {
			// EVM error
			name: "evm-error",
			tag:  latest,
			blocks: []simBlock{{
				StateOverrides: &override.StateOverride{
					randomAccounts[2].addr: override.OverrideAccount{Code: hex2Bytes("f3")},
				},
				Calls: []TransactionArgs{{
					From: &randomAccounts[0].addr,
					To:   &randomAccounts[2].addr,
				}},
			}},
			want: []blockRes{{
				Number:        "0xb",
				GasLimit:      "0x47e7c4",
				GasUsed:       "0x47e7c4",
				Miner:         coinbase,
				BaseFeePerGas: "0x0",
				Calls: []callRes{{
					ReturnValue: "0x",
					Error:       callErr{Message: "stack underflow (0 <=> 2)", Code: errCodeVMError},
					GasUsed:     "0x47e7c4",
					Logs:        []log{},
					Status:      "0x0",
				}},
			}},
		}, {
			// Block overrides should work, each call is simulated on a different block number
			name: "block-overrides",
			tag:  latest,
			blocks: []simBlock{{
				BlockOverrides: &override.BlockOverrides{
					Number:       (*hexutil.Big)(big.NewInt(11)),
					FeeRecipient: &cac,
				},
				Calls: []TransactionArgs{
					{
						From: &accounts[0].addr,
						Input: &hexutil.Bytes{
							0x43,             // NUMBER
							0x60, 0x00, 0x52, // MSTORE offset 0
							0x60, 0x20, 0x60, 0x00, 0xf3, // RETURN
						},
					},
				},
			}, {
				BlockOverrides: &override.BlockOverrides{
					Number: (*hexutil.Big)(big.NewInt(12)),
				},
				Calls: []TransactionArgs{{
					From: &accounts[1].addr,
					Input: &hexutil.Bytes{
						0x43,             // NUMBER
						0x60, 0x00, 0x52, // MSTORE offset 0
						0x60, 0x20, 0x60, 0x00, 0xf3,
					},
				}},
			}},
			want: []blockRes{{
				Number:        "0xb",
				GasLimit:      "0x47e7c4",
				GasUsed:       "0xe891",
				Miner:         strings.ToLower(cac.String()),
				BaseFeePerGas: "0x0",
				Calls: []callRes{{
					ReturnValue: "0x000000000000000000000000000000000000000000000000000000000000000b",
					GasUsed:     "0xe891",
					Logs:        []log{},
					Status:      "0x1",
				}},
			}, {
				Number:        "0xc",
				GasLimit:      "0x47e7c4",
				GasUsed:       "0xe891",
				Miner:         strings.ToLower(cac.String()),
				BaseFeePerGas: "0x0",
				Calls: []callRes{{
					ReturnValue: "0x000000000000000000000000000000000000000000000000000000000000000c",
					GasUsed:     "0xe891",
					Logs:        []log{},
					Status:      "0x1",
				}},
			}},
		},
		// Block numbers must be in order.
		{
			name: "block-number-order",
			tag:  latest,
			blocks: []simBlock{{
				BlockOverrides: &override.BlockOverrides{
					Number: (*hexutil.Big)(big.NewInt(12)),
				},
				Calls: []TransactionArgs{{
					From: &accounts[1].addr,
					Input: &hexutil.Bytes{
						0x43,             // NUMBER
						0x60, 0x00, 0x52, // MSTORE offset 0
						0x60, 0x20, 0x60, 0x00, 0xf3, // RETURN
					},
				}},
			}, {
				BlockOverrides: &override.BlockOverrides{
					Number: (*hexutil.Big)(big.NewInt(11)),
				},
				Calls: []TransactionArgs{{
					From: &accounts[0].addr,
					Input: &hexutil.Bytes{
						0x43,             // NUMBER
						0x60, 0x00, 0x52, // MSTORE offset 0
						0x60, 0x20, 0x60, 0x00, 0xf3, // RETURN
					},
				}},
			}},
			want:      []blockRes{},
			expectErr: &invalidBlockNumberError{message: "block numbers must be in order: 11 <= 12"},
		},
		// Test on solidity storage example. Set value in one call, read in next.
		{
			name: "storage-contract",
			tag:  latest,
			blocks: []simBlock{{
				StateOverrides: &override.StateOverride{
					randomAccounts[2].addr: override.OverrideAccount{
						Code: hex2Bytes("608060405234801561001057600080fd5b50600436106100365760003560e01c80632e64cec11461003b5780636057361d14610059575b600080fd5b610043610075565b60405161005091906100d9565b60405180910390f35b610073600480360381019061006e919061009d565b61007e565b005b60008054905090565b8060008190555050565b60008135905061009781610103565b92915050565b6000602082840312156100b3576100b26100fe565b5b60006100c184828501610088565b91505092915050565b6100d3816100f4565b82525050565b60006020820190506100ee60008301846100ca565b92915050565b6000819050919050565b600080fd5b61010c816100f4565b811461011757600080fd5b5056fea2646970667358221220404e37f487a89a932dca5e77faaf6ca2de3b991f93d230604b1b8daaef64766264736f6c63430008070033"),
					},
				},
				Calls: []TransactionArgs{{
					// Set value to 5
					From:  &randomAccounts[0].addr,
					To:    &randomAccounts[2].addr,
					Input: hex2Bytes("6057361d0000000000000000000000000000000000000000000000000000000000000005"),
				}, {
					// Read value
					From:  &randomAccounts[0].addr,
					To:    &randomAccounts[2].addr,
					Input: hex2Bytes("2e64cec1"),
				},
				},
			}},
			want: []blockRes{{
				Number:        "0xb",
				GasLimit:      "0x47e7c4",
				GasUsed:       "0x10683",
				Miner:         coinbase,
				BaseFeePerGas: "0x0",
				Calls: []callRes{{
					ReturnValue: "0x",
					GasUsed:     "0xaacc",
					Logs:        []log{},
					Status:      "0x1",
				}, {
					ReturnValue: "0x0000000000000000000000000000000000000000000000000000000000000005",
					GasUsed:     "0x5bb7",
					Logs:        []log{},
					Status:      "0x1",
				}},
			}},
		},
		// Test logs output.
		{
			name: "logs",
			tag:  latest,
			blocks: []simBlock{{
				StateOverrides: &override.StateOverride{
					randomAccounts[2].addr: override.OverrideAccount{
						// Yul code:
						// object "Test" {
						//    code {
						//        let hash:u256 := 0xffffffffffffffffffffffffffffffffffffffffffffffffffffffffffffffff
						//        log1(0, 0, hash)
						//        return (0, 0)
						//    }
						// }
						Code: hex2Bytes("7fffffffffffffffffffffffffffffffffffffffffffffffffffffffffffffffff80600080a1600080f3"),
					},
				},
				Calls: []TransactionArgs{{
					From: &randomAccounts[0].addr,
					To:   &randomAccounts[2].addr,
				}},
			}},
			want: []blockRes{{
				Number:        "0xb",
				GasLimit:      "0x47e7c4",
				GasUsed:       "0x5508",
				Miner:         coinbase,
				BaseFeePerGas: "0x0",
				Calls: []callRes{{
					ReturnValue: "0x",
					Logs: []log{{
						Address:     randomAccounts[2].addr,
						Topics:      []common.Hash{common.HexToHash("0xffffffffffffffffffffffffffffffffffffffffffffffffffffffffffffffff")},
						BlockNumber: hexutil.Uint64(11),
						Data:        hexutil.Bytes{},
					}},
					GasUsed: "0x5508",
					Status:  "0x1",
				}},
			}},
		},
		// Test ecrecover override
		{
			name: "ecrecover-override",
			tag:  latest,
			blocks: []simBlock{{
				StateOverrides: &override.StateOverride{
					randomAccounts[2].addr: override.OverrideAccount{
						// Yul code that returns ecrecover(0, 0, 0, 0).
						// object "Test" {
						//    code {
						//        // Free memory pointer
						//        let free_ptr := mload(0x40)
						//
						//        // Initialize inputs with zeros
						//        mstore(free_ptr, 0)  // Hash
						//        mstore(add(free_ptr, 0x20), 0)  // v
						//        mstore(add(free_ptr, 0x40), 0)  // r
						//        mstore(add(free_ptr, 0x60), 0)  // s
						//
						//        // Call ecrecover precompile (at address 1) with all 0 inputs
						//        let success := staticcall(gas(), 1, free_ptr, 0x80, free_ptr, 0x20)
						//
						//        // Check if the call was successful
						//        if eq(success, 0) {
						//            revert(0, 0)
						//        }
						//
						//        // Return the recovered address
						//        return(free_ptr, 0x14)
						//    }
						// }
						Code: hex2Bytes("6040516000815260006020820152600060408201526000606082015260208160808360015afa60008103603157600080fd5b601482f3"),
					},
					common.BytesToAddress([]byte{0x01}): override.OverrideAccount{
						// Yul code that returns the address of the caller.
						// object "Test" {
						//    code {
						//        let c := caller()
						//        mstore(0, c)
						//        return(0xc, 0x14)
						//    }
						// }
						Code: hex2Bytes("33806000526014600cf3"),
					},
				},
				Calls: []TransactionArgs{{
					From: &randomAccounts[0].addr,
					To:   &randomAccounts[2].addr,
				}},
			}},
			want: []blockRes{{
				Number:        "0xb",
				GasLimit:      "0x47e7c4",
				GasUsed:       "0x52f6",
				Miner:         coinbase,
				BaseFeePerGas: "0x0",
				Calls: []callRes{{
					// Caller is in this case the contract that invokes ecrecover.
					ReturnValue: strings.ToLower(randomAccounts[2].addr.String()),
					GasUsed:     "0x52f6",
					Logs:        []log{},
					Status:      "0x1",
				}},
			}},
		},
		// Test moving the sha256 precompile.
		{
			name: "precompile-move",
			tag:  latest,
			blocks: []simBlock{{
				StateOverrides: &override.StateOverride{
					sha256Address: override.OverrideAccount{
						// Yul code that returns the calldata.
						// object "Test" {
						//    code {
						//        let size := calldatasize() // Get the size of the calldata
						//
						//        // Allocate memory to store the calldata
						//        let memPtr := msize()
						//
						//        // Copy calldata to memory
						//        calldatacopy(memPtr, 0, size)
						//
						//        // Return the calldata from memory
						//        return(memPtr, size)
						//    }
						// }
						Code:             hex2Bytes("365981600082378181f3"),
						MovePrecompileTo: &randomAccounts[2].addr,
					},
				},
				Calls: []TransactionArgs{{
					From:  &randomAccounts[0].addr,
					To:    &randomAccounts[2].addr,
					Input: hex2Bytes("0000000000000000000000000000000000000000000000000000000000000001"),
				}, {
					From:  &randomAccounts[0].addr,
					To:    &sha256Address,
					Input: hex2Bytes("0000000000000000000000000000000000000000000000000000000000000001"),
				}},
			}},
			want: []blockRes{{
				Number:        "0xb",
				GasLimit:      "0x47e7c4",
				GasUsed:       "0xa58c",
				Miner:         coinbase,
				BaseFeePerGas: "0x0",
				Calls: []callRes{{
					ReturnValue: "0xec4916dd28fc4c10d78e287ca5d9cc51ee1ae73cbfde08c6b37324cbfaac8bc5",
					GasUsed:     "0x52dc",
					Logs:        []log{},
					Status:      "0x1",
				}, {
					ReturnValue: "0x0000000000000000000000000000000000000000000000000000000000000001",
					GasUsed:     "0x52b0",
					Logs:        []log{},
					Status:      "0x1",
				}},
			}},
		},
		// Test ether transfers.
		{
			name: "transfer-logs",
			tag:  latest,
			blocks: []simBlock{{
				StateOverrides: &override.StateOverride{
					randomAccounts[0].addr: override.OverrideAccount{
						Balance: newRPCBalance(big.NewInt(100)),
						// Yul code that transfers 100 wei to address passed in calldata:
						// object "Test" {
						//    code {
						//        let recipient := shr(96, calldataload(0))
						//        let value := 100
						//        let success := call(gas(), recipient, value, 0, 0, 0, 0)
						//        if eq(success, 0) {
						//            revert(0, 0)
						//        }
						//    }
						// }
						Code: hex2Bytes("60003560601c606460008060008084865af160008103601d57600080fd5b505050"),
					},
				},
				Calls: []TransactionArgs{{
					From:  &accounts[0].addr,
					To:    &randomAccounts[0].addr,
					Value: (*hexutil.Big)(big.NewInt(50)),
					Input: hex2Bytes(strings.TrimPrefix(fixedAccount.addr.String(), "0x")),
				}},
			}},
			includeTransfers: &includeTransfers,
			want: []blockRes{{
				Number:        "0xb",
				GasLimit:      "0x47e7c4",
				GasUsed:       "0xd984",
				Miner:         coinbase,
				BaseFeePerGas: "0x0",
				Calls: []callRes{{
					ReturnValue: "0x",
					GasUsed:     "0xd984",
					Logs: []log{
						{
							Address: transferAddress,
							Topics: []common.Hash{
								transferTopic,
								addressToHash(accounts[0].addr),
								addressToHash(randomAccounts[0].addr),
							},
							Data:        hexutil.Bytes(common.BigToHash(big.NewInt(50)).Bytes()),
							BlockNumber: hexutil.Uint64(11),
						},
						{
							Address: core.GetFeeAddress(),
							Topics: []common.Hash{
								common.Hash([32]byte{
									230, 73, 126, 62, 229, 72, 163, 55, 33, 54, 175, 47, 203, 6, 150, 219,
									49, 252, 108, 242, 2, 96, 112, 118, 69, 6, 139, 211, 254, 151, 243, 196,
								}),
								common.BytesToHash(core.GetFeeAddress().Bytes()),
								common.BytesToHash(accounts[0].addr.Bytes()),
								common.BytesToHash(randomAccounts[0].addr.Bytes()),
							},
							Data:        []byte{0x00, 0x00, 0x00, 0x00, 0x00, 0x00, 0x00, 0x00, 0x00, 0x00, 0x00, 0x00, 0x00, 0x00, 0x00, 0x00, 0x00, 0x00, 0x00, 0x00, 0x00, 0x00, 0x00, 0x00, 0x00, 0x00, 0x00, 0x00, 0x00, 0x00, 0x00, 0x32, 0x00, 0x00, 0x00, 0x00, 0x00, 0x00, 0x00, 0x00, 0x00, 0x00, 0x00, 0x00, 0x00, 0x00, 0x00, 0x00, 0x00, 0x00, 0x00, 0x00, 0x00, 0x00, 0x00, 0x00, 0x0d, 0xe0, 0x53, 0xbf, 0x1f, 0x77, 0x0d, 0x88, 0x00, 0x00, 0x00, 0x00, 0x00, 0x00, 0x00, 0x00, 0x00, 0x00, 0x00, 0x00, 0x00, 0x00, 0x00, 0x00, 0x00, 0x00, 0x00, 0x00, 0x00, 0x00, 0x00, 0x00, 0x00, 0x00, 0x00, 0x00, 0x00, 0x00, 0x00, 0x64, 0x00, 0x00, 0x00, 0x00, 0x00, 0x00, 0x00, 0x00, 0x00, 0x00, 0x00, 0x00, 0x00, 0x00, 0x00, 0x00, 0x00, 0x00, 0x00, 0x00, 0x00, 0x00, 0x00, 0x00, 0x0d, 0xe0, 0x53, 0xbf, 0x1f, 0x77, 0x0d, 0x56, 0x00, 0x00, 0x00, 0x00, 0x00, 0x00, 0x00, 0x00, 0x00, 0x00, 0x00, 0x00, 0x00, 0x00, 0x00, 0x00, 0x00, 0x00, 0x00, 0x00, 0x00, 0x00, 0x00, 0x00, 0x00, 0x00, 0x00, 0x00, 0x00, 0x00, 0x00, 0x96},
							BlockNumber: 11,
							TxIndex:     0,
							Index:       1,
						},
						{
							Address: transferAddress,
							Topics: []common.Hash{
								transferTopic,
								addressToHash(randomAccounts[0].addr),
								addressToHash(fixedAccount.addr),
							},
							Data:        hexutil.Bytes(common.BigToHash(big.NewInt(100)).Bytes()),
							BlockNumber: hexutil.Uint64(11),
							Index:       hexutil.Uint(2),
						},
						{
							Address: core.GetFeeAddress(),
							Topics: []common.Hash{
								common.Hash([32]byte{
									230, 73, 126, 62, 229, 72, 163, 55, 33, 54, 175, 47, 203, 6, 150, 219,
									49, 252, 108, 242, 2, 96, 112, 118, 69, 6, 139, 211, 254, 151, 243, 196,
								}),
								common.BytesToHash(core.GetFeeAddress().Bytes()),
								common.BytesToHash(randomAccounts[0].addr.Bytes()),
								common.BytesToHash(fixedAccount.addr.Bytes()),
							},
							Data:        []byte{0x00, 0x00, 0x00, 0x00, 0x00, 0x00, 0x00, 0x00, 0x00, 0x00, 0x00, 0x00, 0x00, 0x00, 0x00, 0x00, 0x00, 0x00, 0x00, 0x00, 0x00, 0x00, 0x00, 0x00, 0x00, 0x00, 0x00, 0x00, 0x00, 0x00, 0x00, 0x64, 0x00, 0x00, 0x00, 0x00, 0x00, 0x00, 0x00, 0x00, 0x00, 0x00, 0x00, 0x00, 0x00, 0x00, 0x00, 0x00, 0x00, 0x00, 0x00, 0x00, 0x00, 0x00, 0x00, 0x00, 0x00, 0x00, 0x00, 0x00, 0x00, 0x00, 0x00, 0x96, 0x00, 0x00, 0x00, 0x00, 0x00, 0x00, 0x00, 0x00, 0x00, 0x00, 0x00, 0x00, 0x00, 0x00, 0x00, 0x00, 0x00, 0x00, 0x00, 0x00, 0x00, 0x00, 0x00, 0x00, 0x00, 0x00, 0x00, 0x00, 0x00, 0x00, 0x00, 0x00, 0x00, 0x00, 0x00, 0x00, 0x00, 0x00, 0x00, 0x00, 0x00, 0x00, 0x00, 0x00, 0x00, 0x00, 0x00, 0x00, 0x00, 0x00, 0x00, 0x00, 0x00, 0x00, 0x00, 0x00, 0x00, 0x00, 0x00, 0x00, 0x00, 0x00, 0x00, 0x32, 0x00, 0x00, 0x00, 0x00, 0x00, 0x00, 0x00, 0x00, 0x00, 0x00, 0x00, 0x00, 0x00, 0x00, 0x00, 0x00, 0x00, 0x00, 0x00, 0x00, 0x00, 0x00, 0x00, 0x00, 0x00, 0x00, 0x00, 0x00, 0x00, 0x00, 0x00, 0x64},
							BlockNumber: 11,
							TxIndex:     0,
							Index:       3,
						},
					},
					Status: "0x1",
				}},
			}},
		},
		// Tests selfdestructed contract.
		{
			name: "selfdestruct",
			tag:  latest,
			blocks: []simBlock{{
				Calls: []TransactionArgs{{
					From: &accounts[0].addr,
					To:   &cac,
				}, {
					From: &accounts[0].addr,
					// Check that cac is selfdestructed and balance transferred to dad.
					// object "Test" {
					//    code {
					//        let cac := 0x0000000000000000000000000000000000000cac
					//        let dad := 0x0000000000000000000000000000000000000dad
					//        if gt(balance(cac), 0) {
					//            revert(0, 0)
					//        }
					//        if gt(extcodesize(cac), 0) {
					//            revert(0, 0)
					//        }
					//        if eq(balance(dad), 0) {
					//            revert(0, 0)
					//        }
					//    }
					// }
					Input: hex2Bytes("610cac610dad600082311115601357600080fd5b6000823b1115602157600080fd5b6000813103602e57600080fd5b5050"),
				}},
			}, {
				Calls: []TransactionArgs{{
					From:  &accounts[0].addr,
					Input: hex2Bytes("610cac610dad600082311115601357600080fd5b6000823b1115602157600080fd5b6000813103602e57600080fd5b5050"),
				}},
			}},
			want: []blockRes{{
				Number:        "0xb",
				GasLimit:      "0x47e7c4",
				GasUsed:       "0x1b83f",
				Miner:         coinbase,
				BaseFeePerGas: "0x0",
				Calls: []callRes{{
					ReturnValue: "0x",
					GasUsed:     "0xd166",
					Logs:        []log{},
					Status:      "0x1",
				}, {
					ReturnValue: "0x",
					GasUsed:     "0xe6d9",
					Logs:        []log{},
					Status:      "0x1",
				}},
			}, {
				Number:        "0xc",
				GasLimit:      "0x47e7c4",
				GasUsed:       "0xe6d9",
				Miner:         coinbase,
				BaseFeePerGas: "0x0",
				Calls: []callRes{{
					ReturnValue: "0x",
					GasUsed:     "0xe6d9",
					Logs:        []log{},
					Status:      "0x1",
				}},
			}},
		},
		// Enable validation checks.
		{
			name: "validation-checks",
			tag:  latest,
			blocks: []simBlock{{
				Calls: []TransactionArgs{{
					From:  &accounts[2].addr,
					To:    &cac,
					Nonce: newUint64(2),
				}},
			}},
			validation: &validation,
			want:       nil,
			expectErr:  &invalidTxError{Message: fmt.Sprintf("err: nonce too high: address %s, tx: 2 state: 0 (supplied gas 4712388)", accounts[2].addr), Code: errCodeNonceTooHigh},
		},
		// Contract sends tx in validation mode.
		{
			name: "validation-checks-from-contract",
			tag:  latest,
			blocks: []simBlock{{
				StateOverrides: &override.StateOverride{
					randomAccounts[2].addr: override.OverrideAccount{
						Balance: newRPCBalance(big.NewInt(2098640803896784)),
						Code:    hex2Bytes("00"),
						Nonce:   newUint64(1),
					},
				},
				Calls: []TransactionArgs{{
					From:                 &randomAccounts[2].addr,
					To:                   &cac,
					Nonce:                newUint64(1),
					MaxFeePerGas:         newInt(233138868),
					MaxPriorityFeePerGas: newInt(1),
				}},
			}},
			validation: &validation,
			want: []blockRes{{
				Number:        "0xb",
				GasLimit:      "0x47e7c4",
				GasUsed:       "0xd166",
				Miner:         coinbase,
				BaseFeePerGas: "0xde56ab3",
				Calls: []callRes{{
					ReturnValue: "0x",
					GasUsed:     "0xd166",
					Logs: []log{
						{
							Address: core.GetFeeAddress(),
							Topics: []common.Hash{
								common.Hash([32]byte{0x4d, 0xfe, 0x1b, 0xbb, 0xcf, 0x07, 0x7d, 0xdc, 0x3e, 0x01, 0x29, 0x1e, 0xea, 0x2d, 0x5c, 0x70, 0xc2, 0xb4, 0x22, 0xb4, 0x15, 0xd9, 0x56, 0x45, 0xb9, 0xad, 0xcf, 0xd6, 0x78, 0xcb, 0x1d, 0x63}),
								common.BytesToHash(core.GetFeeAddress().Bytes()),
								common.BytesToHash(randomAccounts[2].addr.Bytes()),
								common.BytesToHash(common.HexToAddress("0x000000000000000000000000000000000000ffff").Bytes()),
							},
							Data:        []byte{0x00, 0x00, 0x00, 0x00, 0x00, 0x00, 0x00, 0x00, 0x00, 0x00, 0x00, 0x00, 0x00, 0x00, 0x00, 0x00, 0x00, 0x00, 0x00, 0x00, 0x00, 0x00, 0x00, 0x00, 0x00, 0x00, 0x00, 0x00, 0x00, 0x00, 0xd1, 0x66, 0x00, 0x00, 0x00, 0x00, 0x00, 0x00, 0x00, 0x00, 0x00, 0x00, 0x00, 0x00, 0x00, 0x00, 0x00, 0x00, 0x00, 0x00, 0x00, 0x00, 0x00, 0x00, 0x00, 0x00, 0x00, 0x07, 0x74, 0xb3, 0xe3, 0xa0, 0x9d, 0xd0, 0x00, 0x00, 0x00, 0x00, 0x00, 0x00, 0x00, 0x00, 0x00, 0x00, 0x00, 0x00, 0x00, 0x00, 0x00, 0x00, 0x00, 0x00, 0x00, 0x00, 0x00, 0x00, 0x00, 0x01, 0x15, 0x8e, 0x46, 0x09, 0x13, 0xd0, 0x00, 0x00, 0x00, 0x00, 0x00, 0x00, 0x00, 0x00, 0x00, 0x00, 0x00, 0x00, 0x00, 0x00, 0x00, 0x00, 0x00, 0x00, 0x00, 0x00, 0x00, 0x00, 0x00, 0x00, 0x00, 0x00, 0x00, 0x07, 0x74, 0xb3, 0xe3, 0x9f, 0xcc, 0x6a, 0x00, 0x00, 0x00, 0x00, 0x00, 0x00, 0x00, 0x00, 0x00, 0x00, 0x00, 0x00, 0x00, 0x00, 0x00, 0x00, 0x00, 0x00, 0x00, 0x00, 0x00, 0x00, 0x00, 0x01, 0x15, 0x8e, 0x46, 0x09, 0x13, 0xd0, 0xd1, 0x66},
							BlockNumber: 11,
							TxIndex:     0,
							Index:       0,
						},
					},
					Status: "0x1",
				}},
			}},
		},
		// Successful validation
		{
			name: "validation-checks-success",
			tag:  latest,
			blocks: []simBlock{{
				BlockOverrides: &override.BlockOverrides{
					BaseFeePerGas: (*hexutil.Big)(big.NewInt(1)),
				},
				StateOverrides: &override.StateOverride{
					randomAccounts[0].addr: override.OverrideAccount{Balance: newRPCBalance(big.NewInt(10000000))},
				},
				Calls: []TransactionArgs{{
					From:         &randomAccounts[0].addr,
					To:           &randomAccounts[1].addr,
					Value:        (*hexutil.Big)(big.NewInt(1000)),
					MaxFeePerGas: (*hexutil.Big)(big.NewInt(2)),
				}},
			}},
			validation: &validation,
			want: []blockRes{{
				Number:        "0xb",
				GasLimit:      "0x47e7c4",
				GasUsed:       "0x5208",
				Miner:         coinbase,
				BaseFeePerGas: "0x1",
				Calls: []callRes{{
					ReturnValue: "0x",
					GasUsed:     "0x5208",
					Logs: []log{
						{
							Address: core.GetFeeAddress(),
							Topics: []common.Hash{
								common.Hash([32]byte{
									230, 73, 126, 62, 229, 72, 163, 55, 33, 54, 175, 47, 203, 6, 150, 219,
									49, 252, 108, 242, 2, 96, 112, 118, 69, 6, 139, 211, 254, 151, 243, 196,
								}),
								common.BytesToHash(core.GetFeeAddress().Bytes()),
								common.BytesToHash(randomAccounts[0].addr.Bytes()),
								common.BytesToHash(randomAccounts[1].addr.Bytes()),
							},
							Data:        []byte{0x00, 0x00, 0x00, 0x00, 0x00, 0x00, 0x00, 0x00, 0x00, 0x00, 0x00, 0x00, 0x00, 0x00, 0x00, 0x00, 0x00, 0x00, 0x00, 0x00, 0x00, 0x00, 0x00, 0x00, 0x00, 0x00, 0x00, 0x00, 0x00, 0x00, 0x03, 0xe8, 0x00, 0x00, 0x00, 0x00, 0x00, 0x00, 0x00, 0x00, 0x00, 0x00, 0x00, 0x00, 0x00, 0x00, 0x00, 0x00, 0x00, 0x00, 0x00, 0x00, 0x00, 0x00, 0x00, 0x00, 0x00, 0x00, 0x00, 0x00, 0x00, 0x50, 0xae, 0xbc, 0x00, 0x00, 0x00, 0x00, 0x00, 0x00, 0x00, 0x00, 0x00, 0x00, 0x00, 0x00, 0x00, 0x00, 0x00, 0x00, 0x00, 0x00, 0x00, 0x00, 0x00, 0x00, 0x00, 0x00, 0x00, 0x00, 0x00, 0x00, 0x00, 0x00, 0x00, 0x00, 0x00, 0x00, 0x00, 0x00, 0x00, 0x00, 0x00, 0x00, 0x00, 0x00, 0x00, 0x00, 0x00, 0x00, 0x00, 0x00, 0x00, 0x00, 0x00, 0x00, 0x00, 0x00, 0x00, 0x00, 0x00, 0x00, 0x00, 0x00, 0x00, 0x50, 0xaa, 0xd4, 0x00, 0x00, 0x00, 0x00, 0x00, 0x00, 0x00, 0x00, 0x00, 0x00, 0x00, 0x00, 0x00, 0x00, 0x00, 0x00, 0x00, 0x00, 0x00, 0x00, 0x00, 0x00, 0x00, 0x00, 0x00, 0x00, 0x00, 0x00, 0x00, 0x00, 0x03, 0xe8},
							BlockNumber: 11,
							TxIndex:     0,
							Index:       0,
						},
					},
					Status: "0x1",
				}},
			}},
		},
		// Clear storage.
		{
			name: "clear-storage",
			tag:  latest,
			blocks: []simBlock{{
				StateOverrides: &override.StateOverride{
					randomAccounts[2].addr: {
						Code: newBytes(genesis.Alloc[bab].Code),
						StateDiff: map[common.Hash]common.Hash{
							common.BigToHash(big.NewInt(1)): common.BigToHash(big.NewInt(2)),
							common.BigToHash(big.NewInt(2)): common.BigToHash(big.NewInt(3)),
						},
					},
					bab: {
						State: map[common.Hash]common.Hash{
							common.BigToHash(big.NewInt(1)): common.BigToHash(big.NewInt(1)),
						},
					},
				},
				Calls: []TransactionArgs{{
					From: &accounts[0].addr,
					To:   &randomAccounts[2].addr,
				}, {
					From: &accounts[0].addr,
					To:   &bab,
				}},
			}, {
				StateOverrides: &override.StateOverride{
					randomAccounts[2].addr: {
						State: map[common.Hash]common.Hash{
							common.BigToHash(big.NewInt(1)): common.BigToHash(big.NewInt(5)),
						},
					},
				},
				Calls: []TransactionArgs{{
					From: &accounts[0].addr,
					To:   &randomAccounts[2].addr,
				}},
			}},
			want: []blockRes{{
				Number:        "0xb",
				GasLimit:      "0x47e7c4",
				GasUsed:       "0xc542",
				Miner:         coinbase,
				BaseFeePerGas: "0x0",
				Calls: []callRes{{
					ReturnValue: "0x0000000000000000000000000000000200000000000000000000000000000003",
					GasUsed:     "0x62a1",
					Logs:        []log{},
					Status:      "0x1",
				}, {
					ReturnValue: "0x0000000000000000000000000000000100000000000000000000000000000000",
					GasUsed:     "0x62a1",
					Logs:        []log{},
					Status:      "0x1",
				}},
			}, {
				Number:        "0xc",
				GasLimit:      "0x47e7c4",
				GasUsed:       "0x62a1",
				Miner:         coinbase,
				BaseFeePerGas: "0x0",
				Calls: []callRes{{
					ReturnValue: "0x0000000000000000000000000000000500000000000000000000000000000000",
					GasUsed:     "0x62a1",
					Logs:        []log{},
					Status:      "0x1",
				}},
			}},
		},
		{
			name: "blockhash-opcode",
			tag:  latest,
			blocks: []simBlock{{
				BlockOverrides: &override.BlockOverrides{
					Number: (*hexutil.Big)(big.NewInt(12)),
				},
				StateOverrides: &override.StateOverride{
					randomAccounts[2].addr: {
						Code: hex2Bytes("600035804060008103601057600080fd5b5050"),
					},
				},
				Calls: []TransactionArgs{{
					From: &accounts[0].addr,
					To:   &randomAccounts[2].addr,
					// Phantom block after base.
					Input: uint256ToBytes(uint256.NewInt(11)),
				}, {
					From: &accounts[0].addr,
					To:   &randomAccounts[2].addr,
					// Canonical block.
					Input: uint256ToBytes(uint256.NewInt(8)),
				}, {
					From: &accounts[0].addr,
					To:   &randomAccounts[2].addr,
					// base block.
					Input: uint256ToBytes(uint256.NewInt(10)),
				}},
			}, {
				BlockOverrides: &override.BlockOverrides{
					Number: (*hexutil.Big)(big.NewInt(16)),
				},
				Calls: []TransactionArgs{{
					From: &accounts[0].addr,
					To:   &randomAccounts[2].addr,
					// blocks[0]
					Input: uint256ToBytes(uint256.NewInt(12)),
				}, {
					From: &accounts[0].addr,
					To:   &randomAccounts[2].addr,
					// Phantom after blocks[0]
					Input: uint256ToBytes(uint256.NewInt(13)),
				}},
			}},
			want: []blockRes{{
				Number:        "0xb",
				GasLimit:      "0x47e7c4",
				GasUsed:       "0x0",
				Miner:         coinbase,
				BaseFeePerGas: "0x0",
				Calls:         []callRes{},
			}, {
				Number:        "0xc",
				GasLimit:      "0x47e7c4",
				GasUsed:       "0xf864",
				Miner:         coinbase,
				BaseFeePerGas: "0x0",
				Calls: []callRes{{
					ReturnValue: "0x",
					GasUsed:     "0x52cc",
					Logs:        []log{},
					Status:      "0x1",
				}, {
					ReturnValue: "0x",
					GasUsed:     "0x52cc",
					Logs:        []log{},
					Status:      "0x1",
				}, {

					ReturnValue: "0x",
					GasUsed:     "0x52cc",
					Logs:        []log{},
					Status:      "0x1",
				}},
			}, {
				Number:        "0xd",
				GasLimit:      "0x47e7c4",
				GasUsed:       "0x0",
				Miner:         coinbase,
				BaseFeePerGas: "0x0",
				Calls:         []callRes{},
			}, {
				Number:        "0xe",
				GasLimit:      "0x47e7c4",
				GasUsed:       "0x0",
				Miner:         coinbase,
				BaseFeePerGas: "0x0",
				Calls:         []callRes{},
			}, {
				Number:        "0xf",
				GasLimit:      "0x47e7c4",
				GasUsed:       "0x0",
				Miner:         coinbase,
				BaseFeePerGas: "0x0",
				Calls:         []callRes{},
			}, {
				Number:        "0x10",
				GasLimit:      "0x47e7c4",
				GasUsed:       "0xa598",
				Miner:         coinbase,
				BaseFeePerGas: "0x0",
				Calls: []callRes{{
					ReturnValue: "0x",
					GasUsed:     "0x52cc",
					Logs:        []log{},
					Status:      "0x1",
				}, {

					ReturnValue: "0x",
					GasUsed:     "0x52cc",
					Logs:        []log{},
					Status:      "0x1",
				}},
			}},
		},
		// Polygon/bor: POS-3049
		/*
			{
				name: "basefee-non-validation",
				tag:  latest,
				blocks: []simBlock{{
					StateOverrides: &override.StateOverride{
						randomAccounts[2].addr: {
							// Yul code:
							// object "Test" {
							//    code {
							//        // Get the gas price from the transaction
							//        let gasPrice := gasprice()
							//
							//        // Get the base fee from the block
							//        let baseFee := basefee()
							//
							//        // Store gasPrice and baseFee in memory
							//        mstore(0x0, gasPrice)
							//        mstore(0x20, baseFee)
							//
							//        // Return the data
							//        return(0x0, 0x40)
							//    }
							// }
							Code: hex2Bytes("3a489060005260205260406000f3"),
						},
					},
					Calls: []TransactionArgs{{
						From: &accounts[0].addr,
						To:   &randomAccounts[2].addr,
						// 0 gas price
					}, {
						From: &accounts[0].addr,
						To:   &randomAccounts[2].addr,
						// non-zero gas price
						MaxPriorityFeePerGas: newInt(1),
						MaxFeePerGas:         newInt(2),
					},
					},
				}, {
					BlockOverrides: &override.BlockOverrides{
						BaseFeePerGas: (*hexutil.Big)(big.NewInt(1)),
					},
					Calls: []TransactionArgs{{
						From: &accounts[0].addr,
						To:   &randomAccounts[2].addr,
						// 0 gas price
					}, {
						From: &accounts[0].addr,
						To:   &randomAccounts[2].addr,
						// non-zero gas price
						MaxPriorityFeePerGas: newInt(1),
						MaxFeePerGas:         newInt(2),
					},
					},
				}, {
					// Base fee should be 0 to zero even if it was set in previous block.
					Calls: []TransactionArgs{{
						From: &accounts[0].addr,
						To:   &randomAccounts[2].addr,
					}},
				}},
				want: []blockRes{{
					Number:        "0xb",
					GasLimit:      "0x47e7c4",
					GasUsed:       "0xa44e",
					Miner:         coinbase,
					BaseFeePerGas: "0x0",
					Calls: []callRes{{
						ReturnValue: "0x00000000000000000000000000000000000000000000000000000000000000000000000000000000000000000000000000000000000000000000000000000000",
						GasUsed:     "0x5227",
						Logs:        []log{},
						Status:      "0x1",
					}, {
						ReturnValue: "0x00000000000000000000000000000000000000000000000000000000000000010000000000000000000000000000000000000000000000000000000000000000",
						GasUsed:     "0x5227",
						Logs: []log{{
							Address: core.GetFeeAddress(),
							Topics: []common.Hash{
								common.Hash([32]byte{0x4d, 0xfe, 0x1b, 0xbb, 0xcf, 0x07, 0x7d, 0xdc, 0x3e, 0x01, 0x29, 0x1e, 0xea, 0x2d, 0x5c, 0x70, 0xc2, 0xb4, 0x22, 0xb4, 0x15, 0xd9, 0x56, 0x45, 0xb9, 0xad, 0xcf, 0xd6, 0x78, 0xcb, 0x1d, 0x63}),
								common.BytesToHash(core.GetFeeAddress().Bytes()),
								common.BytesToHash(accounts[0].addr.Bytes()),
								common.BytesToHash(common.HexToAddress("0x000000000000000000000000000000000000ffff").Bytes()),
							},
							Data:        []byte{0x00, 0x00, 0x00, 0x00, 0x00, 0x00, 0x00, 0x00, 0x00, 0x00, 0x00, 0x00, 0x00, 0x00, 0x00, 0x00, 0x00, 0x00, 0x00, 0x00, 0x00, 0x00, 0x00, 0x00, 0x00, 0x00, 0x00, 0x00, 0x00, 0x00, 0x52, 0x27, 0x00, 0x00, 0x00, 0x00, 0x00, 0x00, 0x00, 0x00, 0x00, 0x00, 0x00, 0x00, 0x00, 0x00, 0x00, 0x00, 0x00, 0x00, 0x00, 0x00, 0x00, 0x00, 0x00, 0x00, 0x0d, 0xe0, 0x53, 0xbf, 0x1f, 0x77, 0x0d, 0x88, 0x00, 0x00, 0x00, 0x00, 0x00, 0x00, 0x00, 0x00, 0x00, 0x00, 0x00, 0x00, 0x00, 0x00, 0x00, 0x00, 0x00, 0x00, 0x00, 0x00, 0x00, 0x00, 0x00, 0x01, 0x15, 0x8e, 0x46, 0x09, 0x13, 0xd0, 0x00, 0x00, 0x00, 0x00, 0x00, 0x00, 0x00, 0x00, 0x00, 0x00, 0x00, 0x00, 0x00, 0x00, 0x00, 0x00, 0x00, 0x00, 0x00, 0x00, 0x00, 0x00, 0x00, 0x00, 0x00, 0x00, 0x0d, 0xe0, 0x53, 0xbf, 0x1f, 0x76, 0xbb, 0x61, 0x00, 0x00, 0x00, 0x00, 0x00, 0x00, 0x00, 0x00, 0x00, 0x00, 0x00, 0x00, 0x00, 0x00, 0x00, 0x00, 0x00, 0x00, 0x00, 0x00, 0x00, 0x00, 0x00, 0x01, 0x15, 0x8e, 0x46, 0x09, 0x13, 0xd0, 0x52, 0x27},
							BlockNumber: 11,
							TxIndex:     1,
							Index:       0,
						},
						},
						Status: "0x1",
					}},
				}, {
					Number:        "0xc",
					GasLimit:      "0x47e7c4",
					GasUsed:       "0xa44e",
					Miner:         coinbase,
					BaseFeePerGas: "0x1",
					Calls: []callRes{{
						ReturnValue: "0x00000000000000000000000000000000000000000000000000000000000000000000000000000000000000000000000000000000000000000000000000000001",
						GasUsed:     "0x5227",
						Logs:        []log{},
						Status:      "0x1",
					}, {
						ReturnValue: "0x00000000000000000000000000000000000000000000000000000000000000020000000000000000000000000000000000000000000000000000000000000001",
						GasUsed:     "0x5227",
						Logs: []log{
							{
								Address: core.GetFeeAddress(),
								Topics: []common.Hash{
									common.Hash([32]byte{0x4d, 0xfe, 0x1b, 0xbb, 0xcf, 0x07, 0x7d, 0xdc, 0x3e, 0x01, 0x29, 0x1e, 0xea, 0x2d, 0x5c, 0x70, 0xc2, 0xb4, 0x22, 0xb4, 0x15, 0xd9, 0x56, 0x45, 0xb9, 0xad, 0xcf, 0xd6, 0x78, 0xcb, 0x1d, 0x63}),
									common.BytesToHash(core.GetFeeAddress().Bytes()),
									common.BytesToHash(accounts[0].addr.Bytes()),
									common.BytesToHash(common.HexToAddress("0x000000000000000000000000000000000000ffff").Bytes()),
								},
								Data:        []byte{0x00, 0x00, 0x00, 0x00, 0x00, 0x00, 0x00, 0x00, 0x00, 0x00, 0x00, 0x00, 0x00, 0x00, 0x00, 0x00, 0x00, 0x00, 0x00, 0x00, 0x00, 0x00, 0x00, 0x00, 0x00, 0x00, 0x00, 0x00, 0x00, 0x00, 0x52, 0x27, 0x00, 0x00, 0x00, 0x00, 0x00, 0x00, 0x00, 0x00, 0x00, 0x00, 0x00, 0x00, 0x00, 0x00, 0x00, 0x00, 0x00, 0x00, 0x00, 0x00, 0x00, 0x00, 0x00, 0x00, 0x0d, 0xe0, 0x53, 0xbf, 0x1f, 0x76, 0xbb, 0x61, 0x00, 0x00, 0x00, 0x00, 0x00, 0x00, 0x00, 0x00, 0x00, 0x00, 0x00, 0x00, 0x00, 0x00, 0x00, 0x00, 0x00, 0x00, 0x00, 0x00, 0x00, 0x00, 0x00, 0x01, 0x15, 0x8e, 0x46, 0x09, 0x13, 0xd0, 0xa4, 0x4e, 0x00, 0x00, 0x00, 0x00, 0x00, 0x00, 0x00, 0x00, 0x00, 0x00, 0x00, 0x00, 0x00, 0x00, 0x00, 0x00, 0x00, 0x00, 0x00, 0x00, 0x00, 0x00, 0x00, 0x00, 0x0d, 0xe0, 0x53, 0xbf, 0x1f, 0x76, 0x69, 0x3a, 0x00, 0x00, 0x00, 0x00, 0x00, 0x00, 0x00, 0x00, 0x00, 0x00, 0x00, 0x00, 0x00, 0x00, 0x00, 0x00, 0x00, 0x00, 0x00, 0x00, 0x00, 0x00, 0x00, 0x01, 0x15, 0x8e, 0x46, 0x09, 0x13, 0xd0, 0xf6, 0x75},
								BlockNumber: 12,
								TxIndex:     1,
								Index:       0,
							},
						},
						Status: "0x1",
					}},
				}, {
					Number:        "0xd",
					GasLimit:      "0x47e7c4",
					GasUsed:       "0x5227",
					Miner:         coinbase,
					BaseFeePerGas: "0x0",
					Calls: []callRes{{
						ReturnValue: "0x00000000000000000000000000000000000000000000000000000000000000000000000000000000000000000000000000000000000000000000000000000000",
						GasUsed:     "0x5227",
						Logs:        []log{},
						Status:      "0x1",
					}},
				}},
			},
		*/
		{
			name: "basefee-validation-mode",
			tag:  latest,
			blocks: []simBlock{{
				StateOverrides: &override.StateOverride{
					randomAccounts[2].addr: {
						// Yul code:
						// object "Test" {
						//    code {
						//        // Get the gas price from the transaction
						//        let gasPrice := gasprice()
						//
						//        // Get the base fee from the block
						//        let baseFee := basefee()
						//
						//        // Store gasPrice and baseFee in memory
						//        mstore(0x0, gasPrice)
						//        mstore(0x20, baseFee)
						//
						//        // Return the data
						//        return(0x0, 0x40)
						//    }
						// }
						Code: hex2Bytes("3a489060005260205260406000f3"),
					},
				},
				Calls: []TransactionArgs{{
					From:                 &accounts[0].addr,
					To:                   &randomAccounts[2].addr,
					MaxFeePerGas:         newInt(233138868),
					MaxPriorityFeePerGas: newInt(1),
				}},
			}},
			validation: &validation,
			want: []blockRes{{
				Number:        "0xb",
				GasLimit:      "0x47e7c4",
				GasUsed:       "0x5227",
				Miner:         coinbase,
				BaseFeePerGas: "0xde56ab3",
				Calls: []callRes{{
					ReturnValue: "0x000000000000000000000000000000000000000000000000000000000de56ab4000000000000000000000000000000000000000000000000000000000de56ab3",
					GasUsed:     "0x5227",
					Logs: []log{
						{
							Address: core.GetFeeAddress(),
							Topics: []common.Hash{
								common.Hash([32]byte{0x4d, 0xfe, 0x1b, 0xbb, 0xcf, 0x07, 0x7d, 0xdc, 0x3e, 0x01, 0x29, 0x1e, 0xea, 0x2d, 0x5c, 0x70, 0xc2, 0xb4, 0x22, 0xb4, 0x15, 0xd9, 0x56, 0x45, 0xb9, 0xad, 0xcf, 0xd6, 0x78, 0xcb, 0x1d, 0x63}),
								common.BytesToHash(core.GetFeeAddress().Bytes()),
								common.BytesToHash(accounts[0].addr.Bytes()),
								common.BytesToHash(common.HexToAddress("0x000000000000000000000000000000000000ffff").Bytes()),
							},
							Data:        []byte{0x00, 0x00, 0x00, 0x00, 0x00, 0x00, 0x00, 0x00, 0x00, 0x00, 0x00, 0x00, 0x00, 0x00, 0x00, 0x00, 0x00, 0x00, 0x00, 0x00, 0x00, 0x00, 0x00, 0x00, 0x00, 0x00, 0x00, 0x00, 0x00, 0x00, 0x52, 0x27, 0x00, 0x00, 0x00, 0x00, 0x00, 0x00, 0x00, 0x00, 0x00, 0x00, 0x00, 0x00, 0x00, 0x00, 0x00, 0x00, 0x00, 0x00, 0x00, 0x00, 0x00, 0x00, 0x00, 0x00, 0x0d, 0xe0, 0x53, 0xbf, 0x1f, 0x77, 0x0d, 0x88, 0x00, 0x00, 0x00, 0x00, 0x00, 0x00, 0x00, 0x00, 0x00, 0x00, 0x00, 0x00, 0x00, 0x00, 0x00, 0x00, 0x00, 0x00, 0x00, 0x00, 0x00, 0x00, 0x00, 0x01, 0x15, 0x8e, 0x46, 0x09, 0x13, 0xd0, 0x00, 0x00, 0x00, 0x00, 0x00, 0x00, 0x00, 0x00, 0x00, 0x00, 0x00, 0x00, 0x00, 0x00, 0x00, 0x00, 0x00, 0x00, 0x00, 0x00, 0x00, 0x00, 0x00, 0x00, 0x00, 0x00, 0x0d, 0xe0, 0x53, 0xbf, 0x1f, 0x76, 0xbb, 0x61, 0x00, 0x00, 0x00, 0x00, 0x00, 0x00, 0x00, 0x00, 0x00, 0x00, 0x00, 0x00, 0x00, 0x00, 0x00, 0x00, 0x00, 0x00, 0x00, 0x00, 0x00, 0x00, 0x00, 0x01, 0x15, 0x8e, 0x46, 0x09, 0x13, 0xd0, 0x52, 0x27},
							BlockNumber: 11,
							TxIndex:     0,
							Index:       0,
						},
					},
					Status: "0x1",
				}},
			}},
		},
	}

	for _, tc := range testSuite {
		t.Run(tc.name, func(t *testing.T) {
			opts := simOpts{BlockStateCalls: tc.blocks}
			if tc.includeTransfers != nil && *tc.includeTransfers {
				opts.TraceTransfers = true
			}
			if tc.validation != nil && *tc.validation {
				opts.Validation = true
			}
			result, err := api.SimulateV1(context.Background(), opts, &tc.tag)
			if tc.expectErr != nil {
				if err == nil {
					t.Fatalf("test %s: want error %v, have nothing", tc.name, tc.expectErr)
				}
				if !errors.Is(err, tc.expectErr) {
					// Second try
					if !reflect.DeepEqual(err, tc.expectErr) {
						t.Errorf("test %s: error mismatch, want %v, have %v", tc.name, tc.expectErr, err)
					}
				}
				return
			}
			if err != nil {
				t.Fatalf("test %s: want no error, have %v", tc.name, err)
			}
			// Turn result into res-struct
			var have []blockRes
			resBytes, _ := json.Marshal(result)
			if err := json.Unmarshal(resBytes, &have); err != nil {
				t.Fatalf("failed to unmarshal result: %v", err)
			}
			if !reflect.DeepEqual(have, tc.want) {
				t.Log(string(resBytes))
				t.Errorf("test %s, result mismatch, have\n%v\n, want\n%v\n", tc.name, have, tc.want)
			}
		})
	}
}

func TestSimulateV1ChainLinkage(t *testing.T) {
	t.Skip("bor: skipping because we use total difficulty and beacon expects 0")
	var (
		acc          = newTestAccount()
		sender       = acc.addr
		contractAddr = common.Address{0xaa, 0xaa}
		recipient    = common.Address{0xbb, 0xbb}
		gspec        = &core.Genesis{
			Config: params.MergedTestChainConfig,
			Alloc: types.GenesisAlloc{
				sender:       {Balance: big.NewInt(params.Ether)},
				contractAddr: {Code: common.Hex2Bytes("5f35405f8114600f575f5260205ff35b5f80fd")},
			},
		}
		signer = types.LatestSigner(params.MergedTestChainConfig)
	)
	backend := newTestBackend(t, 1, gspec, beacon.New(ethash.NewFaker()), func(i int, b *core.BlockGen) {
		tx := types.MustSignNewTx(acc.key, signer, &types.LegacyTx{
			Nonce:    uint64(i),
			GasPrice: b.BaseFee(),
			Gas:      params.TxGas,
			To:       &recipient,
			Value:    big.NewInt(500),
		})
		b.AddTx(tx)
	})

	ctx := context.Background()
	stateDB, baseHeader, err := backend.StateAndHeaderByNumberOrHash(ctx, rpc.BlockNumberOrHashWithNumber(rpc.LatestBlockNumber))
	if err != nil {
		t.Fatalf("failed to get state and header: %v", err)
	}

	sim := &simulator{
		b:              backend,
		state:          stateDB,
		base:           baseHeader,
		chainConfig:    backend.ChainConfig(),
		gp:             new(core.GasPool).AddGas(math.MaxUint64),
		traceTransfers: false,
		validate:       false,
		fullTx:         false,
	}

	var (
		call1 = TransactionArgs{
			From:  &sender,
			To:    &recipient,
			Value: (*hexutil.Big)(big.NewInt(1000)),
		}
		call2 = TransactionArgs{
			From:  &sender,
			To:    &recipient,
			Value: (*hexutil.Big)(big.NewInt(2000)),
		}
		call3a = TransactionArgs{
			From:  &sender,
			To:    &contractAddr,
			Input: uint256ToBytes(uint256.NewInt(baseHeader.Number.Uint64() + 1)),
			Gas:   newUint64(1000000),
		}
		call3b = TransactionArgs{
			From:  &sender,
			To:    &contractAddr,
			Input: uint256ToBytes(uint256.NewInt(baseHeader.Number.Uint64() + 2)),
			Gas:   newUint64(1000000),
		}
		blocks = []simBlock{
			{Calls: []TransactionArgs{call1}},
			{Calls: []TransactionArgs{call2}},
			{Calls: []TransactionArgs{call3a, call3b}},
		}
	)

	results, err := sim.execute(ctx, blocks)
	if err != nil {
		t.Fatalf("simulation execution failed: %v", err)
	}
	require.Equal(t, 3, len(results), "expected 3 simulated blocks")

	// Check linkages of simulated blocks:
	// Verify that block2's parent hash equals block1's hash.
	block1 := results[0].Block
	block2 := results[1].Block
	block3 := results[2].Block
	require.Equal(t, block1.ParentHash(), baseHeader.Hash(), "parent hash of block1 should equal hash of base block")
	require.Equal(t, block1.Hash(), block2.Header().ParentHash, "parent hash of block2 should equal hash of block1")
	require.Equal(t, block2.Hash(), block3.Header().ParentHash, "parent hash of block3 should equal hash of block2")

	// In block3, two calls were executed to our contract.
	// The first call in block3 should return the blockhash for block1 (i.e. block1.Hash()),
	// whereas the second call should return the blockhash for block2 (i.e. block2.Hash()).
	require.Equal(t, block1.Hash().Bytes(), []byte(results[2].Calls[0].ReturnValue), "returned blockhash for block1 does not match")
	require.Equal(t, block2.Hash().Bytes(), []byte(results[2].Calls[1].ReturnValue), "returned blockhash for block2 does not match")
}

func TestSimulateV1TxSender(t *testing.T) {
	var (
		sender    = common.Address{0xaa, 0xaa}
		sender2   = common.Address{0xaa, 0xab}
		sender3   = common.Address{0xaa, 0xac}
		recipient = common.Address{0xbb, 0xbb}
		gspec     = &core.Genesis{
			Config: params.MergedTestChainConfig,
			Alloc: types.GenesisAlloc{
				sender:  {Balance: big.NewInt(params.Ether)},
				sender2: {Balance: big.NewInt(params.Ether)},
				sender3: {Balance: big.NewInt(params.Ether)},
			},
		}
		ctx = context.Background()
	)
	backend := newTestBackend(t, 0, gspec, beacon.New(ethash.NewFaker()), func(i int, b *core.BlockGen) {})
	stateDB, baseHeader, err := backend.StateAndHeaderByNumberOrHash(ctx, rpc.BlockNumberOrHashWithNumber(rpc.LatestBlockNumber))
	if err != nil {
		t.Fatalf("failed to get state and header: %v", err)
	}

	sim := &simulator{
		b:              backend,
		state:          stateDB,
		base:           baseHeader,
		chainConfig:    backend.ChainConfig(),
		gp:             new(core.GasPool).AddGas(math.MaxUint64),
		traceTransfers: false,
		validate:       false,
		fullTx:         true,
	}

	results, err := sim.execute(ctx, []simBlock{
		{Calls: []TransactionArgs{
			{From: &sender, To: &recipient, Value: (*hexutil.Big)(big.NewInt(1000))},
			{From: &sender2, To: &recipient, Value: (*hexutil.Big)(big.NewInt(2000))},
			{From: &sender3, To: &recipient, Value: (*hexutil.Big)(big.NewInt(3000))},
		}},
		{Calls: []TransactionArgs{
			{From: &sender2, To: &recipient, Value: (*hexutil.Big)(big.NewInt(4000))},
		}},
	})
	if err != nil {
		t.Fatalf("simulation execution failed: %v", err)
	}
	require.Len(t, results, 2, "expected 2 simulated blocks")
	require.Len(t, results[0].Block.Transactions(), 3, "expected 3 transaction in simulated block")
	require.Len(t, results[1].Block.Transactions(), 1, "expected 1 transaction in 2nd simulated block")
	enc, err := json.Marshal(results)
	if err != nil {
		t.Fatalf("failed to marshal results: %v", err)
	}
	type resultType struct {
		Transactions []struct {
			From common.Address `json:"from"`
		}
	}
	var summary []resultType
	if err := json.Unmarshal(enc, &summary); err != nil {
		t.Fatalf("failed to unmarshal results: %v", err)
	}
	require.Len(t, summary, 2, "expected 2 simulated blocks")
	require.Len(t, summary[0].Transactions, 3, "expected 3 transaction in simulated block")
	require.Equal(t, sender, summary[0].Transactions[0].From, "sender address mismatch")
	require.Equal(t, sender2, summary[0].Transactions[1].From, "sender address mismatch")
	require.Equal(t, sender3, summary[0].Transactions[2].From, "sender address mismatch")
	require.Len(t, summary[1].Transactions, 1, "expected 1 transaction in simulated block")
	require.Equal(t, sender2, summary[1].Transactions[0].From, "sender address mismatch")
}

func TestSignTransaction(t *testing.T) {
	t.Parallel()
	// Initialize test accounts
	var (
		key, _  = crypto.HexToECDSA("8a1f9a8f95be41cd7ccb6168179afb4504aefe388d1e14474d32c45c72ce7b7a")
		to      = crypto.PubkeyToAddress(key.PublicKey)
		genesis = &core.Genesis{
			Config: params.MergedTestChainConfig,
			Alloc:  types.GenesisAlloc{},
		}
	)
	_, acc := newTestAccountManager(t)
	genesis.Alloc[acc.Address] = types.Account{Balance: big.NewInt(params.Ether)}
	b := newTestBackend(t, 1, genesis, beacon.New(ethash.NewFaker()), func(i int, b *core.BlockGen) {
		b.SetPoS()
	})
	api := NewTransactionAPI(b, nil)
	res, err := api.FillTransaction(context.Background(), TransactionArgs{
		From:  &b.acc.Address,
		To:    &to,
		Value: (*hexutil.Big)(big.NewInt(1)),
	})
	if err != nil {
		t.Fatalf("failed to fill tx defaults: %v\n", err)
	}

	res, err = api.SignTransaction(context.Background(), argsFromTransaction(res.Tx, b.acc.Address))
	if err != nil {
		t.Fatalf("failed to sign tx: %v\n", err)
	}
	tx, err := json.Marshal(res.Tx)
	if err != nil {
		t.Fatal(err)
	}
	expect := `{"type":"0x2","chainId":"0x1","nonce":"0x0","to":"0x703c4b2bd70c169f5717101caee543299fc946c7","gas":"0x5208","gasPrice":null,"maxPriorityFeePerGas":"0x0","maxFeePerGas":"0x684ee180","value":"0x1","input":"0x","accessList":[],"v":"0x0","r":"0x8fabeb142d585dd9247f459f7e6fe77e2520c88d50ba5d220da1533cea8b34e1","s":"0x582dd68b21aef36ba23f34e49607329c20d981d30404daf749077f5606785ce7","yParity":"0x0","hash":"0x93927839207cfbec395da84b8a2bc38b7b65d2cb2819e9fef1f091f5b1d4cc8f"}`
	if !bytes.Equal(tx, []byte(expect)) {
		t.Errorf("result mismatch. Have:\n%s\nWant:\n%s\n", tx, expect)
	}
}

// func TestSignBlobTransaction(t *testing.T) {
// 	t.Parallel()
// 	// Initialize test accounts
// 	var (
// 		key, _  = crypto.HexToECDSA("8a1f9a8f95be41cd7ccb6168179afb4504aefe388d1e14474d32c45c72ce7b7a")
// 		to      = crypto.PubkeyToAddress(key.PublicKey)
// 		genesis = &core.Genesis{
// 			Config: params.MergedTestChainConfig,
// 			Alloc:  types.GenesisAlloc{},
// 		}
// 	)
// 	b := newTestBackend(t, 1, genesis, beacon.New(ethash.NewFaker()), func(i int, b *core.BlockGen) {
// 		b.SetPoS()
// 	})
// 	api := NewTransactionAPI(b, nil)
// 	res, err := api.FillTransaction(context.Background(), TransactionArgs{
// 		From:       &b.acc.Address,
// 		To:         &to,
// 		Value:      (*hexutil.Big)(big.NewInt(1)),
// 		BlobHashes: []common.Hash{{0x01, 0x22}},
// 	})
// 	if err != nil {
// 		t.Fatalf("failed to fill tx defaults: %v\n", err)
// 	}

// 	_, err = api.SignTransaction(context.Background(), argsFromTransaction(res.Tx, b.acc.Address))
// 	if err != nil {
// 		t.Fatalf("should not fail on blob transaction")
// 	}
// }

// func TestSendBlobTransaction(t *testing.T) {
// 	t.Parallel()
// 	// Initialize test accounts
// 	var (
// 		key, _  = crypto.HexToECDSA("8a1f9a8f95be41cd7ccb6168179afb4504aefe388d1e14474d32c45c72ce7b7a")
// 		to      = crypto.PubkeyToAddress(key.PublicKey)
// 		genesis = &core.Genesis{
// 			Config: params.MergedTestChainConfig,
// 			Alloc:  types.GenesisAlloc{},
// 		}
// 	)
// 	b := newTestBackend(t, 1, genesis, beacon.New(ethash.NewFaker()), func(i int, b *core.BlockGen) {
// 		b.SetPoS()
// 	})
// 	api := NewTransactionAPI(b, nil)
// 	res, err := api.FillTransaction(context.Background(), TransactionArgs{
// 		From:       &b.acc.Address,
// 		To:         &to,
// 		Value:      (*hexutil.Big)(big.NewInt(1)),
// 		BlobHashes: []common.Hash{{0x01, 0x22}},
// 	})
// 	if err != nil {
// 		t.Fatalf("failed to fill tx defaults: %v\n", err)
// 	}

// 	_, err = api.SendTransaction(context.Background(), argsFromTransaction(res.Tx, b.acc.Address))
// 	if err == nil {
// 		t.Errorf("sending tx should have failed")
// 	} else if !errors.Is(err, errBlobTxNotSupported) {
// 		t.Errorf("unexpected error. Have %v, want %v\n", err, errBlobTxNotSupported)
// 	}
// }

// func TestFillBlobTransaction(t *testing.T) {
// 	t.Parallel()
// 	// Initialize test accounts
// 	var (
// 		key, _  = crypto.HexToECDSA("8a1f9a8f95be41cd7ccb6168179afb4504aefe388d1e14474d32c45c72ce7b7a")
// 		to      = crypto.PubkeyToAddress(key.PublicKey)
// 		genesis = &core.Genesis{
// 			Config: params.MergedTestChainConfig,
// 			Alloc:  types.GenesisAlloc{},
// 		}
// 		emptyBlob                      = new(kzg4844.Blob)
// 		emptyBlobs                     = []kzg4844.Blob{*emptyBlob}
// 		emptyBlobCommit, _             = kzg4844.BlobToCommitment(emptyBlob)
// 		emptyBlobProof, _              = kzg4844.ComputeBlobProof(emptyBlob, emptyBlobCommit)
// 		emptyBlobHash      common.Hash = kzg4844.CalcBlobHashV1(sha256.New(), &emptyBlobCommit)
// 	)
// 	b := newTestBackend(t, 1, genesis, beacon.New(ethash.NewFaker()), func(i int, b *core.BlockGen) {
// 		b.SetPoS()
// 	})
// 	api := NewTransactionAPI(b, nil)
// 	type result struct {
// 		Hashes  []common.Hash
// 		Sidecar *types.BlobTxSidecar
// 	}
// 	suite := []struct {
// 		name string
// 		args TransactionArgs
// 		err  string
// 		want *result
// 	}{
// 		{
// 			name: "TestInvalidParamsCombination1",
// 			args: TransactionArgs{
// 				From:   &b.acc.Address,
// 				To:     &to,
// 				Value:  (*hexutil.Big)(big.NewInt(1)),
// 				Blobs:  []kzg4844.Blob{{}},
// 				Proofs: []kzg4844.Proof{{}},
// 			},
// 			err: `blob proofs provided while commitments were not`,
// 		},
// 		{
// 			name: "TestInvalidParamsCombination2",
// 			args: TransactionArgs{
// 				From:        &b.acc.Address,
// 				To:          &to,
// 				Value:       (*hexutil.Big)(big.NewInt(1)),
// 				Blobs:       []kzg4844.Blob{{}},
// 				Commitments: []kzg4844.Commitment{{}},
// 			},
// 			err: `blob commitments provided while proofs were not`,
// 		},
// 		{
// 			name: "TestInvalidParamsCount1",
// 			args: TransactionArgs{
// 				From:        &b.acc.Address,
// 				To:          &to,
// 				Value:       (*hexutil.Big)(big.NewInt(1)),
// 				Blobs:       []kzg4844.Blob{{}},
// 				Commitments: []kzg4844.Commitment{{}, {}},
// 				Proofs:      []kzg4844.Proof{{}, {}},
// 			},
// 			err: `number of blobs and commitments mismatch (have=2, want=1)`,
// 		},
// 		{
// 			name: "TestInvalidParamsCount2",
// 			args: TransactionArgs{
// 				From:        &b.acc.Address,
// 				To:          &to,
// 				Value:       (*hexutil.Big)(big.NewInt(1)),
// 				Blobs:       []kzg4844.Blob{{}, {}},
// 				Commitments: []kzg4844.Commitment{{}, {}},
// 				Proofs:      []kzg4844.Proof{{}},
// 			},
// 			err: `number of blobs and proofs mismatch (have=1, want=2)`,
// 		},
// 		{
// 			name: "TestInvalidProofVerification",
// 			args: TransactionArgs{
// 				From:        &b.acc.Address,
// 				To:          &to,
// 				Value:       (*hexutil.Big)(big.NewInt(1)),
// 				Blobs:       []kzg4844.Blob{{}, {}},
// 				Commitments: []kzg4844.Commitment{{}, {}},
// 				Proofs:      []kzg4844.Proof{{}, {}},
// 			},
// 			err: `failed to verify blob proof: short buffer`,
// 		},
// 		{
// 			name: "TestGenerateBlobHashes",
// 			args: TransactionArgs{
// 				From:        &b.acc.Address,
// 				To:          &to,
// 				Value:       (*hexutil.Big)(big.NewInt(1)),
// 				Blobs:       emptyBlobs,
// 				Commitments: []kzg4844.Commitment{emptyBlobCommit},
// 				Proofs:      []kzg4844.Proof{emptyBlobProof},
// 			},
// 			want: &result{
// 				Hashes: []common.Hash{emptyBlobHash},
// 				Sidecar: &types.BlobTxSidecar{
// 					Blobs:       emptyBlobs,
// 					Commitments: []kzg4844.Commitment{emptyBlobCommit},
// 					Proofs:      []kzg4844.Proof{emptyBlobProof},
// 				},
// 			},
// 		},
// 		{
// 			name: "TestValidBlobHashes",
// 			args: TransactionArgs{
// 				From:        &b.acc.Address,
// 				To:          &to,
// 				Value:       (*hexutil.Big)(big.NewInt(1)),
// 				BlobHashes:  []common.Hash{emptyBlobHash},
// 				Blobs:       emptyBlobs,
// 				Commitments: []kzg4844.Commitment{emptyBlobCommit},
// 				Proofs:      []kzg4844.Proof{emptyBlobProof},
// 			},
// 			want: &result{
// 				Hashes: []common.Hash{emptyBlobHash},
// 				Sidecar: &types.BlobTxSidecar{
// 					Blobs:       emptyBlobs,
// 					Commitments: []kzg4844.Commitment{emptyBlobCommit},
// 					Proofs:      []kzg4844.Proof{emptyBlobProof},
// 				},
// 			},
// 		},
// 		{
// 			name: "TestInvalidBlobHashes",
// 			args: TransactionArgs{
// 				From:        &b.acc.Address,
// 				To:          &to,
// 				Value:       (*hexutil.Big)(big.NewInt(1)),
// 				BlobHashes:  []common.Hash{{0x01, 0x22}},
// 				Blobs:       emptyBlobs,
// 				Commitments: []kzg4844.Commitment{emptyBlobCommit},
// 				Proofs:      []kzg4844.Proof{emptyBlobProof},
// 			},
// 			err: fmt.Sprintf("blob hash verification failed (have=%s, want=%s)", common.Hash{0x01, 0x22}, emptyBlobHash),
// 		},
// 		{
// 			name: "TestGenerateBlobProofs",
// 			args: TransactionArgs{
// 				From:  &b.acc.Address,
// 				To:    &to,
// 				Value: (*hexutil.Big)(big.NewInt(1)),
// 				Blobs: emptyBlobs,
// 			},
// 			want: &result{
// 				Hashes: []common.Hash{emptyBlobHash},
// 				Sidecar: &types.BlobTxSidecar{
// 					Blobs:       emptyBlobs,
// 					Commitments: []kzg4844.Commitment{emptyBlobCommit},
// 					Proofs:      []kzg4844.Proof{emptyBlobProof},
// 				},
// 			},
// 		},
// 	}
// 	for _, tc := range suite {
// 		t.Run(tc.name, func(t *testing.T) {
// 			res, err := api.FillTransaction(context.Background(), tc.args)
// 			if len(tc.err) > 0 {
// 				if err == nil {
// 					t.Fatalf("missing error. want: %s", tc.err)
// 				} else if err.Error() != tc.err {
// 					t.Fatalf("error mismatch. want: %s, have: %s", tc.err, err.Error())
// 				}
// 				return
// 			}
// 			if err != nil && len(tc.err) == 0 {
// 				t.Fatalf("expected no error. have: %s", err)
// 			}
// 			if res == nil {
// 				t.Fatal("result missing")
// 			}
// 			want, err := json.Marshal(tc.want)
// 			if err != nil {
// 				t.Fatalf("failed to encode expected: %v", err)
// 			}
// 			have, err := json.Marshal(result{Hashes: res.Tx.BlobHashes(), Sidecar: res.Tx.BlobTxSidecar()})
// 			if err != nil {
// 				t.Fatalf("failed to encode computed sidecar: %v", err)
// 			}
// 			if !bytes.Equal(have, want) {
// 				t.Errorf("blob sidecar mismatch. Have: %s, want: %s", have, want)
// 			}
// 		})
// 	}
// }

func argsFromTransaction(tx *types.Transaction, from common.Address) TransactionArgs {
	var (
		gas        = tx.Gas()
		nonce      = tx.Nonce()
		input      = tx.Data()
		accessList *types.AccessList
	)
	if acl := tx.AccessList(); acl != nil {
		accessList = &acl
	}
	return TransactionArgs{
		From:                 &from,
		To:                   tx.To(),
		Gas:                  (*hexutil.Uint64)(&gas),
		MaxFeePerGas:         (*hexutil.Big)(tx.GasFeeCap()),
		MaxPriorityFeePerGas: (*hexutil.Big)(tx.GasTipCap()),
		Value:                (*hexutil.Big)(tx.Value()),
		Nonce:                (*hexutil.Uint64)(&nonce),
		Input:                (*hexutil.Bytes)(&input),
		ChainID:              (*hexutil.Big)(tx.ChainId()),
		AccessList:           accessList,
		BlobFeeCap:           (*hexutil.Big)(tx.BlobGasFeeCap()),
		BlobHashes:           tx.BlobHashes(),
	}
}

type account struct {
	key  *ecdsa.PrivateKey
	addr common.Address
}

func newAccounts(n int) (accounts []account) {
	for i := 0; i < n; i++ {
		key, _ := crypto.GenerateKey()
		addr := crypto.PubkeyToAddress(key.PublicKey)
		accounts = append(accounts, account{key: key, addr: addr})
	}
	slices.SortFunc(accounts, func(a, b account) int { return a.addr.Cmp(b.addr) })
	return accounts
}

func newTestAccount() account {
	// testKey is a private key to use for funding a tester account.
	key, _ := crypto.HexToECDSA("b71c71a67e1177ad4e901695e1b4b9ee17ae16c6668d313eac2f96dbcda3f291")
	// testAddr is the Ethereum address of the tester account.
	addr := crypto.PubkeyToAddress(key.PublicKey)
	return account{key: key, addr: addr}
}

func newRPCBalance(balance *big.Int) *hexutil.Big {
	rpcBalance := (*hexutil.Big)(balance)
	return rpcBalance
}

func hex2Bytes(str string) *hexutil.Bytes {
	rpcBytes := hexutil.Bytes(common.FromHex(str))
	return &rpcBytes
}

func newUint64(v uint64) *hexutil.Uint64 {
	rpcUint64 := hexutil.Uint64(v)
	return &rpcUint64
}

func newBytes(b []byte) *hexutil.Bytes {
	rpcBytes := hexutil.Bytes(b)
	return &rpcBytes
}

func uint256ToBytes(v *uint256.Int) *hexutil.Bytes {
	b := v.Bytes32()
	r := hexutil.Bytes(b[:])
	return &r
}

func TestRPCMarshalBlock(t *testing.T) {
	t.Parallel()
	var (
		txs []*types.Transaction
		to  = common.BytesToAddress([]byte{0x11})
	)
	for i := uint64(1); i <= 4; i++ {
		var tx *types.Transaction
		if i%2 == 0 {
			tx = types.NewTx(&types.LegacyTx{
				Nonce:    i,
				GasPrice: big.NewInt(11111),
				Gas:      1111,
				To:       &to,
				Value:    big.NewInt(111),
				Data:     []byte{0x11, 0x11, 0x11},
			})
		} else {
			tx = types.NewTx(&types.AccessListTx{
				ChainID:  big.NewInt(1337),
				Nonce:    i,
				GasPrice: big.NewInt(11111),
				Gas:      1111,
				To:       &to,
				Value:    big.NewInt(111),
				Data:     []byte{0x11, 0x11, 0x11},
			})
		}
		txs = append(txs, tx)
	}
	block := types.NewBlock(&types.Header{Number: big.NewInt(100)}, &types.Body{Transactions: txs}, nil, blocktest.NewHasher())

	var testSuite = []struct {
		inclTx bool
		fullTx bool
		want   string
	}{
		// without txs
		{
			inclTx: false,
			fullTx: false,
			want: `{
				"difficulty": "0x0",
				"extraData": "0x",
				"gasLimit": "0x0",
				"gasUsed": "0x0",
				"hash": "0x9b73c83b25d0faf7eab854e3684c7e394336d6e135625aafa5c183f27baa8fee",
				"logsBloom": "0x00000000000000000000000000000000000000000000000000000000000000000000000000000000000000000000000000000000000000000000000000000000000000000000000000000000000000000000000000000000000000000000000000000000000000000000000000000000000000000000000000000000000000000000000000000000000000000000000000000000000000000000000000000000000000000000000000000000000000000000000000000000000000000000000000000000000000000000000000000000000000000000000000000000000000000000000000000000000000000000000000000000000000000000000000000000",
				"miner": "0x0000000000000000000000000000000000000000",
				"mixHash": "0x0000000000000000000000000000000000000000000000000000000000000000",
				"nonce": "0x0000000000000000",
				"number": "0x64",
				"parentHash": "0x0000000000000000000000000000000000000000000000000000000000000000",
				"receiptsRoot": "0x56e81f171bcc55a6ff8345e692c0f86e5b48e01b996cadc001622fb5e363b421",
				"sha3Uncles": "0x1dcc4de8dec75d7aab85b567b6ccd41ad312451b948a7413f0a142fd40d49347",
				"size": "0x296",
				"stateRoot": "0x0000000000000000000000000000000000000000000000000000000000000000",
				"timestamp": "0x0",
				"transactionsRoot": "0x661a9febcfa8f1890af549b874faf9fa274aede26ef489d9db0b25daa569450e",
				"uncles": []
			}`,
		},
		// only tx hashes
		{
			inclTx: true,
			fullTx: false,
			want: `{
				"difficulty": "0x0",
				"extraData": "0x",
				"gasLimit": "0x0",
				"gasUsed": "0x0",
				"hash": "0x9b73c83b25d0faf7eab854e3684c7e394336d6e135625aafa5c183f27baa8fee",
				"logsBloom": "0x00000000000000000000000000000000000000000000000000000000000000000000000000000000000000000000000000000000000000000000000000000000000000000000000000000000000000000000000000000000000000000000000000000000000000000000000000000000000000000000000000000000000000000000000000000000000000000000000000000000000000000000000000000000000000000000000000000000000000000000000000000000000000000000000000000000000000000000000000000000000000000000000000000000000000000000000000000000000000000000000000000000000000000000000000000000",
				"miner": "0x0000000000000000000000000000000000000000",
				"mixHash": "0x0000000000000000000000000000000000000000000000000000000000000000",
				"nonce": "0x0000000000000000",
				"number": "0x64",
				"parentHash": "0x0000000000000000000000000000000000000000000000000000000000000000",
				"receiptsRoot": "0x56e81f171bcc55a6ff8345e692c0f86e5b48e01b996cadc001622fb5e363b421",
				"sha3Uncles": "0x1dcc4de8dec75d7aab85b567b6ccd41ad312451b948a7413f0a142fd40d49347",
				"size": "0x296",
				"stateRoot": "0x0000000000000000000000000000000000000000000000000000000000000000",
				"timestamp": "0x0",
				"transactions": [
					"0x7d39df979e34172322c64983a9ad48302c2b889e55bda35324afecf043a77605",
					"0x9bba4c34e57c875ff57ac8d172805a26ae912006985395dc1bdf8f44140a7bf4",
					"0x98909ea1ff040da6be56bc4231d484de1414b3c1dac372d69293a4beb9032cb5",
					"0x12e1f81207b40c3bdcc13c0ee18f5f86af6d31754d57a0ea1b0d4cfef21abef1"
				],
				"transactionsRoot": "0x661a9febcfa8f1890af549b874faf9fa274aede26ef489d9db0b25daa569450e",
				"uncles": []
			}`,
		},
		// full tx details
		{
			inclTx: true,
			fullTx: true,
			want: `{
				"difficulty": "0x0",
				"extraData": "0x",
				"gasLimit": "0x0",
				"gasUsed": "0x0",
				"hash": "0x9b73c83b25d0faf7eab854e3684c7e394336d6e135625aafa5c183f27baa8fee",
				"logsBloom": "0x00000000000000000000000000000000000000000000000000000000000000000000000000000000000000000000000000000000000000000000000000000000000000000000000000000000000000000000000000000000000000000000000000000000000000000000000000000000000000000000000000000000000000000000000000000000000000000000000000000000000000000000000000000000000000000000000000000000000000000000000000000000000000000000000000000000000000000000000000000000000000000000000000000000000000000000000000000000000000000000000000000000000000000000000000000000",
				"miner": "0x0000000000000000000000000000000000000000",
				"mixHash": "0x0000000000000000000000000000000000000000000000000000000000000000",
				"nonce": "0x0000000000000000",
				"number": "0x64",
				"parentHash": "0x0000000000000000000000000000000000000000000000000000000000000000",
				"receiptsRoot": "0x56e81f171bcc55a6ff8345e692c0f86e5b48e01b996cadc001622fb5e363b421",
				"sha3Uncles": "0x1dcc4de8dec75d7aab85b567b6ccd41ad312451b948a7413f0a142fd40d49347",
				"size": "0x296",
				"stateRoot": "0x0000000000000000000000000000000000000000000000000000000000000000",
				"timestamp": "0x0",
				"transactions": [
					{
						"blockHash": "0x9b73c83b25d0faf7eab854e3684c7e394336d6e135625aafa5c183f27baa8fee",
						"blockNumber": "0x64",
						"from": "0x0000000000000000000000000000000000000000",
						"gas": "0x457",
						"gasPrice": "0x2b67",
						"hash": "0x7d39df979e34172322c64983a9ad48302c2b889e55bda35324afecf043a77605",
						"input": "0x111111",
						"nonce": "0x1",
						"to": "0x0000000000000000000000000000000000000011",
						"transactionIndex": "0x0",
						"value": "0x6f",
						"type": "0x1",
						"accessList": [],
						"chainId": "0x539",
						"v": "0x0",
						"r": "0x0",
						"s": "0x0",
						"yParity": "0x0"
					},
					{
						"blockHash": "0x9b73c83b25d0faf7eab854e3684c7e394336d6e135625aafa5c183f27baa8fee",
						"blockNumber": "0x64",
						"from": "0x0000000000000000000000000000000000000000",
						"gas": "0x457",
						"gasPrice": "0x2b67",
						"hash": "0x9bba4c34e57c875ff57ac8d172805a26ae912006985395dc1bdf8f44140a7bf4",
						"input": "0x111111",
						"nonce": "0x2",
						"to": "0x0000000000000000000000000000000000000011",
						"transactionIndex": "0x1",
						"value": "0x6f",
						"type": "0x0",
						"chainId": "0x7fffffffffffffee",
						"v": "0x0",
						"r": "0x0",
						"s": "0x0"
					},
					{
						"blockHash": "0x9b73c83b25d0faf7eab854e3684c7e394336d6e135625aafa5c183f27baa8fee",
						"blockNumber": "0x64",
						"from": "0x0000000000000000000000000000000000000000",
						"gas": "0x457",
						"gasPrice": "0x2b67",
						"hash": "0x98909ea1ff040da6be56bc4231d484de1414b3c1dac372d69293a4beb9032cb5",
						"input": "0x111111",
						"nonce": "0x3",
						"to": "0x0000000000000000000000000000000000000011",
						"transactionIndex": "0x2",
						"value": "0x6f",
						"type": "0x1",
						"accessList": [],
						"chainId": "0x539",
						"v": "0x0",
						"r": "0x0",
						"s": "0x0",
						"yParity": "0x0"
					},
					{
						"blockHash": "0x9b73c83b25d0faf7eab854e3684c7e394336d6e135625aafa5c183f27baa8fee",
						"blockNumber": "0x64",
						"from": "0x0000000000000000000000000000000000000000",
						"gas": "0x457",
						"gasPrice": "0x2b67",
						"hash": "0x12e1f81207b40c3bdcc13c0ee18f5f86af6d31754d57a0ea1b0d4cfef21abef1",
						"input": "0x111111",
						"nonce": "0x4",
						"to": "0x0000000000000000000000000000000000000011",
						"transactionIndex": "0x3",
						"value": "0x6f",
						"type": "0x0",
						"chainId": "0x7fffffffffffffee",
						"v": "0x0",
						"r": "0x0",
						"s": "0x0"
					}
				],
				"transactionsRoot": "0x661a9febcfa8f1890af549b874faf9fa274aede26ef489d9db0b25daa569450e",
				"uncles": []
			}`,
		},
	}

	for i, tc := range testSuite {
		resp := RPCMarshalBlock(block, tc.inclTx, tc.fullTx, params.MainnetChainConfig, nil)
		out, err := json.Marshal(resp)
		if err != nil {
			t.Errorf("test %d: json marshal error: %v", i, err)
			continue
		}
		require.JSONEqf(t, tc.want, string(out), "test %d", i)
	}
}

func TestRPCGetBlockOrHeader(t *testing.T) {
	// Note: Upstream (geth) tests have a different genesis hash as it has a different
	// state root hash due to allocating balance separately in test backend. Because
	// that is commented out in bor, we use the old genesis hash in the test files.

	t.Parallel()

	// Initialize test accounts
	var (
		acc1Key, _ = crypto.HexToECDSA("8a1f9a8f95be41cd7ccb6168179afb4504aefe388d1e14474d32c45c72ce7b7a")
		acc2Key, _ = crypto.HexToECDSA("49a7b37aa6f6645917e7b807e9d1c00d4fa71f18343b0d4122a4d2df64dd6fee")
		acc1Addr   = crypto.PubkeyToAddress(acc1Key.PublicKey)
		acc2Addr   = crypto.PubkeyToAddress(acc2Key.PublicKey)
		genesis    = &core.Genesis{
			Config: params.TestChainConfig,
			Alloc: types.GenesisAlloc{
				acc1Addr: {Balance: big.NewInt(params.Ether)},
				acc2Addr: {Balance: big.NewInt(params.Ether)},
			},
		}
		genBlocks = 10
		signer    = types.HomesteadSigner{}
		tx        = types.NewTx(&types.LegacyTx{
			Nonce:    11,
			GasPrice: big.NewInt(11111),
			Gas:      1111,
			To:       &acc2Addr,
			Value:    big.NewInt(111),
			Data:     []byte{0x11, 0x11, 0x11},
		})
		withdrawal = &types.Withdrawal{
			Index:     0,
			Validator: 1,
			Address:   common.Address{0x12, 0x34},
			Amount:    10,
		}
		pending = types.NewBlock(&types.Header{Number: big.NewInt(11), Time: 42}, &types.Body{Transactions: types.Transactions{tx}, Withdrawals: types.Withdrawals{withdrawal}}, nil, blocktest.NewHasher())
	)
	backend := newTestBackend(t, genBlocks, genesis, ethash.NewFaker(), func(i int, b *core.BlockGen) {
		// Transfer from account[0] to account[1]
		//    value: 1000 wei
		//    fee:   0 wei
		tx, _ := types.SignTx(types.NewTx(&types.LegacyTx{Nonce: uint64(i), To: &acc2Addr, Value: big.NewInt(1000), Gas: params.TxGas, GasPrice: b.BaseFee(), Data: nil}), signer, acc1Key)
		b.AddTx(tx)
	})
	backend.setPendingBlock(pending)
	api := NewBlockChainAPI(backend)
	blockHashes := make([]common.Hash, genBlocks+1)
	ctx := context.Background()
	for i := 0; i <= genBlocks; i++ {
		header, err := backend.HeaderByNumber(ctx, rpc.BlockNumber(i))
		if err != nil {
			t.Errorf("failed to get block: %d err: %v", i, err)
		}
		blockHashes[i] = header.Hash()
	}
	pendingHash := pending.Hash()

	var testSuite = []struct {
		blockNumber rpc.BlockNumber
		blockHash   *common.Hash
		fullTx      bool
		reqHeader   bool
		file        string
		expectErr   error
	}{
		// 0. latest header
		{
			blockNumber: rpc.LatestBlockNumber,
			reqHeader:   true,
			file:        "tag-latest",
		},
		// 1. genesis header
		{
			blockNumber: rpc.BlockNumber(0),
			reqHeader:   true,
			file:        "number-0",
		},
		// 2. #1 header
		{
			blockNumber: rpc.BlockNumber(1),
			reqHeader:   true,
			file:        "number-1",
		},
		// 3. latest-1 header
		{
			blockNumber: rpc.BlockNumber(9),
			reqHeader:   true,
			file:        "number-latest-1",
		},
		// 4. latest+1 header
		{
			blockNumber: rpc.BlockNumber(11),
			reqHeader:   true,
			file:        "number-latest+1",
		},
		// 5. pending header
		{
			blockNumber: rpc.PendingBlockNumber,
			reqHeader:   true,
			file:        "tag-pending",
		},
		// 6. latest block
		{
			blockNumber: rpc.LatestBlockNumber,
			file:        "tag-latest",
		},
		// 7. genesis block
		{
			blockNumber: rpc.BlockNumber(0),
			file:        "number-0",
		},
		// 8. #1 block
		{
			blockNumber: rpc.BlockNumber(1),
			file:        "number-1",
		},
		// 9. latest-1 block
		{
			blockNumber: rpc.BlockNumber(9),
			fullTx:      true,
			file:        "number-latest-1",
		},
		// 10. latest+1 block
		{
			blockNumber: rpc.BlockNumber(11),
			fullTx:      true,
			file:        "number-latest+1",
		},
		// 11. pending block
		{
			blockNumber: rpc.PendingBlockNumber,
			file:        "tag-pending",
		},
		// 12. pending block + fullTx
		{
			blockNumber: rpc.PendingBlockNumber,
			fullTx:      true,
			file:        "tag-pending-fullTx",
		},
		// 13. latest header by hash
		{
			blockHash: &blockHashes[len(blockHashes)-1],
			reqHeader: true,
			file:      "hash-latest",
		},
		// 14. genesis header by hash
		{
			blockHash: &blockHashes[0],
			reqHeader: true,
			file:      "hash-0",
		},
		// 15. #1 header
		{
			blockHash: &blockHashes[1],
			reqHeader: true,
			file:      "hash-1",
		},
		// 16. latest-1 header
		{
			blockHash: &blockHashes[len(blockHashes)-2],
			reqHeader: true,
			file:      "hash-latest-1",
		},
		// 17. empty hash
		{
			blockHash: &common.Hash{},
			reqHeader: true,
			file:      "hash-empty",
		},
		// 18. pending hash
		{
			blockHash: &pendingHash,
			reqHeader: true,
			file:      `hash-pending`,
		},
		// 19. latest block
		{
			blockHash: &blockHashes[len(blockHashes)-1],
			file:      "hash-latest",
		},
		// 20. genesis block
		{
			blockHash: &blockHashes[0],
			file:      "hash-genesis",
		},
		// 21. #1 block
		{
			blockHash: &blockHashes[1],
			file:      "hash-1",
		},
		// 22. latest-1 block
		{
			blockHash: &blockHashes[len(blockHashes)-2],
			fullTx:    true,
			file:      "hash-latest-1-fullTx",
		},
		// 23. empty hash + body
		{
			blockHash: &common.Hash{},
			fullTx:    true,
			file:      "hash-empty-fullTx",
		},
		// 24. pending block
		{
			blockHash: &pendingHash,
			file:      `hash-pending`,
		},
		// 25. pending block + fullTx
		{
			blockHash: &pendingHash,
			fullTx:    true,
			file:      "hash-pending-fullTx",
		},
		// 26. safe block
		{
			blockNumber: rpc.SafeBlockNumber,
			file:        "tag-safe",
		},
	}

	for i, tt := range testSuite {
		var (
			result map[string]interface{}
			err    error
			rpc    string
		)
		if tt.blockHash != nil {
			if tt.reqHeader {
				result = api.GetHeaderByHash(context.Background(), *tt.blockHash)
				rpc = "eth_getHeaderByHash"
			} else {
				result, err = api.GetBlockByHash(context.Background(), *tt.blockHash, tt.fullTx)
				rpc = "eth_getBlockByHash"
			}
		} else {
			if tt.reqHeader {
				result, err = api.GetHeaderByNumber(context.Background(), tt.blockNumber)
				rpc = "eth_getHeaderByNumber"
			} else {
				result, err = api.GetBlockByNumber(context.Background(), tt.blockNumber, tt.fullTx)
				rpc = "eth_getBlockByNumber"
			}
		}
		if tt.expectErr != nil {
			if err == nil {
				t.Errorf("test %d: want error %v, have nothing", i, tt.expectErr)
				continue
			}
			if !errors.Is(err, tt.expectErr) {
				t.Errorf("test %d: error mismatch, want %v, have %v", i, tt.expectErr, err)
			}
			continue
		}
		if err != nil {
			t.Errorf("test %d: want no error, have %v", i, err)
			continue
		}

		testRPCResponseWithFile(t, i, result, rpc, tt.file)
	}
}

func setupTransactionsToApiTest(t *testing.T) (*TransactionAPI, []common.Hash, []struct {
	txHash common.Hash
	file   string
}) {
	config := *params.TestChainConfig
	genBlocks := 5
	config.ShanghaiBlock = big.NewInt(0)
	config.CancunBlock = big.NewInt(0)

	var (
		acc1Key, _ = crypto.HexToECDSA("8a1f9a8f95be41cd7ccb6168179afb4504aefe388d1e14474d32c45c72ce7b7a")
		acc2Key, _ = crypto.HexToECDSA("49a7b37aa6f6645917e7b807e9d1c00d4fa71f18343b0d4122a4d2df64dd6fee")
		acc1Addr   = crypto.PubkeyToAddress(acc1Key.PublicKey)
		acc2Addr   = crypto.PubkeyToAddress(acc2Key.PublicKey)
		contract   = common.HexToAddress("0000000000000000000000000000000000031ec7")
		genesis    = &core.Genesis{
			Config:        &config,
			ExcessBlobGas: new(uint64),
			BlobGasUsed:   new(uint64),
			Alloc: types.GenesisAlloc{
				acc1Addr: {Balance: big.NewInt(params.Ether)},
				acc2Addr: {Balance: big.NewInt(params.Ether)},
				// // SPDX-License-Identifier: GPL-3.0
				// pragma solidity >=0.7.0 <0.9.0;
				//
				// contract Token {
				//     event Transfer(address indexed from, address indexed to, uint256 value);
				//     function transfer(address to, uint256 value) public returns (bool) {
				//         emit Transfer(msg.sender, to, value);
				//         return true;
				//     }
				// }
				contract: {Balance: big.NewInt(params.Ether), Code: common.FromHex("0x608060405234801561001057600080fd5b506004361061002b5760003560e01c8063a9059cbb14610030575b600080fd5b61004a6004803603810190610045919061016a565b610060565b60405161005791906101c5565b60405180910390f35b60008273ffffffffffffffffffffffffffffffffffffffff163373ffffffffffffffffffffffffffffffffffffffff167fddf252ad1be2c89b69c2b068fc378daa952ba7f163c4a11628f55a4df523b3ef846040516100bf91906101ef565b60405180910390a36001905092915050565b600080fd5b600073ffffffffffffffffffffffffffffffffffffffff82169050919050565b6000610101826100d6565b9050919050565b610111816100f6565b811461011c57600080fd5b50565b60008135905061012e81610108565b92915050565b6000819050919050565b61014781610134565b811461015257600080fd5b50565b6000813590506101648161013e565b92915050565b60008060408385031215610181576101806100d1565b5b600061018f8582860161011f565b92505060206101a085828601610155565b9150509250929050565b60008115159050919050565b6101bf816101aa565b82525050565b60006020820190506101da60008301846101b6565b92915050565b6101e981610134565b82525050565b600060208201905061020460008301846101e0565b9291505056fea2646970667358221220b469033f4b77b9565ee84e0a2f04d496b18160d26034d54f9487e57788fd36d564736f6c63430008120033")},
			},
		}
		signer   = types.LatestSignerForChainID(params.TestChainConfig.ChainID)
		txHashes = make([]common.Hash, genBlocks+1)
	)

	// Set the terminal total difficulty in the config
	genesis.Config.TerminalTotalDifficulty = big.NewInt(0)

	backend := newTestBackend(t, genBlocks, genesis, beacon.New(ethash.NewFaker()), func(i int, b *core.BlockGen) {
		var (
			tx  *types.Transaction
			err error
		)
		b.SetPoS()
		switch i {
		case 0:
			// transfer 1000wei
			tx, err = types.SignTx(types.NewTx(&types.LegacyTx{Nonce: uint64(i), To: &acc2Addr, Value: big.NewInt(1000), Gas: params.TxGas, GasPrice: b.BaseFee(), Data: nil}), types.HomesteadSigner{}, acc1Key)
		case 1:
			// create contract
			tx, err = types.SignTx(types.NewTx(&types.LegacyTx{Nonce: uint64(i), To: nil, Gas: 53100, GasPrice: b.BaseFee(), Data: common.FromHex("0x60806040")}), signer, acc1Key)
		case 2:
			// with logs
			// transfer(address to, uint256 value)
			data := fmt.Sprintf("0xa9059cbb%s%s", common.HexToHash(common.BigToAddress(big.NewInt(int64(i + 1))).Hex()).String()[2:], common.BytesToHash([]byte{byte(i + 11)}).String()[2:])
			tx, err = types.SignTx(types.NewTx(&types.LegacyTx{Nonce: uint64(i), To: &contract, Gas: 60000, GasPrice: b.BaseFee(), Data: common.FromHex(data)}), signer, acc1Key)
		case 3:
			// dynamic fee with logs
			// transfer(address to, uint256 value)
			data := fmt.Sprintf("0xa9059cbb%s%s", common.HexToHash(common.BigToAddress(big.NewInt(int64(i + 1))).Hex()).String()[2:], common.BytesToHash([]byte{byte(i + 11)}).String()[2:])
			fee := big.NewInt(500)
			fee.Add(fee, b.BaseFee())
			tx, err = types.SignTx(types.NewTx(&types.DynamicFeeTx{Nonce: uint64(i), To: &contract, Gas: 60000, Value: big.NewInt(1), GasTipCap: big.NewInt(500), GasFeeCap: fee, Data: common.FromHex(data)}), signer, acc1Key)
		case 4:
			// access list with contract create
			accessList := types.AccessList{{
				Address:     contract,
				StorageKeys: []common.Hash{{0}},
			}}
			tx, err = types.SignTx(types.NewTx(&types.AccessListTx{Nonce: uint64(i), To: nil, Gas: 58100, GasPrice: b.BaseFee(), Data: common.FromHex("0x60806040"), AccessList: accessList}), signer, acc1Key)
		}
		if err != nil {
			t.Errorf("failed to sign tx: %v", err)
		}
		if tx != nil {
			b.AddTx(tx)
			txHashes[i] = tx.Hash()
		}
	})

	txHashes[genBlocks] = mockStateSyncTxOnCurrentBlock(t, backend)

	var testSuite = []struct {
		txHash common.Hash
		file   string
	}{
		// 0. normal success
		{
			txHash: txHashes[0],
			file:   "normal-transfer-tx",
		},
		// 1. create contract
		{
			txHash: txHashes[1],
			file:   "create-contract-tx",
		},
		// 2. with logs success
		{
			txHash: txHashes[2],
			file:   "with-logs",
		},
		// 3. dynamic tx with logs success
		{
			txHash: txHashes[3],
			file:   `dynamic-tx-with-logs`,
		},
		// 4. access list tx with create contract
		{
			txHash: txHashes[4],
			file:   "create-contract-with-access-list",
		},
		// 5. txhash empty
		{
			txHash: common.Hash{},
			file:   "txhash-empty",
		},
		// 6. txhash not found
		{
			txHash: common.HexToHash("deadbeef"),
			file:   "txhash-notfound",
		},
		// 7. state sync tx found
		{
			txHash: txHashes[5],
			file:   "state-sync-tx",
		},
	}
	// map sprint 0 to block 6
	backend.ChainConfig().Bor.Sprint["0"] = uint64(genBlocks)

	api := NewTransactionAPI(backend, new(AddrLocker))

	return api, txHashes, testSuite
}

func mockStateSyncTxOnCurrentBlock(t *testing.T, backend *testBackend) common.Hash {
	// State Sync Tx Setup
	var stateSyncLogs []*types.Log
	block, err := backend.BlockByHash(context.Background(), backend.CurrentBlock().Hash())
	if err != nil {
		t.Errorf("failed to get current block: %v", err)
	}

	types.DeriveFieldsForBorLogs(stateSyncLogs, block.Hash(), block.NumberU64(), 0, 0)

	// Write bor receipt
	rawdb.WriteBorReceipt(backend.ChainDb(), block.Hash(), block.NumberU64(), &types.ReceiptForStorage{
		Status: types.ReceiptStatusSuccessful, // make receipt status successful
		Logs:   stateSyncLogs,
	})

	// Write bor tx reverse lookup
	rawdb.WriteBorTxLookupEntry(backend.ChainDb(), block.Hash(), block.NumberU64())
	return types.GetDerivedBorTxHash(types.BorReceiptKey(block.NumberU64(), block.Hash()))
}

func TestRPCGetTransactionReceipt(t *testing.T) {
	var (
		api, _, testSuite = setupTransactionsToApiTest(t)
	)

	for i, tt := range testSuite {
		var (
			result interface{}
			err    error
		)
		result, err = api.GetTransactionReceipt(context.Background(), tt.txHash)
		if err != nil {
			t.Errorf("test %d: want no error, have %v", i, err)
			continue
		}
		testRPCResponseWithFile(t, i, result, "eth_getTransactionReceipt", tt.file)
	}
}
func TestRPCGetTransactionByHash(t *testing.T) {
	var (
		api, _, testSuite = setupTransactionsToApiTest(t)
	)

	for i, tt := range testSuite {
		var (
			result interface{}
			err    error
		)
		result, err = api.GetTransactionByHash(context.Background(), tt.txHash)
		if err != nil {
			t.Errorf("test %d: want no error, have %v", i, err)
			continue
		}
		testRPCResponseWithFile(t, i, result, "eth_getTransactionByHash", tt.file)
	}
}

func TestRPCGetBlockTransactionCountByHash(t *testing.T) {
	var (
		api, _, _ = setupTransactionsToApiTest(t)
	)

	cnt, err := api.GetBlockTransactionCountByHash(context.Background(), api.b.CurrentBlock().Hash())
	if err != nil {
		t.Errorf("failed to get block transaction count by hash: %v", err)
	}

	// 2 txs: create-contract-with-access-list + state sync tx
	expected := hexutil.Uint(2)
	require.Equal(t, expected, *cnt)
}

func TestRPCGetTransactionByBlockHashAndIndex(t *testing.T) {
	var (
		api, _, _ = setupTransactionsToApiTest(t)
	)

	createContractWithAccessList, err := api.GetTransactionByBlockHashAndIndex(context.Background(), api.b.CurrentBlock().Hash(), 0)
	if err != nil {
		t.Errorf("failed to get transaction by block hash and index: %v", err)
	}

	stateSyncTx, err := api.GetTransactionByBlockHashAndIndex(context.Background(), api.b.CurrentBlock().Hash(), 1)
	if err != nil {
		t.Errorf("failed to get transaction by block hash and index: %v", err)
	}

	testRPCResponseWithFile(t, 0, createContractWithAccessList, "eth_getTransactionByBlockHashAndIndex", "create-contract-with-access-list")
	testRPCResponseWithFile(t, 1, stateSyncTx, "eth_getTransactionByBlockHashAndIndex", "state-sync-tx")
}

func testRPCResponseWithFile(t *testing.T, testid int, result interface{}, rpc string, file string) {
	data, err := json.MarshalIndent(result, "", "  ")
	if err != nil {
		t.Errorf("test %d: json marshal error", testid)
		return
	}
	outputFile := filepath.Join("testdata", fmt.Sprintf("%s-%s.json", rpc, file))
	if os.Getenv("WRITE_TEST_FILES") != "" {
		os.WriteFile(outputFile, data, 0644)
	}
	want, err := os.ReadFile(outputFile)
	if err != nil {
		t.Fatalf("error reading expected test file: %s output: %v", outputFile, err)
	}
	require.JSONEqf(t, string(want), string(data), "test %d: json not match, want: %s, have: %s", testid, string(want), string(data))
}

func TestRPCGetTransactionReceiptsByBlock(t *testing.T) {
	api, blockNrOrHash, testSuite := setupBlocksToApiTest(t)

	receipts, err := api.GetTransactionReceiptsByBlock(context.Background(), blockNrOrHash)
	if err != nil {
		t.Fatal("api error")
	}

	for i, tt := range testSuite {
		data, err := json.Marshal(receipts[i])
		if err != nil {
			t.Errorf("test %d: json marshal error", i)
			continue
		}
		want, have := tt.want, string(data)
		require.JSONEqf(t, want, have, "test %d: json not match, want: %s, have: %s", i, want, have)
	}
}

func TestRPCGetBlockReceipts(t *testing.T) {
	api, blockNrOrHash, testSuite := setupBlocksToApiTest(t)

	receipts, err := api.GetBlockReceipts(context.Background(), blockNrOrHash)
	if err != nil {
		t.Fatal("api error")
	}

	for i, tt := range testSuite {
		data, err := json.Marshal(receipts[i])
		if err != nil {
			t.Errorf("test %d: json marshal error", i)
			continue
		}
		want, have := tt.want, string(data)
		require.JSONEqf(t, want, have, "test %d: json not match, want: %s, have: %s", i, want, have)
	}
}

func setupBlocksToApiTest(t *testing.T) (*BlockChainAPI, rpc.BlockNumberOrHash, []struct {
	txHash common.Hash
	want   string
}) {
	// Initialize test accounts
	var (
		acc1Key, _ = crypto.HexToECDSA("8a1f9a8f95be41cd7ccb6168179afb4504aefe388d1e14474d32c45c72ce7b7a")
		acc2Key, _ = crypto.HexToECDSA("49a7b37aa6f6645917e7b807e9d1c00d4fa71f18343b0d4122a4d2df64dd6fee")
		acc1Addr   = crypto.PubkeyToAddress(acc1Key.PublicKey)
		acc2Addr   = crypto.PubkeyToAddress(acc2Key.PublicKey)
		contract   = common.HexToAddress("0000000000000000000000000000000000031ec7")
		genesis    = &core.Genesis{
			Config: params.TestChainConfig,
			Alloc: types.GenesisAlloc{
				acc1Addr: {Balance: big.NewInt(params.Ether)},
				acc2Addr: {Balance: big.NewInt(params.Ether)},
				contract: {Balance: big.NewInt(params.Ether), Code: common.FromHex("0x608060405234801561001057600080fd5b506004361061002b5760003560e01c8063a9059cbb14610030575b600080fd5b61004a6004803603810190610045919061016a565b610060565b60405161005791906101c5565b60405180910390f35b60008273ffffffffffffffffffffffffffffffffffffffff163373ffffffffffffffffffffffffffffffffffffffff167fddf252ad1be2c89b69c2b068fc378daa952ba7f163c4a11628f55a4df523b3ef846040516100bf91906101ef565b60405180910390a36001905092915050565b600080fd5b600073ffffffffffffffffffffffffffffffffffffffff82169050919050565b6000610101826100d6565b9050919050565b610111816100f6565b811461011c57600080fd5b50565b60008135905061012e81610108565b92915050565b6000819050919050565b61014781610134565b811461015257600080fd5b50565b6000813590506101648161013e565b92915050565b60008060408385031215610181576101806100d1565b5b600061018f8582860161011f565b92505060206101a085828601610155565b9150509250929050565b60008115159050919050565b6101bf816101aa565b82525050565b60006020820190506101da60008301846101b6565b92915050565b6101e981610134565b82525050565b600060208201905061020460008301846101e0565b9291505056fea2646970667358221220b469033f4b77b9565ee84e0a2f04d496b18160d26034d54f9487e57788fd36d564736f6c63430008120033")},
			},
		}
		genTxs    = 6
		genBlocks = 1
		signer    = types.LatestSignerForChainID(params.TestChainConfig.ChainID)
		txHashes  = make([]common.Hash, 0, genTxs)
	)

	backend := newTestBackend(t, genBlocks, genesis, ethash.NewFaker(), func(i int, b *core.BlockGen) {
		switch i {
		case 0:
			// transfer 1000wei
			tx1, _ := types.SignTx(types.NewTx(&types.LegacyTx{Nonce: uint64(0), To: &acc2Addr, Value: big.NewInt(1000), Gas: params.TxGas, GasPrice: b.BaseFee(), Data: nil}), types.HomesteadSigner{}, acc1Key)
			b.AddTx(tx1)
			txHashes = append(txHashes, tx1.Hash())

			// create contract
			tx2, _ := types.SignTx(types.NewTx(&types.LegacyTx{Nonce: uint64(1), To: nil, Gas: 53100, GasPrice: b.BaseFee(), Data: common.FromHex("0x60806040")}), signer, acc1Key)
			b.AddTx(tx2)
			txHashes = append(txHashes, tx2.Hash())

			// with logs
			// transfer(address to, uint256 value)
			data3 := fmt.Sprintf("0xa9059cbb%s%s", common.HexToHash(common.BigToAddress(big.NewInt(int64(i + 1))).Hex()).String()[2:], common.BytesToHash([]byte{byte(i + 11)}).String()[2:])
			tx3, _ := types.SignTx(types.NewTx(&types.LegacyTx{Nonce: uint64(2), To: &contract, Gas: 60000, GasPrice: b.BaseFee(), Data: common.FromHex(data3)}), signer, acc1Key)
			b.AddTx(tx3)
			txHashes = append(txHashes, tx3.Hash())

			// dynamic fee with logs
			// transfer(address to, uint256 value)
			data4 := fmt.Sprintf("0xa9059cbb%s%s", common.HexToHash(common.BigToAddress(big.NewInt(int64(i + 1))).Hex()).String()[2:], common.BytesToHash([]byte{byte(i + 11)}).String()[2:])
			fee := big.NewInt(500)
			fee.Add(fee, b.BaseFee())
			tx4, _ := types.SignTx(types.NewTx(&types.DynamicFeeTx{Nonce: uint64(3), To: &contract, Gas: 60000, Value: big.NewInt(1), GasTipCap: big.NewInt(500), GasFeeCap: fee, Data: common.FromHex(data4)}), signer, acc1Key)
			b.AddTx(tx4)
			txHashes = append(txHashes, tx4.Hash())

			// access list with contract create
			accessList := types.AccessList{{
				Address:     contract,
				StorageKeys: []common.Hash{{0}},
			}}
			tx5, _ := types.SignTx(types.NewTx(&types.AccessListTx{Nonce: uint64(4), To: nil, Gas: 58100, GasPrice: b.BaseFee(), Data: common.FromHex("0x60806040"), AccessList: accessList}), signer, acc1Key)
			b.AddTx(tx5)
			txHashes = append(txHashes, tx5.Hash())
		}
	})

	txHashes = append(txHashes, mockStateSyncTxOnCurrentBlock(t, backend))

	// map sprint 0 to block 1
	backend.ChainConfig().Bor.Sprint["0"] = 1

	api := NewBlockChainAPI(backend)
	blockHashes := make([]common.Hash, genBlocks+1)
	ctx := context.Background()
	for i := 0; i <= genBlocks; i++ {
		header, err := backend.HeaderByNumber(ctx, rpc.BlockNumber(i))
		if err != nil {
			t.Errorf("failed to get block: %d err: %v", i, err)
		}
		blockHashes[i] = header.Hash()
	}
	blockNrOrHash := rpc.BlockNumberOrHashWithHash(blockHashes[1], true)

	var testSuite = []struct {
		txHash common.Hash
		want   string
	}{
		// 0. normal success
		{
			txHash: txHashes[0],
			want: `{
				"blockHash": "0x1728b788dfe51e507d25f14f01414b5a17f807953c13833811d2afae1982b53b",
				"blockNumber": "0x1",
				"contractAddress": null,
				"cumulativeGasUsed": "0x5208",
				"effectiveGasPrice": "0x342770c0",
				"from": "0x703c4b2bd70c169f5717101caee543299fc946c7",
				"gasUsed": "0x5208",
				"logs": [
				  {
					"address": "0x0000000000000000000000000000000000001010",
					"topics": [
					  "0xe6497e3ee548a3372136af2fcb0696db31fc6cf20260707645068bd3fe97f3c4",
					  "0x0000000000000000000000000000000000000000000000000000000000001010",
					  "0x000000000000000000000000703c4b2bd70c169f5717101caee543299fc946c7",
					  "0x0000000000000000000000000d3ab14bbad3d99f4203bd7a11acb94882050e7e"
					],
					"data": "0x00000000000000000000000000000000000000000000000000000000000003e80000000000000000000000000000000000000000000000000de0a5fd640afa000000000000000000000000000000000000000000000000000de0b6b3a76400000000000000000000000000000000000000000000000000000de0a5fd640af6180000000000000000000000000000000000000000000000000de0b6b3a76403e8",
					"blockNumber": "0x1",
					"transactionHash": "0x644a31c354391520d00e95b9affbbb010fc79ac268144ab8e28207f4cf51097e",
					"transactionIndex": "0x0",
					"blockHash": "0x1728b788dfe51e507d25f14f01414b5a17f807953c13833811d2afae1982b53b",
					"logIndex": "0x0",
					"removed": false
				  }
				],
				"logsBloom": "0x00000000000000000000000000000000000000000000000000000000000000000000000000000000000000100000000000808000000000000000000000000000000000000000000000000000000000800000000000000000000100000020000000000000000000000000000000000802000000000000000000000000000000000000000000000000000000000000000000000000000000000000000000000000000000000000000000000000000000000000000000000000000000000000004000000000000000000000800000000000000000000000800000108000000000000000000000000000000000000000000000000020000000000000000000100000",
				"status": "0x1",
				"to": "0x0d3ab14bbad3d99f4203bd7a11acb94882050e7e",
				"transactionHash": "0x644a31c354391520d00e95b9affbbb010fc79ac268144ab8e28207f4cf51097e",
				"transactionIndex": "0x0",
				"type": "0x0"
			  }`,
		},
		// 1. create contract
		{
			txHash: txHashes[1],
			want: `{
				"blockHash": "0x1728b788dfe51e507d25f14f01414b5a17f807953c13833811d2afae1982b53b",
				"blockNumber": "0x1",
				"contractAddress": "0xae9bea628c4ce503dcfd7e305cab4e29e7476592",
				"cumulativeGasUsed": "0x12156",
				"effectiveGasPrice": "0x342770c0",
				"from": "0x703c4b2bd70c169f5717101caee543299fc946c7",
				"gasUsed": "0xcf4e",
				"logs": [],
				"logsBloom": "0x00000000000000000000000000000000000000000000000000000000000000000000000000000000000000000000000000000000000000000000000000000000000000000000000000000000000000000000000000000000000000000000000000000000000000000000000000000000000000000000000000000000000000000000000000000000000000000000000000000000000000000000000000000000000000000000000000000000000000000000000000000000000000000000000000000000000000000000000000000000000000000000000000000000000000000000000000000000000000000000000000000000000000000000000000000000",
				"status": "0x1",
				"to": null,
				"transactionHash": "0x705a7fca1d214002ee90d4e1c651b53e3506e6d5e3a539e9a7f7bf05b49add91",
				"transactionIndex": "0x1",
				"type": "0x0"
			  }`,
		},
		// 2. with logs success
		{
			txHash: txHashes[2],
			want: `{
				"blockHash": "0x1728b788dfe51e507d25f14f01414b5a17f807953c13833811d2afae1982b53b",
				"blockNumber": "0x1",
				"contractAddress": null,
				"cumulativeGasUsed": "0x17f7e",
				"effectiveGasPrice": "0x342770c0",
				"from": "0x703c4b2bd70c169f5717101caee543299fc946c7",
				"gasUsed": "0x5e28",
				"logs": [
				  {
					"address": "0x0000000000000000000000000000000000031ec7",
					"topics": [
					  "0xddf252ad1be2c89b69c2b068fc378daa952ba7f163c4a11628f55a4df523b3ef",
					  "0x000000000000000000000000703c4b2bd70c169f5717101caee543299fc946c7",
					  "0x0000000000000000000000000000000000000000000000000000000000000001"
					],
					"data": "0x000000000000000000000000000000000000000000000000000000000000000b",
					"blockNumber": "0x1",
					"transactionHash": "0xa228af0975b99799bd28331085a6966aba2fb5814a8d89aabc342462aa40429a",
					"transactionIndex": "0x2",
					"blockHash": "0x1728b788dfe51e507d25f14f01414b5a17f807953c13833811d2afae1982b53b",
					"logIndex": "0x1",
					"removed": false
				  }
				],
				"logsBloom": "0x00000000000000000000008000000000000000000000000000000000000000000000000000000000000000000000000000000000000000000000000000040000000000800000000000000008000000000000000000040000000000000020000000080000000000000000000000000000000000000000000000000010000000000000000000000000000000000000000000000000000000000000000000000000000000000000000000000000000000000000000000000000000000000000000000000002000000000000800000000000000000000000000000000000000040000000000000000000000000000000000000000020000000000000000000000000",
				"status": "0x1",
				"to": "0x0000000000000000000000000000000000031ec7",
				"transactionHash": "0xa228af0975b99799bd28331085a6966aba2fb5814a8d89aabc342462aa40429a",
				"transactionIndex": "0x2",
				"type": "0x0"
			  }`,
		},
		// 3. dynamic tx with logs success
		{
			txHash: txHashes[3],
			want: `{
				"blockHash": "0x1728b788dfe51e507d25f14f01414b5a17f807953c13833811d2afae1982b53b",
				"blockNumber": "0x1",
				"contractAddress": null,
				"cumulativeGasUsed": "0x1d30b",
				"effectiveGasPrice": "0x342772b4",
				"from": "0x703c4b2bd70c169f5717101caee543299fc946c7",
				"gasUsed": "0x538d",
				"logs": [
				  {
					"address": "0x0000000000000000000000000000000000001010",
					"topics": [
					  "0x4dfe1bbbcf077ddc3e01291eea2d5c70c2b422b415d95645b9adcfd678cb1d63",
					  "0x0000000000000000000000000000000000000000000000000000000000001010",
					  "0x000000000000000000000000703c4b2bd70c169f5717101caee543299fc946c7",
					  "0x0000000000000000000000000000000000000000000000000000000000000000"
					],
					"data": "0x0000000000000000000000000000000000000000000000000000000000a32f640000000000000000000000000000000000000000000000000de06892fa4b3d9800000000000000000000000000000000000000000000000000000000000000000000000000000000000000000000000000000000000000000de06892f9a80e340000000000000000000000000000000000000000000000000000000000a32f64",
					"blockNumber": "0x1",
					"transactionHash": "0xc2cc458a65bc96f642d4a2063cce162b0da642613d801271bdbc4aa7e775f3ed",
					"transactionIndex": "0x3",
					"blockHash": "0x1728b788dfe51e507d25f14f01414b5a17f807953c13833811d2afae1982b53b",
					"logIndex": "0x2",
					"removed": false
				  }
				],
				"logsBloom": "0x00000000000000000000000000000000000000000000000000000000000000000000000000000000000000000000000000008000000000000000000000000000000000000000000000000000000000800000000000000000000100000020000000000000020000000000000000000800000000000000000080000000000000000000000000000000000000000000000000000000000000000000000000000000200000000000000000000000000000000000000000000000000000000000004000000000000000000001800000000000000000000000000000100000000020000000000000000000000000000000000000000020000000000000000000100000",
				"status": "0x0",
				"to": "0x0000000000000000000000000000000000031ec7",
				"transactionHash": "0xc2cc458a65bc96f642d4a2063cce162b0da642613d801271bdbc4aa7e775f3ed",
				"transactionIndex": "0x3",
				"type": "0x2"
			  }`,
		},
		// 4. access list tx with create contract
		{
			txHash: txHashes[4],
			want: `{
				"blockHash": "0x1728b788dfe51e507d25f14f01414b5a17f807953c13833811d2afae1982b53b",
				"blockNumber": "0x1",
				"contractAddress": "0xfdaa97661a584d977b4d3abb5370766ff5b86a18",
				"cumulativeGasUsed": "0x2b325",
				"effectiveGasPrice": "0x342770c0",
				"from": "0x703c4b2bd70c169f5717101caee543299fc946c7",
				"gasUsed": "0xe01a",
				"logs": [],
				"logsBloom": "0x00000000000000000000000000000000000000000000000000000000000000000000000000000000000000000000000000000000000000000000000000000000000000000000000000000000000000000000000000000000000000000000000000000000000000000000000000000000000000000000000000000000000000000000000000000000000000000000000000000000000000000000000000000000000000000000000000000000000000000000000000000000000000000000000000000000000000000000000000000000000000000000000000000000000000000000000000000000000000000000000000000000000000000000000000000000",
				"status": "0x1",
				"to": null,
				"transactionHash": "0x1e1161cf3fd01a02fc9c5ee66fc45a4805b3828bf41edd54213c20d97fc12b1d",
				"transactionIndex": "0x4",
				"type": "0x1"
			  }`,
		},
		// 5. state sync tx
		{
			txHash: txHashes[5],
			want: `{
				"blockHash": "0x1728b788dfe51e507d25f14f01414b5a17f807953c13833811d2afae1982b53b",
				"blockNumber": "0x1",
				"contractAddress": null,
				"cumulativeGasUsed": "0x0",
				"effectiveGasPrice": "0x0",
				"from": "0x0000000000000000000000000000000000000000",
				"gasUsed": "0x0",
				"logs": [],
				"logsBloom": "0x00000000000000000000000000000000000000000000000000000000000000000000000000000000000000000000000000000000000000000000000000000000000000000000000000000000000000000000000000000000000000000000000000000000000000000000000000000000000000000000000000000000000000000000000000000000000000000000000000000000000000000000000000000000000000000000000000000000000000000000000000000000000000000000000000000000000000000000000000000000000000000000000000000000000000000000000000000000000000000000000000000000000000000000000000000000",
				"status": "0x1",
				"to": "0x0000000000000000000000000000000000000000",
				"transactionHash": "0xba46f68d5c3729ac3fb672fec579fc2cad543bc9edf5b2d47d7c6636ac2fbec9",
				"transactionIndex": "0x5",
				"type": "0x0"
			  }`,
		},
	}

	return api, blockNrOrHash, testSuite
}

func addressToHash(a common.Address) common.Hash {
	return common.BytesToHash(a.Bytes())
}

func TestCreateAccessListWithStateOverrides(t *testing.T) {
	// Initialize test backend
	genesis := &core.Genesis{
		Config: params.TestChainConfig,
		Alloc: types.GenesisAlloc{
			common.HexToAddress("0x71562b71999873db5b286df957af199ec94617f7"): {Balance: big.NewInt(1000000000000000000)},
		},
	}
	backend := newTestBackend(t, 1, genesis, ethash.NewFaker(), nil)

	// Create a new BlockChainAPI instance
	api := NewBlockChainAPI(backend)

	// Create test contract code - a simple storage contract
	//
	// SPDX-License-Identifier: MIT
	// pragma solidity ^0.8.0;
	//
	// contract SimpleStorage {
	//     uint256 private value;
	//
	//     function retrieve() public view returns (uint256) {
	//         return value;
	//     }
	// }
	var (
		contractCode = hexutil.Bytes(common.Hex2Bytes("6080604052348015600f57600080fd5b506004361060285760003560e01c80632e64cec114602d575b600080fd5b60336047565b604051603e91906067565b60405180910390f35b60008054905090565b6000819050919050565b6061816050565b82525050565b6000602082019050607a6000830184605a565b9291505056"))
		// Create state overrides with more complete state
		contractAddr = common.HexToAddress("0x1234567890123456789012345678901234567890")
		nonce        = hexutil.Uint64(1)
		overrides    = &override.StateOverride{
			contractAddr: override.OverrideAccount{
				Code:    &contractCode,
				Balance: (*hexutil.Big)(big.NewInt(1000000000000000000)),
				Nonce:   &nonce,
				State: map[common.Hash]common.Hash{
					common.Hash{}: common.HexToHash("0x000000000000000000000000000000000000000000000000000000000000002a"),
				},
			},
		}
	)

	// Create transaction arguments with gas and value
	var (
		from = common.HexToAddress("0x71562b71999873db5b286df957af199ec94617f7")
		data = hexutil.Bytes(common.Hex2Bytes("2e64cec1")) // retrieve()
		gas  = hexutil.Uint64(100000)
		args = TransactionArgs{
			From:  &from,
			To:    &contractAddr,
			Data:  &data,
			Gas:   &gas,
			Value: new(hexutil.Big),
		}
	)
	// Call CreateAccessList
	result, err := api.CreateAccessList(context.Background(), args, nil, overrides)
	if err != nil {
		t.Fatalf("Failed to create access list: %v", err)
	}
	if err != nil || result == nil {
		t.Fatalf("Failed to create access list: %v", err)
	}
	require.NotNil(t, result.Accesslist)

	// Verify access list contains the contract address and storage slot
	expected := &types.AccessList{{
		Address:     contractAddr,
		StorageKeys: []common.Hash{{}},
	}}
	require.Equal(t, expected, result.Accesslist)
}<|MERGE_RESOLUTION|>--- conflicted
+++ resolved
@@ -581,11 +581,7 @@
 	panic("not implemented")
 }
 
-<<<<<<< HEAD
-func (b testBackend) GetEVM(ctx context.Context, msg *core.Message, state *state.StateDB, header *types.Header, vmConfig *vm.Config, blockContext *vm.BlockContext) *vm.EVM {
-=======
 func (b testBackend) GetEVM(ctx context.Context, state *state.StateDB, header *types.Header, vmConfig *vm.Config, blockContext *vm.BlockContext) *vm.EVM {
->>>>>>> 5b4e58d8
 	if vmConfig == nil {
 		vmConfig = b.chain.GetVMConfig()
 	}
