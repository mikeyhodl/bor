--- conflicted
+++ resolved
@@ -270,16 +270,12 @@
 		t.index.ReadAt(buffer, offsetsSize-indexEntrySize)
 		lastIndex.unmarshalBinary(buffer)
 	}
-<<<<<<< HEAD
-
-=======
 	// Print an error log if the index is corrupted due to an incorrect
 	// last index item. While it is theoretically possible to have a zero offset
 	// by storing all zero-size items, it is highly unlikely to occur in practice.
 	if lastIndex.offset == 0 && offsetsSize/indexEntrySize > 1 {
 		log.Error("Corrupted index file detected", "lastOffset", lastIndex.offset, "indexes", offsetsSize/indexEntrySize)
 	}
->>>>>>> 916d6a44
 	if t.readonly {
 		t.head, err = t.openFile(lastIndex.filenum, openFreezerFileForReadOnly)
 	} else {
@@ -299,13 +295,10 @@
 	// Keep truncating both files until they come in sync
 	contentExp = int64(lastIndex.offset)
 	for contentExp != contentSize {
-<<<<<<< HEAD
-=======
 		if t.readonly {
 			return fmt.Errorf("freezer table(path: %s, name: %s, num: %d) is corrupted", t.path, t.name, lastIndex.filenum)
 		}
 		verbose = true
->>>>>>> 916d6a44
 		// Truncate the head file to the last offset pointer
 		if contentExp < contentSize {
 			t.logger.Warn("Truncating dangling head", "indexed", contentExp, "stored", contentSize)
@@ -607,13 +600,6 @@
 		return err
 	}
 	// Reopen the modified index file to load the changes
-<<<<<<< HEAD
-	if err := t.index.Close(); err != nil {
-		return err
-	}
-
-=======
->>>>>>> 916d6a44
 	t.index, err = openFreezerFileForAppend(t.index.Name())
 	if err != nil {
 		return err
