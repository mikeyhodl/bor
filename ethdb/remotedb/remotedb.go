--- conflicted
+++ resolved
@@ -51,17 +51,6 @@
 	return resp, nil
 }
 
-<<<<<<< HEAD
-func (db *Database) HasAncient(kind string, number uint64) (bool, error) {
-	if _, err := db.Ancient(kind, number); err != nil {
-		return false, err
-	}
-
-	return true, nil
-}
-
-=======
->>>>>>> 12b4131f
 func (db *Database) Ancient(kind string, number uint64) ([]byte, error) {
 	var resp hexutil.Bytes
 	err := db.remote.Call(&resp, "debug_dbAncient", kind, number)
