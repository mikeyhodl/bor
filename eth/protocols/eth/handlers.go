// Copyright 2021 The go-ethereum Authors
// This file is part of the go-ethereum library.
//
// The go-ethereum library is free software: you can redistribute it and/or modify
// it under the terms of the GNU Lesser General Public License as published by
// the Free Software Foundation, either version 3 of the License, or
// (at your option) any later version.
//
// The go-ethereum library is distributed in the hope that it will be useful,
// but WITHOUT ANY WARRANTY; without even the implied warranty of
// MERCHANTABILITY or FITNESS FOR A PARTICULAR PURPOSE. See the
// GNU Lesser General Public License for more details.
//
// You should have received a copy of the GNU Lesser General Public License
// along with the go-ethereum library. If not, see <http://www.gnu.org/licenses/>.

package eth

import (
	"encoding/json"
	"errors"
	"fmt"

	"github.com/ethereum/go-ethereum/common"
	"github.com/ethereum/go-ethereum/core"
	"github.com/ethereum/go-ethereum/core/types"
	"github.com/ethereum/go-ethereum/log"
	"github.com/ethereum/go-ethereum/rlp"
	"github.com/ethereum/go-ethereum/trie"
)

func handleGetBlockHeaders(backend Backend, msg Decoder, peer *Peer) error {
	// Decode the complex header query
	var query GetBlockHeadersPacket
	if err := msg.Decode(&query); err != nil {
		return fmt.Errorf("%w: message %v: %v", errDecode, msg, err)
	}
	response := ServiceGetBlockHeadersQuery(backend.Chain(), query.GetBlockHeadersRequest, peer)
	return peer.ReplyBlockHeadersRLP(query.RequestId, response)
}

// ServiceGetBlockHeadersQuery assembles the response to a header query. It is
// exposed to allow external packages to test protocol behavior.
func ServiceGetBlockHeadersQuery(chain *core.BlockChain, query *GetBlockHeadersRequest, peer *Peer) []rlp.RawValue {
	if query.Skip == 0 {
		// The fast path: when the request is for a contiguous segment of headers.
		return serviceContiguousBlockHeaderQuery(chain, query)
	} else {
		return serviceNonContiguousBlockHeaderQuery(chain, query, peer)
	}
}

func serviceNonContiguousBlockHeaderQuery(chain *core.BlockChain, query *GetBlockHeadersRequest, peer *Peer) []rlp.RawValue {
	hashMode := query.Origin.Hash != (common.Hash{})
	first := true
	maxNonCanonical := uint64(100)

	// Gather headers until the fetch or network limits is reached
	var (
		bytes   common.StorageSize
		headers []rlp.RawValue
		unknown bool
		lookups int
	)

	for !unknown && len(headers) < int(query.Amount) && bytes < softResponseLimit &&
		len(headers) < maxHeadersServe && lookups < 2*maxHeadersServe {
		lookups++
		// Retrieve the next header satisfying the query
		var origin *types.Header

		if hashMode {
			if first {
				first = false

				origin = chain.GetHeaderByHash(query.Origin.Hash)
				if origin != nil {
					query.Origin.Number = origin.Number.Uint64()
				}
			} else {
				origin = chain.GetHeader(query.Origin.Hash, query.Origin.Number)
			}
		} else {
			origin = chain.GetHeaderByNumber(query.Origin.Number)
		}

		if origin == nil {
			break
		}

		if rlpData, err := rlp.EncodeToBytes(origin); err != nil {
			log.Crit("Unable to encode our own headers", "err", err)
		} else {
			headers = append(headers, rlp.RawValue(rlpData))
			bytes += common.StorageSize(len(rlpData))
		}
		// Advance to the next header of the query
		switch {
		case hashMode && query.Reverse:
			// Hash based traversal towards the genesis block
			ancestor := query.Skip + 1
			if ancestor == 0 {
				unknown = true
			} else {
				query.Origin.Hash, query.Origin.Number = chain.GetAncestor(query.Origin.Hash, query.Origin.Number, ancestor, &maxNonCanonical)
				unknown = (query.Origin.Hash == common.Hash{})
			}
		case hashMode && !query.Reverse:
			// Hash based traversal towards the leaf block
			var (
				current = origin.Number.Uint64()
				next    = current + query.Skip + 1
			)

			if next <= current {
				infos, _ := json.MarshalIndent(peer.Peer.Info(), "", "  ")
				peer.Log().Warn("GetBlockHeaders skip overflow attack", "current", current, "skip", query.Skip, "next", next, "attacker", infos)

				unknown = true
			} else {
				if header := chain.GetHeaderByNumber(next); header != nil {
					nextHash := header.Hash()
					expOldHash, _ := chain.GetAncestor(nextHash, next, query.Skip+1, &maxNonCanonical)

					if expOldHash == query.Origin.Hash {
						query.Origin.Hash, query.Origin.Number = nextHash, next
					} else {
						unknown = true
					}
				} else {
					unknown = true
				}
			}
		case query.Reverse:
			// Number based traversal towards the genesis block
			if query.Origin.Number >= query.Skip+1 {
				query.Origin.Number -= query.Skip + 1
			} else {
				unknown = true
			}

		case !query.Reverse:
			// Number based traversal towards the leaf block
			query.Origin.Number += query.Skip + 1
		}
	}

	return headers
}

func serviceContiguousBlockHeaderQuery(chain *core.BlockChain, query *GetBlockHeadersRequest) []rlp.RawValue {
	count := query.Amount
	if count > maxHeadersServe {
		count = maxHeadersServe
	}

	if query.Origin.Hash == (common.Hash{}) {
		// Number mode, just return the canon chain segment. The backend
		// delivers in [N, N-1, N-2..] descending order, so we need to
		// accommodate for that.
		from := query.Origin.Number
		if !query.Reverse {
			from = from + count - 1
		}

		headers := chain.GetHeadersFrom(from, count)

		if !query.Reverse {
			for i, j := 0, len(headers)-1; i < j; i, j = i+1, j-1 {
				headers[i], headers[j] = headers[j], headers[i]
			}
		}

		return headers
	}
	// Hash mode.
	var (
		headers []rlp.RawValue
		hash    = query.Origin.Hash
		header  = chain.GetHeaderByHash(hash)
	)

	if header != nil {
		rlpData, _ := rlp.EncodeToBytes(header)
		headers = append(headers, rlpData)
	} else {
		// We don't even have the origin header
		return headers
	}

	num := header.Number.Uint64()
	if !query.Reverse {
		// Theoretically, we are tasked to deliver header by hash H, and onwards.
		// However, if H is not canon, we will be unable to deliver any descendants of
		// H.
		if canonHash := chain.GetCanonicalHash(num); canonHash != hash {
			// Not canon, we can't deliver descendants
			return headers
		}

		descendants := chain.GetHeadersFrom(num+count-1, count-1)
		for i, j := 0, len(descendants)-1; i < j; i, j = i+1, j-1 {
			descendants[i], descendants[j] = descendants[j], descendants[i]
		}

		headers = append(headers, descendants...)

		return headers
	}
	{ // Last mode: deliver ancestors of H
		for i := uint64(1); i < count; i++ {
			header = chain.GetHeaderByHash(header.ParentHash)
			if header == nil {
				break
			}

			rlpData, _ := rlp.EncodeToBytes(header)
			headers = append(headers, rlpData)
		}

		return headers
	}
}

func handleGetBlockBodies(backend Backend, msg Decoder, peer *Peer) error {
	// Decode the block body retrieval message
	var query GetBlockBodiesPacket
	if err := msg.Decode(&query); err != nil {
		return fmt.Errorf("%w: message %v: %v", errDecode, msg, err)
	}
	response := ServiceGetBlockBodiesQuery(backend.Chain(), query.GetBlockBodiesRequest)
	return peer.ReplyBlockBodiesRLP(query.RequestId, response)
}

// ServiceGetBlockBodiesQuery assembles the response to a body query. It is
// exposed to allow external packages to test protocol behavior.
func ServiceGetBlockBodiesQuery(chain *core.BlockChain, query GetBlockBodiesRequest) []rlp.RawValue {
	// Gather blocks until the fetch or network limits is reached
	var (
		bytes  int
		bodies []rlp.RawValue
	)

	for lookups, hash := range query {
		if bytes >= softResponseLimit || len(bodies) >= maxBodiesServe ||
			lookups >= 2*maxBodiesServe {
			break
		}

		if data := chain.GetBodyRLP(hash); len(data) != 0 {
			bodies = append(bodies, data)
			bytes += len(data)
		}
	}

	return bodies
}

func handleGetReceipts(backend Backend, msg Decoder, peer *Peer) error {
	// Decode the block receipts retrieval message
	var query GetReceiptsPacket
	if err := msg.Decode(&query); err != nil {
		return fmt.Errorf("%w: message %v: %v", errDecode, msg, err)
	}
	response := ServiceGetReceiptsQuery(backend.Chain(), query.GetReceiptsRequest)
	return peer.ReplyReceiptsRLP(query.RequestId, response)
}

// ServiceGetReceiptsQuery assembles the response to a receipt query. It is
// exposed to allow external packages to test protocol behavior.
func ServiceGetReceiptsQuery(chain *core.BlockChain, query GetReceiptsRequest) []rlp.RawValue {
	// Gather state data until the fetch or network limits is reached
	var (
		bytes    int
		receipts []rlp.RawValue
	)

	for lookups, hash := range query {
		if bytes >= softResponseLimit || len(receipts) >= maxReceiptsServe ||
			lookups >= 2*maxReceiptsServe {
			break
		}
		// Retrieve the requested block's receipts
		results := chain.GetReceiptsByHash(hash)
		if results == nil {
			if header := chain.GetHeaderByHash(hash); header == nil || header.ReceiptHash != types.EmptyRootHash {
				continue
			}
		}
		// If known, encode and queue for response packet
		if encoded, err := rlp.EncodeToBytes(results); err != nil {
			log.Error("Failed to encode receipt", "err", err)
		} else {
			receipts = append(receipts, encoded)
			bytes += len(encoded)
		}
	}

	return receipts
}

func handleNewBlockhashes(backend Backend, msg Decoder, peer *Peer) error {
	return errors.New("block announcements disallowed") // We dropped support for non-merge networks
}

func handleNewBlock(backend Backend, msg Decoder, peer *Peer) error {
<<<<<<< HEAD
	// Retrieve and decode the propagated block
	ann := new(NewBlockPacket)
	if err := msg.Decode(ann); err != nil {
		return fmt.Errorf("%w: message %v: %v", errDecode, msg, err)
	}

	if err := ann.sanityCheck(); err != nil {
		return err
	}

	if hash := types.CalcUncleHash(ann.Block.Uncles()); hash != ann.Block.UncleHash() {
		log.Warn("Propagated block has invalid uncles", "have", hash, "exp", ann.Block.UncleHash())
		return nil // TODO(karalabe): return error eventually, but wait a few releases
	}

	if hash := types.DeriveSha(ann.Block.Transactions(), trie.NewStackTrie(nil)); hash != ann.Block.TxHash() {
		log.Warn("Propagated block has invalid body", "have", hash, "exp", ann.Block.TxHash())
		return nil // TODO(karalabe): return error eventually, but wait a few releases
	}

	msgTime := msg.Time()
	ann.Block.ReceivedAt = msg.Time()
	ann.Block.ReceivedFrom = peer
	ann.Block.AnnouncedAt = &msgTime

	// Mark the peer as owning the block
	peer.markBlock(ann.Block.Hash())

	return backend.Handle(peer, ann)
=======
	return errors.New("block broadcasts disallowed") // We dropped support for non-merge networks
>>>>>>> aadddf3a
}

func handleBlockHeaders(backend Backend, msg Decoder, peer *Peer) error {
	// A batch of headers arrived to one of our previous requests
	res := new(BlockHeadersPacket)
	if err := msg.Decode(res); err != nil {
		return fmt.Errorf("%w: message %v: %v", errDecode, msg, err)
	}

	metadata := func() interface{} {
		hashes := make([]common.Hash, len(res.BlockHeadersRequest))
		for i, header := range res.BlockHeadersRequest {
			hashes[i] = header.Hash()
		}

		return hashes
	}

	return peer.dispatchResponse(&Response{
		id:   res.RequestId,
		code: BlockHeadersMsg,
		Res:  &res.BlockHeadersRequest,
	}, metadata)
}

func handleBlockBodies(backend Backend, msg Decoder, peer *Peer) error {
	// A batch of block bodies arrived to one of our previous requests
	res := new(BlockBodiesPacket)
	if err := msg.Decode(res); err != nil {
		return fmt.Errorf("%w: message %v: %v", errDecode, msg, err)
	}

	metadata := func() interface{} {
		var (
			txsHashes        = make([]common.Hash, len(res.BlockBodiesResponse))
			uncleHashes      = make([]common.Hash, len(res.BlockBodiesResponse))
			withdrawalHashes = make([]common.Hash, len(res.BlockBodiesResponse))
		)

		hasher := trie.NewStackTrie(nil)
		for i, body := range res.BlockBodiesResponse {
			txsHashes[i] = types.DeriveSha(types.Transactions(body.Transactions), hasher)
			uncleHashes[i] = types.CalcUncleHash(body.Uncles)

			if body.Withdrawals != nil {
				withdrawalHashes[i] = types.DeriveSha(types.Withdrawals(body.Withdrawals), hasher)
			}
		}

		return [][]common.Hash{txsHashes, uncleHashes, withdrawalHashes}
	}

	return peer.dispatchResponse(&Response{
		id:   res.RequestId,
		code: BlockBodiesMsg,
		Res:  &res.BlockBodiesResponse,
	}, metadata)
}

func handleReceipts(backend Backend, msg Decoder, peer *Peer) error {
	// A batch of receipts arrived to one of our previous requests
	res := new(ReceiptsPacket)
	if err := msg.Decode(res); err != nil {
		return fmt.Errorf("%w: message %v: %v", errDecode, msg, err)
	}

	metadata := func() interface{} {
		hasher := trie.NewStackTrie(nil)
		hashes := make([]common.Hash, len(res.ReceiptsResponse))
		for i, receipt := range res.ReceiptsResponse {
			hashes[i] = types.DeriveSha(types.Receipts(receipt), hasher)
		}

		return hashes
	}

	return peer.dispatchResponse(&Response{
		id:   res.RequestId,
		code: ReceiptsMsg,
		Res:  &res.ReceiptsResponse,
	}, metadata)
}

func handleNewPooledTransactionHashes(backend Backend, msg Decoder, peer *Peer) error {
	// New transaction announcement arrived, make sure we have
	// a valid and fresh chain to handle them
	if !backend.AcceptTxs() {
		return nil
	}
	ann := new(NewPooledTransactionHashesPacket)
	if err := msg.Decode(ann); err != nil {
		return fmt.Errorf("%w: message %v: %v", errDecode, msg, err)
	}

	if len(ann.Hashes) != len(ann.Types) || len(ann.Hashes) != len(ann.Sizes) {
		return fmt.Errorf("%w: message %v: invalid len of fields: %v %v %v", errDecode, msg, len(ann.Hashes), len(ann.Types), len(ann.Sizes))
	}
	// Schedule all the unknown hashes for retrieval
	for _, hash := range ann.Hashes {
		peer.markTransaction(hash)
	}

	return backend.Handle(peer, ann)
}

func handleGetPooledTransactions(backend Backend, msg Decoder, peer *Peer) error {
	// Decode the pooled transactions retrieval message
	var query GetPooledTransactionsPacket
	if err := msg.Decode(&query); err != nil {
		return fmt.Errorf("%w: message %v: %v", errDecode, msg, err)
	}
	hashes, txs := answerGetPooledTransactions(backend, query.GetPooledTransactionsRequest)
	return peer.ReplyPooledTransactionsRLP(query.RequestId, hashes, txs)
}

func answerGetPooledTransactions(backend Backend, query GetPooledTransactionsRequest) ([]common.Hash, []rlp.RawValue) {
	// Gather transactions until the fetch or network limits is reached
	var (
		bytes  int
		hashes []common.Hash
		txs    []rlp.RawValue
	)

	for _, hash := range query {
		if bytes >= softResponseLimit {
			break
		}
		// Retrieve the requested transaction, skipping if unknown to us
		tx := backend.TxPool().Get(hash)
		if tx == nil {
			continue
		}
		// If known, encode and queue for response packet
		if encoded, err := rlp.EncodeToBytes(tx); err != nil {
			log.Error("Failed to encode transaction", "err", err)
		} else {
			hashes = append(hashes, hash)
			txs = append(txs, encoded)
			bytes += len(encoded)
		}
	}

	return hashes, txs
}

func handleTransactions(backend Backend, msg Decoder, peer *Peer) error {
	// Transactions arrived, make sure we have a valid and fresh chain to handle them
	if !backend.AcceptTxs() {
		return nil
	}
	// Transactions can be processed, parse all of them and deliver to the pool
	var txs TransactionsPacket
	if err := msg.Decode(&txs); err != nil {
		return fmt.Errorf("%w: message %v: %v", errDecode, msg, err)
	}

	for i, tx := range txs {
		// Validate and mark the remote transaction
		if tx == nil {
			return fmt.Errorf("%w: transaction %d is nil", errDecode, i)
		}

		peer.markTransaction(tx.Hash())
	}

	return backend.Handle(peer, &txs)
}

func handlePooledTransactions(backend Backend, msg Decoder, peer *Peer) error {
	// Transactions arrived, make sure we have a valid and fresh chain to handle them
	if !backend.AcceptTxs() {
		return nil
	}
	// Transactions can be processed, parse all of them and deliver to the pool
	var txs PooledTransactionsPacket
	if err := msg.Decode(&txs); err != nil {
		return fmt.Errorf("%w: message %v: %v", errDecode, msg, err)
	}
	for i, tx := range txs.PooledTransactionsResponse {
		// Validate and mark the remote transaction
		if tx == nil {
			return fmt.Errorf("%w: transaction %d is nil", errDecode, i)
		}

		peer.markTransaction(tx.Hash())
	}

	requestTracker.Fulfil(peer.id, peer.version, PooledTransactionsMsg, txs.RequestId)

	return backend.Handle(peer, &txs.PooledTransactionsResponse)
}<|MERGE_RESOLUTION|>--- conflicted
+++ resolved
@@ -304,39 +304,7 @@
 }
 
 func handleNewBlock(backend Backend, msg Decoder, peer *Peer) error {
-<<<<<<< HEAD
-	// Retrieve and decode the propagated block
-	ann := new(NewBlockPacket)
-	if err := msg.Decode(ann); err != nil {
-		return fmt.Errorf("%w: message %v: %v", errDecode, msg, err)
-	}
-
-	if err := ann.sanityCheck(); err != nil {
-		return err
-	}
-
-	if hash := types.CalcUncleHash(ann.Block.Uncles()); hash != ann.Block.UncleHash() {
-		log.Warn("Propagated block has invalid uncles", "have", hash, "exp", ann.Block.UncleHash())
-		return nil // TODO(karalabe): return error eventually, but wait a few releases
-	}
-
-	if hash := types.DeriveSha(ann.Block.Transactions(), trie.NewStackTrie(nil)); hash != ann.Block.TxHash() {
-		log.Warn("Propagated block has invalid body", "have", hash, "exp", ann.Block.TxHash())
-		return nil // TODO(karalabe): return error eventually, but wait a few releases
-	}
-
-	msgTime := msg.Time()
-	ann.Block.ReceivedAt = msg.Time()
-	ann.Block.ReceivedFrom = peer
-	ann.Block.AnnouncedAt = &msgTime
-
-	// Mark the peer as owning the block
-	peer.markBlock(ann.Block.Hash())
-
-	return backend.Handle(peer, ann)
-=======
 	return errors.New("block broadcasts disallowed") // We dropped support for non-merge networks
->>>>>>> aadddf3a
 }
 
 func handleBlockHeaders(backend Backend, msg Decoder, peer *Peer) error {
