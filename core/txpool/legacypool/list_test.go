--- conflicted
+++ resolved
@@ -21,15 +21,11 @@
 	"math/rand"
 	"testing"
 
-<<<<<<< HEAD
 	"github.com/stretchr/testify/require"
 
 	"github.com/ethereum/go-ethereum/common"
 	"github.com/ethereum/go-ethereum/core/rawdb"
 	"github.com/ethereum/go-ethereum/core/state"
-=======
-	"github.com/ethereum/go-ethereum/common"
->>>>>>> c5ba367e
 	"github.com/ethereum/go-ethereum/core/types"
 	"github.com/ethereum/go-ethereum/crypto"
 	"github.com/holiman/uint256"
@@ -99,7 +95,6 @@
 	}
 }
 
-<<<<<<< HEAD
 func TestFilterTxConditional(t *testing.T) {
 	t.Parallel()
 
@@ -158,7 +153,8 @@
 	require.Equal(t, 1, count, "got %d filtered by TxOptions when there should be a single one", count)
 
 	require.Equal(t, tx2, drops[0], "Got %x, expected %x", drops[0].Hash(), tx2.Hash())
-=======
+}
+
 func BenchmarkListCapOneTx(b *testing.B) {
 	// Generate a list of transactions to insert
 	key, _ := crypto.GenerateKey()
@@ -179,5 +175,4 @@
 		list.Cap(list.Len() - 1)
 		b.StopTimer()
 	}
->>>>>>> c5ba367e
 }