--- conflicted
+++ resolved
@@ -19,10 +19,7 @@
 import (
 	"errors"
 	"sync"
-<<<<<<< HEAD
-=======
 	"sync/atomic"
->>>>>>> 12b4131f
 
 	"github.com/ethereum/go-ethereum/common"
 	"github.com/ethereum/go-ethereum/common/lru"
@@ -167,11 +164,7 @@
 //
 // The returned account might be nil if it's not existent.
 func (r *flatReader) Account(addr common.Address) (*types.StateAccount, error) {
-<<<<<<< HEAD
-	account, err := r.reader.Account(crypto.HashData(crypto.NewKeccakState(), addr.Bytes()))
-=======
 	account, err := r.reader.Account(crypto.Keccak256Hash(addr.Bytes()))
->>>>>>> 12b4131f
 	if err != nil {
 		return nil, err
 	}
@@ -201,13 +194,8 @@
 //
 // The returned storage slot might be empty if it's not existent.
 func (r *flatReader) Storage(addr common.Address, key common.Hash) (common.Hash, error) {
-<<<<<<< HEAD
-	addrHash := crypto.HashData(crypto.NewKeccakState(), addr.Bytes())
-	slotHash := crypto.HashData(crypto.NewKeccakState(), key.Bytes())
-=======
 	addrHash := crypto.Keccak256Hash(addr.Bytes())
 	slotHash := crypto.Keccak256Hash(key.Bytes())
->>>>>>> 12b4131f
 	ret, err := r.reader.Storage(addrHash, slotHash)
 	if err != nil {
 		return common.Hash{}, err
@@ -231,16 +219,6 @@
 //
 // trieReader is safe for concurrent read.
 type trieReader struct {
-<<<<<<< HEAD
-	root       common.Hash                    // State root which uniquely represent a state
-	db         *triedb.Database               // Database for loading trie
-	buff       crypto.KeccakState             // Buffer for keccak256 hashing
-	mainTrie   Trie                           // Main trie, resolved in constructor
-	subRoots   map[common.Address]common.Hash // Set of storage roots, cached when the account is resolved
-	subTries   map[common.Address]Trie        // Group of storage tries, cached when it's resolved
-	muSubRoot  sync.Mutex
-	muSubTries sync.Mutex
-=======
 	root common.Hash      // State root which uniquely represent a state
 	db   *triedb.Database // Database for loading trie
 
@@ -250,8 +228,10 @@
 
 	subRoots map[common.Address]common.Hash // Set of storage roots, cached when the account is resolved
 	subTries map[common.Address]Trie        // Group of storage tries, cached when it's resolved
-	lock     sync.Mutex                     // Lock for protecting concurrent read
->>>>>>> 12b4131f
+	// TODO v1.16.1: Do we need all the mutexes ?
+	muSubRoot  sync.Mutex
+	muSubTries sync.Mutex
+	lock       sync.Mutex // Lock for protecting concurrent read
 }
 
 // trieReader constructs a trie reader of the specific state. An error will be
@@ -337,11 +317,7 @@
 				root = r.subRoots[addr]
 			}
 			var err error
-<<<<<<< HEAD
-			tr, err = trie.NewStateTrie(trie.StorageTrieID(r.root, crypto.HashData(crypto.NewKeccakState(), addr.Bytes()), root), r.db)
-=======
 			tr, err = trie.NewStateTrie(trie.StorageTrieID(r.root, crypto.Keccak256Hash(addr.Bytes()), root), r.db)
->>>>>>> 12b4131f
 			if err != nil {
 				return common.Hash{}, err
 			}
