--- conflicted
+++ resolved
@@ -1808,11 +1808,7 @@
 	if err != nil {
 		t.Fatalf("Failed to create persistent key-value database: %v", err)
 	}
-<<<<<<< HEAD
 	db, err := rawdb.Open(pdb, rawdb.OpenOptions{Ancient: ancient})
-=======
-	db, err := rawdb.NewDatabaseWithFreezer(pdb, ancient, "", false, false, false, false)
->>>>>>> 8509ba2f
 	if err != nil {
 		t.Fatalf("Failed to create persistent freezer database: %v", err)
 	}
@@ -1832,7 +1828,6 @@
 			SnapshotLimit:  0,  // disable snapshot by default
 			TxLookupLimit:  -1, // disable tx indexing
 			StateScheme:    scheme,
-			TriesInMemory:  128,
 		}
 	)
 	defer engine.Close()
@@ -1899,11 +1894,7 @@
 	if err != nil {
 		t.Fatalf("Failed to reopen persistent key-value database: %v", err)
 	}
-<<<<<<< HEAD
 	db, err = rawdb.Open(pdb, rawdb.OpenOptions{Ancient: ancient})
-=======
-	db, err = rawdb.NewDatabaseWithFreezer(pdb, ancient, "", false, false, false, false)
->>>>>>> 8509ba2f
 	if err != nil {
 		t.Fatalf("Failed to reopen persistent freezer database: %v", err)
 	}
@@ -1968,11 +1959,7 @@
 	if err != nil {
 		t.Fatalf("Failed to create persistent key-value database: %v", err)
 	}
-<<<<<<< HEAD
 	db, err := rawdb.Open(pdb, rawdb.OpenOptions{Ancient: ancient})
-=======
-	db, err := rawdb.NewDatabaseWithFreezer(pdb, ancient, "", false, false, false, false)
->>>>>>> 8509ba2f
 	if err != nil {
 		t.Fatalf("Failed to create persistent freezer database: %v", err)
 	}
@@ -2033,11 +2020,7 @@
 	if err != nil {
 		t.Fatalf("Failed to reopen persistent key-value database: %v", err)
 	}
-<<<<<<< HEAD
 	db, err = rawdb.Open(pdb, rawdb.OpenOptions{Ancient: ancient})
-=======
-	db, err = rawdb.NewDatabaseWithFreezer(pdb, ancient, "", false, false, false, false)
->>>>>>> 8509ba2f
 	if err != nil {
 		t.Fatalf("Failed to reopen persistent freezer database: %v", err)
 	}
@@ -2064,23 +2047,16 @@
 	if head := chain.CurrentBlock(); head.Number.Uint64() != expHead {
 		t.Errorf("Head block mismatch: have %d, want %d", head.Number, expHead)
 	}
-<<<<<<< HEAD
 	if scheme == rawdb.PathScheme {
 		// Reinsert B4
-		if _, err := chain.InsertChain(blocks[3:]); err != nil {
+		if _, err := chain.InsertChain(blocks[3:], false); err != nil {
 			t.Fatalf("Failed to import canonical chain tail: %v", err)
 		}
 	} else {
 		// Reinsert B2-B4
-		if _, err := chain.InsertChain(blocks[1:]); err != nil {
+		if _, err := chain.InsertChain(blocks[1:], false); err != nil {
 			t.Fatalf("Failed to import canonical chain tail: %v", err)
 		}
-=======
-
-	// Reinsert B2-B4
-	if _, err := chain.InsertChain(blocks[1:], false); err != nil {
-		t.Fatalf("Failed to import canonical chain tail: %v", err)
->>>>>>> 8509ba2f
 	}
 	if head := chain.CurrentHeader(); head.Number.Uint64() != uint64(4) {
 		t.Errorf("Head header mismatch: have %d, want %d", head.Number, 4)
