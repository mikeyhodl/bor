// Copyright 2015 The go-ethereum Authors
// This file is part of the go-ethereum library.
//
// The go-ethereum library is free software: you can redistribute it and/or modify
// it under the terms of the GNU Lesser General Public License as published by
// the Free Software Foundation, either version 3 of the License, or
// (at your option) any later version.
//
// The go-ethereum library is distributed in the hope that it will be useful,
// but WITHOUT ANY WARRANTY; without even the implied warranty of
// MERCHANTABILITY or FITNESS FOR A PARTICULAR PURPOSE. See the
// GNU Lesser General Public License for more details.
//
// You should have received a copy of the GNU Lesser General Public License
// along with the go-ethereum library. If not, see <http://www.gnu.org/licenses/>.

package node

import (
	crand "crypto/rand"
	"errors"
	"fmt"
	"hash/crc32"
	"net"
	"net/http"
	"os"
	"path/filepath"
	"reflect"
	"slices"
	"strings"
	"sync"

	"github.com/gofrs/flock"

	"github.com/ethereum/go-ethereum/accounts"
	"github.com/ethereum/go-ethereum/common"
	"github.com/ethereum/go-ethereum/common/hexutil"
	"github.com/ethereum/go-ethereum/core/rawdb"
	"github.com/ethereum/go-ethereum/ethdb"
	"github.com/ethereum/go-ethereum/ethdb/memorydb"
	"github.com/ethereum/go-ethereum/event"
	"github.com/ethereum/go-ethereum/log"
	"github.com/ethereum/go-ethereum/p2p"
	"github.com/ethereum/go-ethereum/rpc"
)

// Node is a container on which services can be registered.
type Node struct {
	eventmux      *event.TypeMux
	config        *Config
	accman        *accounts.Manager
	log           log.Logger
	keyDir        string        // key store directory
	keyDirTemp    bool          // If true, key directory will be removed by Stop
	dirLock       *flock.Flock  // prevents concurrent use of instance directory
	stop          chan struct{} // Channel to wait for termination notifications
	server        *p2p.Server   // Currently running P2P networking layer
	startStopLock sync.Mutex    // Start/Stop are protected by an additional lock
	state         int           // Tracks state of node lifecycle

	lock          sync.Mutex
	lifecycles    []Lifecycle // All registered backends, services, and auxiliary services that have a lifecycle
	rpcAPIs       []rpc.API   // List of APIs currently provided by the node
	http          *httpServer //
	ws            *httpServer //
	httpAuth      *httpServer //
	wsAuth        *httpServer //
	ipc           *ipcServer  // Stores information about the ipc http server
	inprocHandler *rpc.Server // In-process RPC request handler to process the API requests

	databases map[*closeTrackingDB]struct{} // All open databases
}

const (
	initializingState = iota
	runningState
	closedState
)

// New creates a new P2P node, ready for protocol registration.
func New(conf *Config) (*Node, error) {
	// Copy config and resolve the datadir so future changes to the current
	// working directory don't affect the node.
	confCopy := *conf

	conf = &confCopy
	if conf.DataDir != "" {
		absdatadir, err := filepath.Abs(conf.DataDir)
		if err != nil {
			return nil, err
		}

		conf.DataDir = absdatadir
	}

	if conf.Logger == nil {
		conf.Logger = log.New()
	}

	// Ensure that the instance name doesn't cause weird conflicts with
	// other files in the data directory.
	if strings.ContainsAny(conf.Name, `/\`) {
		return nil, errors.New(`Config.Name must not contain '/' or '\'`)
	}

	if conf.Name == datadirDefaultKeyStore {
		return nil, errors.New(`Config.Name cannot be "` + datadirDefaultKeyStore + `"`)
	}

	if strings.HasSuffix(conf.Name, ".ipc") {
		return nil, errors.New(`Config.Name cannot end in ".ipc"`)
	}
	server := rpc.NewServer("", 0, 0)
	server.SetBatchLimits(conf.BatchRequestLimit, conf.BatchResponseMaxSize)
	node := &Node{
		config:        conf,
		inprocHandler: server,
		eventmux:      new(event.TypeMux),
		log:           conf.Logger,
		stop:          make(chan struct{}),
		server:        &p2p.Server{Config: conf.P2P},
		databases:     make(map[*closeTrackingDB]struct{}),
	}

	// set RPC batch limit
	node.inprocHandler.SetRPCBatchLimit(conf.RPCBatchLimit)

	// Register built-in APIs.
	node.rpcAPIs = append(node.rpcAPIs, node.apis()...)

	// Acquire the instance directory lock.
	if err := node.openDataDir(); err != nil {
		return nil, err
	}
	keyDir, isEphem, err := conf.GetKeyStoreDir()
	if err != nil {
		return nil, err
	}

	node.keyDir = keyDir
	node.keyDirTemp = isEphem
	// Creates an empty AccountManager with no backends. Callers (e.g. cmd/geth)
	// are required to add the backends later on.
	node.accman = accounts.NewManager(nil)

	// Initialize the p2p server. This creates the node key and discovery databases.
	node.server.Config.PrivateKey = node.config.NodeKey()
	node.server.Config.Name = node.config.NodeName()
	node.server.Config.Logger = node.log
	node.config.checkLegacyFiles()

	if node.server.Config.NodeDatabase == "" {
		node.server.Config.NodeDatabase = node.config.NodeDB()
	}

	// Check HTTP/WS prefixes are valid.
	if err := validatePrefix("HTTP", conf.HTTPPathPrefix); err != nil {
		return nil, err
	}

	if err := validatePrefix("WebSocket", conf.WSPathPrefix); err != nil {
		return nil, err
	}

	// Configure RPC servers.
	node.http = newHTTPServer(node.log, conf.HTTPTimeouts, conf.RPCBatchLimit)
	node.httpAuth = newHTTPServer(node.log, conf.HTTPTimeouts, conf.RPCBatchLimit)
	node.ws = newHTTPServer(node.log, rpc.DefaultHTTPTimeouts, conf.RPCBatchLimit)
	node.wsAuth = newHTTPServer(node.log, rpc.DefaultHTTPTimeouts, conf.RPCBatchLimit)
	node.ipc = newIPCServer(node.log, conf.IPCEndpoint())

	return node, nil
}

// Start starts all registered lifecycles, RPC services and p2p networking.
// Node can only be started once.
func (n *Node) Start() error {
	n.startStopLock.Lock()
	defer n.startStopLock.Unlock()

	n.lock.Lock()
	switch n.state {
	case runningState:
		n.lock.Unlock()
		return ErrNodeRunning
	case closedState:
		n.lock.Unlock()
		return ErrNodeStopped
	}

	n.state = runningState
	// open networking and RPC endpoints
	err := n.openEndpoints()
	lifecycles := make([]Lifecycle, len(n.lifecycles))
	copy(lifecycles, n.lifecycles)
	n.lock.Unlock()

	// Check if endpoint startup failed.
	if err != nil {
		n.doClose(nil)
		return err
	}
	// Start all registered lifecycles.
	var started []Lifecycle

	for _, lifecycle := range lifecycles {
		if err = lifecycle.Start(); err != nil {
			break
		}

		started = append(started, lifecycle)
	}
	// Check if any lifecycle failed to start.
	if err != nil {
		n.stopServices(started)
		n.doClose(nil)
	}

	return err
}

// Close stops the Node and releases resources acquired in
// Node constructor New.
func (n *Node) Close() error {
	n.startStopLock.Lock()
	defer n.startStopLock.Unlock()

	n.lock.Lock()
	state := n.state
	n.lock.Unlock()

	switch state {
	case initializingState:
		// The node was never started.
		return n.doClose(nil)
	case runningState:
		// The node was started, release resources acquired by Start().
		var errs []error
		if err := n.stopServices(n.lifecycles); err != nil {
			errs = append(errs, err)
		}

		return n.doClose(errs)
	case closedState:
		return ErrNodeStopped
	default:
		panic(fmt.Sprintf("node is in unknown state %d", state))
	}
}

// doClose releases resources acquired by New(), collecting errors.
func (n *Node) doClose(errs []error) error {
	// Close databases. This needs the lock because it needs to
	// synchronize with OpenDatabase*.
	n.lock.Lock()
	n.state = closedState
	errs = append(errs, n.closeDatabases()...)
	n.lock.Unlock()

	if err := n.accman.Close(); err != nil {
		errs = append(errs, err)
	}

	if n.keyDirTemp {
		if err := os.RemoveAll(n.keyDir); err != nil {
			errs = append(errs, err)
		}
	}

	// Release instance directory lock.
	n.closeDataDir()

	// Unblock n.Wait.
	close(n.stop)

	// Report any errors that might have occurred.
	switch len(errs) {
	case 0:
		return nil
	case 1:
		return errs[0]
	default:
		return fmt.Errorf("%v", errs)
	}
}

// openEndpoints starts all network and RPC endpoints.
func (n *Node) openEndpoints() error {
	// start networking endpoints
	n.log.Info("Starting peer-to-peer node", "instance", n.server.Name)

	if err := n.server.Start(); err != nil {
		return convertFileLockError(err)
	}
	// start RPC endpoints
	err := n.startRPC()
	if err != nil {
		n.stopRPC()
		n.server.Stop()
	}

	return err
}

// stopServices terminates running services, RPC and p2p networking.
// It is the inverse of Start.
func (n *Node) stopServices(running []Lifecycle) error {
	n.stopRPC()

	// Stop running lifecycles in reverse order.
	failure := &StopError{Services: make(map[reflect.Type]error)}
	for i := len(running) - 1; i >= 0; i-- {
		if err := running[i].Stop(); err != nil {
			failure.Services[reflect.TypeOf(running[i])] = err
		}
	}

	// Stop p2p networking.
	n.server.Stop()

	if len(failure.Services) > 0 {
		return failure
	}
	return nil
}

func (n *Node) openDataDir() error {
	if n.config.DataDir == "" {
		return nil // ephemeral
	}

	instdir := filepath.Join(n.config.DataDir, n.config.name())
	if err := os.MkdirAll(instdir, 0700); err != nil {
		return err
	}
	// Lock the instance directory to prevent concurrent use by another instance as well as
	// accidental use of the instance directory as a database.
	n.dirLock = flock.New(filepath.Join(instdir, "LOCK"))

	if locked, err := n.dirLock.TryLock(); err != nil {
		return err
	} else if !locked {
		return ErrDatadirUsed
	}

	return nil
}

func (n *Node) closeDataDir() {
	// Release instance directory lock.
	if n.dirLock != nil && n.dirLock.Locked() {
		_ = n.dirLock.Unlock()
		n.dirLock = nil
	}
}

// ObtainJWTSecret loads the jwt-secret from the provided config. If the file is not
// present, it generates a new secret and stores to the given location.
func ObtainJWTSecret(fileName string) ([]byte, error) {
	// try reading from file
	if data, err := os.ReadFile(fileName); err == nil {
		jwtSecret := common.FromHex(strings.TrimSpace(string(data)))
		if len(jwtSecret) == 32 {
			log.Info("Loaded JWT secret file", "path", fileName, "crc32", fmt.Sprintf("%#x", crc32.ChecksumIEEE(jwtSecret)))
			return jwtSecret, nil
		}

		log.Error("Invalid JWT secret", "path", fileName, "length", len(jwtSecret))

		return nil, errors.New("invalid JWT secret")
	}
	// Need to generate one
	jwtSecret := make([]byte, 32)
	crand.Read(jwtSecret)
	// if we're in --dev mode, don't bother saving, just show it
	if fileName == "" {
		log.Info("Generated ephemeral JWT secret", "secret", hexutil.Encode(jwtSecret))
		return jwtSecret, nil
	}

	if err := os.WriteFile(fileName, []byte(hexutil.Encode(jwtSecret)), 0600); err != nil {
		return nil, err
	}

	log.Info("Generated JWT secret", "path", fileName)

	return jwtSecret, nil
}

// obtainJWTSecret loads the jwt-secret, either from the provided config,
// or from the default location. If neither of those are present, it generates
// a new secret and stores to the default location.
func (n *Node) obtainJWTSecret(cliParam string) ([]byte, error) {
	fileName := cliParam
	if len(fileName) == 0 {
		// no path provided, use default
		fileName = n.ResolvePath(datadirJWTKey)
	}
	return ObtainJWTSecret(fileName)
}

// startRPC is a helper method to configure all the various RPC endpoints during node
// startup. It's not meant to be called at any time afterwards as it makes certain
// assumptions about the state of the node.
func (n *Node) startRPC() error {
	if err := n.startInProc(n.rpcAPIs); err != nil {
		return err
	}

	// Configure IPC.
	if n.ipc.endpoint != "" {
		if err := n.ipc.start(n.rpcAPIs); err != nil {
			return err
		}
	}

	var (
		servers           []*httpServer
		openAPIs, allAPIs = n.getAPIs()
	)

	rpcConfig := rpcEndpointConfig{
		batchItemLimit:         n.config.BatchRequestLimit,
		batchResponseSizeLimit: n.config.BatchResponseMaxSize,
	}

	initHttp := func(server *httpServer, port int) error {
		if err := server.setListenAddr(n.config.HTTPHost, port); err != nil {
			return err
		}

		if err := server.enableRPC(openAPIs, httpConfig{
			CorsAllowedOrigins: n.config.HTTPCors,
			Vhosts:             n.config.HTTPVirtualHosts,
			Modules:            n.config.HTTPModules,
			prefix:             n.config.HTTPPathPrefix,
			rpcEndpointConfig:  rpcConfig,
		}); err != nil {
			return err
		}

		servers = append(servers, server)

		return nil
	}

	initWS := func(port int) error {
		server := n.wsServerForPort(port, false)
		if err := server.setListenAddr(n.config.WSHost, port); err != nil {
			return err
		}

		if err := server.enableWS(openAPIs, wsConfig{
			executionPoolSize: n.config.WSJsonRPCExecutionPoolSize,
			Modules:           n.config.WSModules,
			Origins:           n.config.WSOrigins,
			prefix:            n.config.WSPathPrefix,
			rpcEndpointConfig: rpcConfig,
		}); err != nil {
			return err
		}

		servers = append(servers, server)

		return nil
	}

	initAuth := func(port int, secret []byte) error {
		// Enable auth via HTTP
		server := n.httpAuth
		if err := server.setListenAddr(n.config.AuthAddr, port); err != nil {
			return err
		}
		sharedConfig := rpcEndpointConfig{
			jwtSecret:              secret,
			batchItemLimit:         engineAPIBatchItemLimit,
			batchResponseSizeLimit: engineAPIBatchResponseSizeLimit,
			httpBodyLimit:          engineAPIBodyLimit,
		}
		err := server.enableRPC(allAPIs, httpConfig{
			CorsAllowedOrigins: DefaultAuthCors,
			Vhosts:             n.config.AuthVirtualHosts,
			Modules:            DefaultAuthModules,
			prefix:             DefaultAuthPrefix,
			rpcEndpointConfig:  sharedConfig,
		})
		if err != nil {
			return err
		}

		servers = append(servers, server)

		// Enable auth via WS
		server = n.wsServerForPort(port, true)
		if err := server.setListenAddr(n.config.AuthAddr, port); err != nil {
			return err
		}

		if err := server.enableWS(allAPIs, wsConfig{
			Modules:           DefaultAuthModules,
			Origins:           DefaultAuthOrigins,
			prefix:            DefaultAuthPrefix,
			rpcEndpointConfig: sharedConfig,
		}); err != nil {
			return err
		}

		servers = append(servers, server)

		return nil
	}

	// Set up HTTP.
	if n.config.HTTPHost != "" {
		// Configure legacy unauthenticated HTTP.
		if err := initHttp(n.http, n.config.HTTPPort); err != nil {
			return err
		}

		defer func() {
			if n.http.listener != nil {
				n.config.HTTPPort = n.http.listener.Addr().(*net.TCPAddr).Port
			}
		}()
	}
	// Configure WebSocket.
	if n.config.WSHost != "" {
		// legacy unauthenticated
		if err := initWS(n.config.WSPort); err != nil {
			return err
		}

		defer func() {
			if n.ws.listener != nil {
				n.config.WSPort = n.ws.listener.Addr().(*net.TCPAddr).Port
			}
		}()
	}
	// Configure authenticated API
	if len(openAPIs) != len(allAPIs) {
		jwtSecret, err := n.obtainJWTSecret(n.config.JWTSecret)
		if err != nil {
			return err
		}

		if err := initAuth(n.config.AuthPort, jwtSecret); err != nil {
			return err
		}
	}
	// Start the servers
	for _, server := range servers {
		if err := server.start(); err != nil {
			return err
		}
	}

	return nil
}

func (n *Node) wsServerForPort(port int, authenticated bool) *httpServer {
	httpServer, wsServer := n.http, n.ws
	if authenticated {
		httpServer, wsServer = n.httpAuth, n.wsAuth
	}

	if n.config.HTTPHost == "" || httpServer.port == port {
		return httpServer
	}

	return wsServer
}

func (n *Node) stopRPC() {
	n.http.stop()
	n.ws.stop()
	n.httpAuth.stop()
	n.wsAuth.stop()
	n.ipc.stop()
	n.stopInProc()
}

// startInProc registers all RPC APIs on the inproc server.
func (n *Node) startInProc(apis []rpc.API) error {
	for _, api := range apis {
		if err := n.inprocHandler.RegisterName(api.Namespace, api.Service); err != nil {
			return err
		}
	}

	return nil
}

// stopInProc terminates the in-process RPC endpoint.
func (n *Node) stopInProc() {
	n.inprocHandler.Stop()
}

// Wait blocks until the node is closed.
func (n *Node) Wait() {
	<-n.stop
}

// RegisterLifecycle registers the given Lifecycle on the node.
func (n *Node) RegisterLifecycle(lifecycle Lifecycle) {
	n.lock.Lock()
	defer n.lock.Unlock()

	if n.state != initializingState {
		panic("can't register lifecycle on running/stopped node")
	}
	if slices.Contains(n.lifecycles, lifecycle) {
		panic(fmt.Sprintf("attempt to register lifecycle %T more than once", lifecycle))
	}

	n.lifecycles = append(n.lifecycles, lifecycle)
}

// RegisterProtocols adds backend's protocols to the node's p2p server.
func (n *Node) RegisterProtocols(protocols []p2p.Protocol) {
	n.lock.Lock()
	defer n.lock.Unlock()

	if n.state != initializingState {
		panic("can't register protocols on running/stopped node")
	}

	n.server.Protocols = append(n.server.Protocols, protocols...)
}

// RegisterAPIs registers the APIs a service provides on the node.
func (n *Node) RegisterAPIs(apis []rpc.API) {
	n.lock.Lock()
	defer n.lock.Unlock()

	if n.state != initializingState {
		panic("can't register APIs on running/stopped node")
	}

	n.rpcAPIs = append(n.rpcAPIs, apis...)
}

// getAPIs return two sets of APIs, both the ones that do not require
// authentication, and the complete set
func (n *Node) getAPIs() (unauthenticated, all []rpc.API) {
	for _, api := range n.rpcAPIs {
		if !api.Authenticated {
			unauthenticated = append(unauthenticated, api)
		}
	}

	return unauthenticated, n.rpcAPIs
}

// RegisterHandler mounts a handler on the given path on the canonical HTTP server.
//
// The name of the handler is shown in a log message when the HTTP server starts
// and should be a descriptive term for the service provided by the handler.
func (n *Node) RegisterHandler(name, path string, handler http.Handler) {
	n.lock.Lock()
	defer n.lock.Unlock()

	if n.state != initializingState {
		panic("can't register HTTP handler on running/stopped node")
	}

	n.http.mux.Handle(path, handler)
	n.http.handlerNames[path] = name
}

// Attach creates an RPC client attached to an in-process API handler.
func (n *Node) Attach() *rpc.Client {
	return rpc.DialInProc(n.inprocHandler)
}

// RPCHandler returns the in-process RPC request handler.
func (n *Node) RPCHandler() (*rpc.Server, error) {
	n.lock.Lock()
	defer n.lock.Unlock()

	if n.state == closedState {
		return nil, ErrNodeStopped
	}

	return n.inprocHandler, nil
}

// Config returns the configuration of node.
func (n *Node) Config() *Config {
	return n.config
}

// Server retrieves the currently running P2P network layer. This method is meant
// only to inspect fields of the currently running server. Callers should not
// start or stop the returned server.
func (n *Node) Server() *p2p.Server {
	n.lock.Lock()
	defer n.lock.Unlock()

	return n.server
}

// DataDir retrieves the current datadir used by the protocol stack.
// Deprecated: No files should be stored in this directory, use InstanceDir instead.
func (n *Node) DataDir() string {
	return n.config.DataDir
}

// InstanceDir retrieves the instance directory used by the protocol stack.
func (n *Node) InstanceDir() string {
	return n.config.instanceDir()
}

// KeyStoreDir retrieves the key directory
func (n *Node) KeyStoreDir() string {
	return n.keyDir
}

// AccountManager retrieves the account manager used by the protocol stack.
func (n *Node) AccountManager() *accounts.Manager {
	return n.accman
}

// IPCEndpoint retrieves the current IPC endpoint used by the protocol stack.
func (n *Node) IPCEndpoint() string {
	return n.ipc.endpoint
}

// HTTPEndpoint returns the URL of the HTTP server. Note that this URL does not
// contain the JSON-RPC path prefix set by HTTPPathPrefix.
func (n *Node) HTTPEndpoint() string {
	return "http://" + n.http.listenAddr()
}

// WSEndpoint returns the current JSON-RPC over WebSocket endpoint.
func (n *Node) WSEndpoint() string {
	if n.http.wsAllowed() {
		return "ws://" + n.http.listenAddr() + n.http.wsConfig.prefix
	}

	return "ws://" + n.ws.listenAddr() + n.ws.wsConfig.prefix
}

// HTTPAuthEndpoint returns the URL of the authenticated HTTP server.
func (n *Node) HTTPAuthEndpoint() string {
	return "http://" + n.httpAuth.listenAddr()
}

// WSAuthEndpoint returns the current authenticated JSON-RPC over WebSocket endpoint.
func (n *Node) WSAuthEndpoint() string {
	if n.httpAuth.wsAllowed() {
		return "ws://" + n.httpAuth.listenAddr() + n.httpAuth.wsConfig.prefix
	}

	return "ws://" + n.wsAuth.listenAddr() + n.wsAuth.wsConfig.prefix
}

// EventMux retrieves the event multiplexer used by all the network services in
// the current protocol stack.
func (n *Node) EventMux() *event.TypeMux {
	return n.eventmux
}

// OpenDatabase opens an existing database with the given name (or creates one if no
// previous can be found) from within the node's instance directory. If the node has no
// data directory, an in-memory database is returned.
func (n *Node) OpenDatabaseWithOptions(name string, opt DatabaseOptions) (ethdb.Database, error) {
	n.lock.Lock()
	defer n.lock.Unlock()

	if n.state == closedState {
		return nil, ErrNodeStopped
	}
	var db ethdb.Database

	var err error

	if n.config.DataDir == "" {
		db, _ = rawdb.Open(memorydb.New(), rawdb.OpenOptions{
			MetricsNamespace: opt.MetricsNamespace,
			ReadOnly:         opt.ReadOnly,
		})
	} else {
		opt.AncientsDirectory = n.ResolveAncient(name, opt.AncientsDirectory)
		db, err = openDatabase(internalOpenOptions{
			directory:       n.ResolvePath(name),
			dbEngine:        n.config.DBEngine,
			DatabaseOptions: opt,
		})
	}
	if err == nil {
		db = n.wrapDatabase(db)
	}

	return db, err
}

// OpenDatabase opens an existing database with the given name (or creates one if no
// previous can be found) from within the node's instance directory.
// If the node has no data directory, an in-memory database is returned.
// Deprecated: use OpenDatabaseWithOptions instead.
func (n *Node) OpenDatabase(name string, cache, handles int, namespace string, readonly bool) (ethdb.Database, error) {
	return n.OpenDatabaseWithOptions(name, DatabaseOptions{
		MetricsNamespace: namespace,
		Cache:            cache,
		Handles:          handles,
		ReadOnly:         readonly,
	})
}

// OpenDatabaseWithFreezer opens an existing database with the given name (or
<<<<<<< HEAD
// creates one if no previous can be found) from within the node's data directory,
// also attaching a chain freezer to it that moves ancient chain data from the
// database to immutable append-only files. If the node is an ephemeral one, a
// memory database is returned.
func (n *Node) OpenDatabaseWithFreezer(name string, cache, handles int, ancient, namespace string, readonly, disableFreeze, isLastOffset bool) (ethdb.Database, error) {
	n.lock.Lock()
	defer n.lock.Unlock()

	if n.state == closedState {
		return nil, ErrNodeStopped
	}

	var db ethdb.Database

	var err error

	if n.config.DataDir == "" {
		db, err = rawdb.NewDatabaseWithFreezer(memorydb.New(), "", namespace, readonly, false, false)
	} else {
		db, err = openDatabase(openOptions{
			Type:              n.config.DBEngine,
			Directory:         n.ResolvePath(name),
			AncientsDirectory: n.ResolveAncient(name, ancient),
			Namespace:         namespace,
			Cache:             cache,
			Handles:           handles,
			ReadOnly:          readonly,
			DisableFreeze:     disableFreeze,
			IsLastOffset:      isLastOffset,
		})
	}
	if err == nil {
		db = n.wrapDatabase(db)
	}

	return db, err
=======
// creates one if no previous can be found) from within the node's data directory.
// If the node has no data directory, an in-memory database is returned.
// Deprecated: use OpenDatabaseWithOptions instead.
func (n *Node) OpenDatabaseWithFreezer(name string, cache, handles int, ancient string, namespace string, readonly bool) (ethdb.Database, error) {
	return n.OpenDatabaseWithOptions(name, DatabaseOptions{
		AncientsDirectory: n.ResolveAncient(name, ancient),
		MetricsNamespace:  namespace,
		Cache:             cache,
		Handles:           handles,
		ReadOnly:          readonly,
	})
>>>>>>> 12b4131f
}

// ResolvePath returns the absolute path of a resource in the instance directory.
func (n *Node) ResolvePath(x string) string {
	return n.config.ResolvePath(x)
}

// ResolveAncient returns the absolute path of the root ancient directory.
func (n *Node) ResolveAncient(name string, ancient string) string {
	switch {
	case ancient == "":
		ancient = filepath.Join(n.ResolvePath(name), "ancient")
	case !filepath.IsAbs(ancient):
		ancient = n.ResolvePath(ancient)
	}

	return ancient
}

// closeTrackingDB wraps the Close method of a database. When the database is closed by the
// service, the wrapper removes it from the node's database map. This ensures that Node
// won't auto-close the database if it is closed by the service that opened it.
type closeTrackingDB struct {
	ethdb.Database
	n *Node
}

func (db *closeTrackingDB) Close() error {
	db.n.lock.Lock()
	delete(db.n.databases, db)
	db.n.lock.Unlock()

	return db.Database.Close()
}

// wrapDatabase ensures the database will be auto-closed when Node is closed.
func (n *Node) wrapDatabase(db ethdb.Database) ethdb.Database {
	wrapper := &closeTrackingDB{db, n}
	n.databases[wrapper] = struct{}{}

	return wrapper
}

// closeDatabases closes all open databases.
func (n *Node) closeDatabases() (errors []error) {
	for db := range n.databases {
		delete(n.databases, db)

		if err := db.Database.Close(); err != nil {
			errors = append(errors, err)
		}
	}

	return errors
}<|MERGE_RESOLUTION|>--- conflicted
+++ resolved
@@ -808,44 +808,6 @@
 }
 
 // OpenDatabaseWithFreezer opens an existing database with the given name (or
-<<<<<<< HEAD
-// creates one if no previous can be found) from within the node's data directory,
-// also attaching a chain freezer to it that moves ancient chain data from the
-// database to immutable append-only files. If the node is an ephemeral one, a
-// memory database is returned.
-func (n *Node) OpenDatabaseWithFreezer(name string, cache, handles int, ancient, namespace string, readonly, disableFreeze, isLastOffset bool) (ethdb.Database, error) {
-	n.lock.Lock()
-	defer n.lock.Unlock()
-
-	if n.state == closedState {
-		return nil, ErrNodeStopped
-	}
-
-	var db ethdb.Database
-
-	var err error
-
-	if n.config.DataDir == "" {
-		db, err = rawdb.NewDatabaseWithFreezer(memorydb.New(), "", namespace, readonly, false, false)
-	} else {
-		db, err = openDatabase(openOptions{
-			Type:              n.config.DBEngine,
-			Directory:         n.ResolvePath(name),
-			AncientsDirectory: n.ResolveAncient(name, ancient),
-			Namespace:         namespace,
-			Cache:             cache,
-			Handles:           handles,
-			ReadOnly:          readonly,
-			DisableFreeze:     disableFreeze,
-			IsLastOffset:      isLastOffset,
-		})
-	}
-	if err == nil {
-		db = n.wrapDatabase(db)
-	}
-
-	return db, err
-=======
 // creates one if no previous can be found) from within the node's data directory.
 // If the node has no data directory, an in-memory database is returned.
 // Deprecated: use OpenDatabaseWithOptions instead.
@@ -857,7 +819,6 @@
 		Handles:           handles,
 		ReadOnly:          readonly,
 	})
->>>>>>> 12b4131f
 }
 
 // ResolvePath returns the absolute path of a resource in the instance directory.
