// Copyright 2022 The go-ethereum Authors
// This file is part of the go-ethereum library.
//
// The go-ethereum library is free software: you can redistribute it and/or modify
// it under the terms of the GNU Lesser General Public License as published by
// the Free Software Foundation, either version 3 of the License, or
// (at your option) any later version.
//
// The go-ethereum library is distributed in the hope that it will be useful,
// but WITHOUT ANY WARRANTY; without even the implied warranty of
// MERCHANTABILITY or FITNESS FOR A PARTICULAR PURPOSE. See the
// GNU Lesser General Public License for more details.
//
// You should have received a copy of the GNU Lesser General Public License
// along with the go-ethereum library. If not, see <http://www.gnu.org/licenses/>.

package pathdb

import (
	"bytes"
	"errors"
	"fmt"
	"io"
	"time"

	"github.com/ethereum/go-ethereum/common"
	"github.com/ethereum/go-ethereum/core/rawdb"
	"github.com/ethereum/go-ethereum/core/types"
	"github.com/ethereum/go-ethereum/log"
	"github.com/ethereum/go-ethereum/rlp"
)

var (
	errMissJournal       = errors.New("journal not found")
	errMissVersion       = errors.New("version not found")
	errUnexpectedVersion = errors.New("unexpected journal version")
	errMissDiskRoot      = errors.New("disk layer root not found")
	errUnmatchedJournal  = errors.New("unmatched journal")
)

// journalVersion ensures that an incompatible journal is detected and discarded.
//
// Changelog:
//
// - Version 0: initial version
// - Version 1: storage.Incomplete field is removed
<<<<<<< HEAD
const journalVersion uint64 = 1
=======
// - Version 2: add post-modification state values
// - Version 3: a flag has been added to indicate whether the storage slot key is the raw key or a hash
const journalVersion uint64 = 3
>>>>>>> 827d3fcc

// loadJournal tries to parse the layer journal from the disk.
func (db *Database) loadJournal(diskRoot common.Hash) (layer, error) {
	journal := rawdb.ReadTrieJournal(db.diskdb)
	if len(journal) == 0 {
		return nil, errMissJournal
	}
	r := rlp.NewStream(bytes.NewReader(journal), 0)

	// Firstly, resolve the first element as the journal version
	version, err := r.Uint64()
	if err != nil {
		return nil, errMissVersion
	}
	if version != journalVersion {
		return nil, fmt.Errorf("%w want %d got %d", errUnexpectedVersion, journalVersion, version)
	}
	// Secondly, resolve the disk layer root, ensure it's continuous
	// with disk layer. Note now we can ensure it's the layer journal
	// correct version, so we expect everything can be resolved properly.
	var root common.Hash
	if err := r.Decode(&root); err != nil {
		return nil, errMissDiskRoot
	}
	// The journal is not matched with persistent state, discard them.
	// It can happen that geth crashes without persisting the journal.
	if !bytes.Equal(root.Bytes(), diskRoot.Bytes()) {
		return nil, fmt.Errorf("%w want %x got %x", errUnmatchedJournal, root, diskRoot)
	}
	// Load the disk layer from the journal
	base, err := db.loadDiskLayer(r)
	if err != nil {
		return nil, err
	}
	// Load all the diff layers from the journal
	head, err := db.loadDiffLayer(base, r)
	if err != nil {
		return nil, err
	}
	log.Debug("Loaded layer journal", "diskroot", diskRoot, "diffhead", head.rootHash())
	return head, nil
}

// loadLayers loads a pre-existing state layer backed by a key-value store.
func (db *Database) loadLayers() layer {
	// Retrieve the root node of persistent state.
	root, err := db.hasher(rawdb.ReadAccountTrieNode(db.diskdb, nil))
	if err != nil {
		log.Crit("Failed to compute node hash", "err", err)
	}
	// Load the layers by resolving the journal
	head, err := db.loadJournal(root)
	if err == nil {
		return head
	}
	// journal is not matched(or missing) with the persistent state, discard
	// it. Display log for discarding journal, but try to avoid showing
	// useless information when the db is created from scratch.
	if !(root == types.EmptyRootHash && errors.Is(err, errMissJournal)) {
		log.Info("Failed to load journal, discard it", "err", err)
	}
	// Return single layer with persistent state.
<<<<<<< HEAD
	return newDiskLayer(root, rawdb.ReadPersistentStateID(db.diskdb), db, nil, newBuffer(db.config.WriteBufferSize, nil, 0))
=======
	return newDiskLayer(root, rawdb.ReadPersistentStateID(db.diskdb), db, nil, newBuffer(db.config.WriteBufferSize, nil, nil, 0))
>>>>>>> 827d3fcc
}

// loadDiskLayer reads the binary blob from the layer journal, reconstructing
// a new disk layer on it.
func (db *Database) loadDiskLayer(r *rlp.Stream) (layer, error) {
	// Resolve disk layer root
	var root common.Hash
	if err := r.Decode(&root); err != nil {
		return nil, fmt.Errorf("load disk root: %v", err)
	}
	// Resolve the state id of disk layer, it can be different
	// with the persistent id tracked in disk, the id distance
	// is the number of transitions aggregated in disk layer.
	var id uint64
	if err := r.Decode(&id); err != nil {
		return nil, fmt.Errorf("load state id: %v", err)
	}
	stored := rawdb.ReadPersistentStateID(db.diskdb)
	if stored > id {
		return nil, fmt.Errorf("invalid state id: stored %d resolved %d", stored, id)
	}
	// Resolve nodes cached in aggregated buffer
	var nodes nodeSet
	if err := nodes.decode(r); err != nil {
		return nil, err
	}
<<<<<<< HEAD
	return newDiskLayer(root, id, db, nil, newBuffer(db.config.WriteBufferSize, &nodes, id-stored)), nil
=======
	// Resolve flat state sets in aggregated buffer
	var states stateSet
	if err := states.decode(r); err != nil {
		return nil, err
	}
	return newDiskLayer(root, id, db, nil, newBuffer(db.config.WriteBufferSize, &nodes, &states, id-stored)), nil
>>>>>>> 827d3fcc
}

// loadDiffLayer reads the next sections of a layer journal, reconstructing a new
// diff and verifying that it can be linked to the requested parent.
func (db *Database) loadDiffLayer(parent layer, r *rlp.Stream) (layer, error) {
	// Read the next diff journal entry
	var root common.Hash
	if err := r.Decode(&root); err != nil {
		// The first read may fail with EOF, marking the end of the journal
		if err == io.EOF {
			return parent, nil
		}
		return nil, fmt.Errorf("load diff root: %v", err)
	}
	var block uint64
	if err := r.Decode(&block); err != nil {
		return nil, fmt.Errorf("load block number: %v", err)
	}
	// Read in-memory trie nodes from journal
	var nodes nodeSet
	if err := nodes.decode(r); err != nil {
		return nil, err
	}
	// Read flat states set (with original value attached) from journal
	var stateSet StateSetWithOrigin
	if err := stateSet.decode(r); err != nil {
		return nil, err
	}
	return db.loadDiffLayer(newDiffLayer(parent, root, parent.stateID()+1, block, &nodes, &stateSet), r)
}

// journal implements the layer interface, marshaling the un-flushed trie nodes
// along with layer meta data into provided byte buffer.
func (dl *diskLayer) journal(w io.Writer) error {
	dl.lock.RLock()
	defer dl.lock.RUnlock()

	// Ensure the layer didn't get stale
	if dl.stale {
		return errSnapshotStale
	}
	// Step one, write the disk root into the journal.
	if err := rlp.Encode(w, dl.root); err != nil {
		return err
	}
	// Step two, write the corresponding state id into the journal
	if err := rlp.Encode(w, dl.id); err != nil {
		return err
	}
	// Step three, write the accumulated trie nodes into the journal
	if err := dl.buffer.nodes.encode(w); err != nil {
<<<<<<< HEAD
=======
		return err
	}
	// Step four, write the accumulated flat states into the journal
	if err := dl.buffer.states.encode(w); err != nil {
>>>>>>> 827d3fcc
		return err
	}
	log.Debug("Journaled pathdb disk layer", "root", dl.root)
	return nil
}

// journal implements the layer interface, writing the memory layer contents
// into a buffer to be stored in the database as the layer journal.
func (dl *diffLayer) journal(w io.Writer) error {
	dl.lock.RLock()
	defer dl.lock.RUnlock()

	// journal the parent first
	if err := dl.parent.journal(w); err != nil {
		return err
	}
	// Everything below was journaled, persist this layer too
	if err := rlp.Encode(w, dl.root); err != nil {
		return err
	}
	if err := rlp.Encode(w, dl.block); err != nil {
		return err
	}
	// Write the accumulated trie nodes into buffer
	if err := dl.nodes.encode(w); err != nil {
<<<<<<< HEAD
		return err
	}
	// Write the associated flat state set into buffer
	if err := dl.states.encode(w); err != nil {
		return err
	}
=======
		return err
	}
	// Write the associated flat state set into buffer
	if err := dl.states.encode(w); err != nil {
		return err
	}
>>>>>>> 827d3fcc
	log.Debug("Journaled pathdb diff layer", "root", dl.root, "parent", dl.parent.rootHash(), "id", dl.stateID(), "block", dl.block)
	return nil
}

// Journal commits an entire diff hierarchy to disk into a single journal entry.
// This is meant to be used during shutdown to persist the layer without
// flattening everything down (bad for reorgs). And this function will mark the
// database as read-only to prevent all following mutation to disk.
//
// The supplied root must be a valid trie hash value.
func (db *Database) Journal(root common.Hash) error {
	// Retrieve the head layer to journal from.
	l := db.tree.get(root)
	if l == nil {
		return fmt.Errorf("triedb layer [%#x] missing", root)
	}
	disk := db.tree.bottom()
	if l, ok := l.(*diffLayer); ok {
		log.Info("Persisting dirty state to disk", "head", l.block, "root", root, "layers", l.id-disk.id+disk.buffer.layers)
	} else { // disk layer only on noop runs (likely) or deep reorgs (unlikely)
		log.Info("Persisting dirty state to disk", "root", root, "layers", disk.buffer.layers)
	}
	start := time.Now()

	// Run the journaling
	db.lock.Lock()
	defer db.lock.Unlock()

	// Short circuit if the database is in read only mode.
	if db.readOnly {
		return errDatabaseReadOnly
	}
	// Firstly write out the metadata of journal
	journal := new(bytes.Buffer)
	if err := rlp.Encode(journal, journalVersion); err != nil {
		return err
	}
	// Secondly write out the state root in disk, ensure all layers
	// on top are continuous with disk.
	diskRoot, err := db.hasher(rawdb.ReadAccountTrieNode(db.diskdb, nil))
	if err != nil {
		return err
	}
	if err := rlp.Encode(journal, diskRoot); err != nil {
		return err
	}
	// Finally write out the journal of each layer in reverse order.
	if err := l.journal(journal); err != nil {
		return err
	}
	// Store the journal into the database and return
	rawdb.WriteTrieJournal(db.diskdb, journal.Bytes())

	// Set the db in read only mode to reject all following mutations
	db.readOnly = true
	log.Info("Persisted dirty state to disk", "size", common.StorageSize(journal.Len()), "elapsed", common.PrettyDuration(time.Since(start)))
	return nil
}<|MERGE_RESOLUTION|>--- conflicted
+++ resolved
@@ -44,13 +44,9 @@
 //
 // - Version 0: initial version
 // - Version 1: storage.Incomplete field is removed
-<<<<<<< HEAD
-const journalVersion uint64 = 1
-=======
 // - Version 2: add post-modification state values
 // - Version 3: a flag has been added to indicate whether the storage slot key is the raw key or a hash
 const journalVersion uint64 = 3
->>>>>>> 827d3fcc
 
 // loadJournal tries to parse the layer journal from the disk.
 func (db *Database) loadJournal(diskRoot common.Hash) (layer, error) {
@@ -113,11 +109,7 @@
 		log.Info("Failed to load journal, discard it", "err", err)
 	}
 	// Return single layer with persistent state.
-<<<<<<< HEAD
-	return newDiskLayer(root, rawdb.ReadPersistentStateID(db.diskdb), db, nil, newBuffer(db.config.WriteBufferSize, nil, 0))
-=======
 	return newDiskLayer(root, rawdb.ReadPersistentStateID(db.diskdb), db, nil, newBuffer(db.config.WriteBufferSize, nil, nil, 0))
->>>>>>> 827d3fcc
 }
 
 // loadDiskLayer reads the binary blob from the layer journal, reconstructing
@@ -144,16 +136,12 @@
 	if err := nodes.decode(r); err != nil {
 		return nil, err
 	}
-<<<<<<< HEAD
-	return newDiskLayer(root, id, db, nil, newBuffer(db.config.WriteBufferSize, &nodes, id-stored)), nil
-=======
 	// Resolve flat state sets in aggregated buffer
 	var states stateSet
 	if err := states.decode(r); err != nil {
 		return nil, err
 	}
 	return newDiskLayer(root, id, db, nil, newBuffer(db.config.WriteBufferSize, &nodes, &states, id-stored)), nil
->>>>>>> 827d3fcc
 }
 
 // loadDiffLayer reads the next sections of a layer journal, reconstructing a new
@@ -205,13 +193,10 @@
 	}
 	// Step three, write the accumulated trie nodes into the journal
 	if err := dl.buffer.nodes.encode(w); err != nil {
-<<<<<<< HEAD
-=======
 		return err
 	}
 	// Step four, write the accumulated flat states into the journal
 	if err := dl.buffer.states.encode(w); err != nil {
->>>>>>> 827d3fcc
 		return err
 	}
 	log.Debug("Journaled pathdb disk layer", "root", dl.root)
@@ -237,21 +222,12 @@
 	}
 	// Write the accumulated trie nodes into buffer
 	if err := dl.nodes.encode(w); err != nil {
-<<<<<<< HEAD
 		return err
 	}
 	// Write the associated flat state set into buffer
 	if err := dl.states.encode(w); err != nil {
 		return err
 	}
-=======
-		return err
-	}
-	// Write the associated flat state set into buffer
-	if err := dl.states.encode(w); err != nil {
-		return err
-	}
->>>>>>> 827d3fcc
 	log.Debug("Journaled pathdb diff layer", "root", dl.root, "parent", dl.parent.rootHash(), "id", dl.stateID(), "block", dl.block)
 	return nil
 }
