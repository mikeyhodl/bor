# ─── BUILDER STAGE ───────────────────────────────────────────────────────────────
FROM golang:1.24-alpine AS builder

ARG BOR_DIR=/var/lib/bor/
ENV BOR_DIR=$BOR_DIR

<<<<<<< HEAD
RUN apt-get update -y && apt-get upgrade -y \
  && apt install build-essential git -y \
  && mkdir -p ${BOR_DIR}

WORKDIR ${BOR_DIR}

# Copy go.mod and go.sum first to leverage Docker's cache
COPY go.mod go.sum ./

# Configure git for SSH and install dependencies
RUN --mount=type=ssh git config --global url."git@github.com:".insteadOf "https://github.com/" \
  && mkdir -p ~/.ssh \
  && ssh-keyscan github.com >> ~/.ssh/known_hosts

# Download dependencies separately (this layer can be cached)
RUN --mount=type=ssh go mod download

# Copy the rest of the application code
COPY . .

# Build the application
RUN --mount=type=ssh make bor
=======
RUN apk add --no-cache build-base git linux-headers

WORKDIR ${BOR_DIR}

COPY go.mod go.sum ./

RUN --mount=type=ssh \
    --mount=type=cache,target=/go/pkg/mod \
    go mod download

COPY . .
>>>>>>> 5cdef9b0

RUN --mount=type=ssh \
    --mount=type=cache,target=/go/pkg/mod \
    --mount=type=cache,target=/root/.cache/go-build \
    make bor

# ─── RUNTIME STAGE ────────────────────────────────────────────────────────────────
FROM alpine:latest

ARG BOR_DIR=/var/lib/bor/
ENV BOR_DIR=$BOR_DIR

RUN apk add --no-cache bash ca-certificates && \
    mkdir -p ${BOR_DIR}

WORKDIR ${BOR_DIR}

COPY --from=builder ${BOR_DIR}/build/bin/bor /usr/bin/

EXPOSE 8545 8546 8547 30303 30303/udp

ENTRYPOINT ["bor"]<|MERGE_RESOLUTION|>--- conflicted
+++ resolved
@@ -4,30 +4,6 @@
 ARG BOR_DIR=/var/lib/bor/
 ENV BOR_DIR=$BOR_DIR
 
-<<<<<<< HEAD
-RUN apt-get update -y && apt-get upgrade -y \
-  && apt install build-essential git -y \
-  && mkdir -p ${BOR_DIR}
-
-WORKDIR ${BOR_DIR}
-
-# Copy go.mod and go.sum first to leverage Docker's cache
-COPY go.mod go.sum ./
-
-# Configure git for SSH and install dependencies
-RUN --mount=type=ssh git config --global url."git@github.com:".insteadOf "https://github.com/" \
-  && mkdir -p ~/.ssh \
-  && ssh-keyscan github.com >> ~/.ssh/known_hosts
-
-# Download dependencies separately (this layer can be cached)
-RUN --mount=type=ssh go mod download
-
-# Copy the rest of the application code
-COPY . .
-
-# Build the application
-RUN --mount=type=ssh make bor
-=======
 RUN apk add --no-cache build-base git linux-headers
 
 WORKDIR ${BOR_DIR}
@@ -39,7 +15,6 @@
     go mod download
 
 COPY . .
->>>>>>> 5cdef9b0
 
 RUN --mount=type=ssh \
     --mount=type=cache,target=/go/pkg/mod \
