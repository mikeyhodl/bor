--- conflicted
+++ resolved
@@ -157,29 +157,19 @@
 		}
 	}
 
-<<<<<<< HEAD
-	// Here we determine active ChainConfig.
-	chainConfig, _, err := core.LoadChainConfig(chainDb, config.Genesis)
-	if err != nil {
-		return nil, err
-	}
-=======
 	// Here we determine genesis hash and active ChainConfig.
 	// We need these to figure out the consensus parameters and to set up history pruning.
 	chainConfig, _, err := core.LoadChainConfig(chainDb, config.Genesis)
 	if err != nil {
 		return nil, err
 	}
-	engine, err := ethconfig.CreateConsensusEngine(chainConfig, chainDb)
-	if err != nil {
-		return nil, err
-	}
-	// Set networkID to chainID by default.
-	networkID := config.NetworkId
-	if networkID == 0 {
-		networkID = chainConfig.ChainID.Uint64()
-	}
->>>>>>> 36b2371c
+
+	/*
+		engine, err := ethconfig.CreateConsensusEngine(chainConfig, chainDb)
+		if err != nil {
+			return nil, err
+		}
+	*/
 
 	// Assemble the Ethereum object.
 	eth := &Ethereum{
@@ -246,11 +236,8 @@
 			Preimages:           config.Preimages,
 			StateHistory:        config.StateHistory,
 			StateScheme:         scheme,
-<<<<<<< HEAD
 			TriesInMemory:       config.TriesInMemory,
-=======
 			ChainHistoryMode:    config.HistoryMode,
->>>>>>> 36b2371c
 		}
 	)
 
@@ -291,7 +278,6 @@
 		return nil, err
 	}
 
-<<<<<<< HEAD
 	// bor: this is nor present in geth
 	/*
 		_ = eth.engine.VerifyHeader(eth.blockchain, eth.blockchain.CurrentHeader()) // TODO think on it
@@ -301,9 +287,7 @@
 	eth.APIBackend.gpo.ProcessCache()
 	// BOR changes
 
-=======
 	// Initialize filtermaps log index.
->>>>>>> 36b2371c
 	fmConfig := filtermaps.Config{
 		History:        config.LogHistory,
 		Disabled:       config.LogNoHistory,
@@ -311,7 +295,7 @@
 		HashScheme:     scheme == rawdb.HashScheme,
 	}
 	chainView := eth.newChainView(eth.blockchain.CurrentBlock())
-	historyCutoff, _ := eth.blockchain.HistoryPruningCutoff()
+	historyCutoff := eth.blockchain.HistoryPruningCutoff()
 	var finalBlock uint64
 	if fb := eth.blockchain.CurrentFinalBlock(); fb != nil {
 		finalBlock = fb.Number.Uint64()
@@ -319,31 +303,18 @@
 	eth.filterMaps = filtermaps.NewFilterMaps(chainDb, chainView, historyCutoff, finalBlock, filtermaps.DefaultParams, fmConfig)
 	eth.closeFilterMaps = make(chan chan struct{})
 
-<<<<<<< HEAD
 	if config.BlobPool.Datadir != "" {
 		config.BlobPool.Datadir = stack.ResolvePath(config.BlobPool.Datadir)
 	}
 
-=======
-	// TxPool
->>>>>>> 36b2371c
 	if config.TxPool.Journal != "" {
 		config.TxPool.Journal = stack.ResolvePath(config.TxPool.Journal)
 	}
 	legacyPool := legacypool.New(config.TxPool, eth.blockchain)
 
-<<<<<<< HEAD
 	// BOR changes
 	// Blob pool is removed from Subpool for Bor
 	eth.txPool, err = txpool.New(config.TxPool.PriceLimit, eth.blockchain, []txpool.SubPool{legacyPool})
-=======
-	if config.BlobPool.Datadir != "" {
-		config.BlobPool.Datadir = stack.ResolvePath(config.BlobPool.Datadir)
-	}
-	blobPool := blobpool.New(config.BlobPool, eth.blockchain, legacyPool.HasPendingAuth)
-
-	eth.txPool, err = txpool.New(config.TxPool.PriceLimit, eth.blockchain, []txpool.SubPool{legacyPool, blobPool})
->>>>>>> 36b2371c
 	if err != nil {
 		return nil, err
 	}
@@ -382,13 +353,8 @@
 		return nil, err
 	}
 
-<<<<<<< HEAD
+	eth.dropper = newDropper(eth.p2pServer.MaxDialedConns(), eth.p2pServer.MaxInboundConns())
 	eth.miner = miner.New(eth, &config.Miner, eth.blockchain.Config(), eth.EventMux(), eth.engine, eth.isLocalBlock)
-=======
-	eth.dropper = newDropper(eth.p2pServer.MaxDialedConns(), eth.p2pServer.MaxInboundConns())
-
-	eth.miner = miner.New(eth, config.Miner, eth.engine)
->>>>>>> 36b2371c
 	eth.miner.SetExtra(makeExtraData(config.Miner.ExtraData))
 	eth.miner.SetPrioAddresses(config.TxPool.Locals)
 
@@ -684,15 +650,13 @@
 	// Start the networking layer and the light server if requested
 	s.handler.Start(s.p2pServer.MaxPeers)
 
-<<<<<<< HEAD
+	// Start the connection manager
+	s.dropper.Start(s.p2pServer, func() bool { return !s.Synced() })
+
 	go s.startCheckpointWhitelistService()
 	go s.startMilestoneWhitelistService()
 	go s.startNoAckMilestoneService()
 	go s.startNoAckMilestoneByIDService()
-=======
-	// Start the connection manager
-	s.dropper.Start(s.p2pServer, func() bool { return !s.Synced() })
->>>>>>> 36b2371c
 
 	// start log indexer
 	s.filterMaps.Start()
@@ -902,7 +866,7 @@
 		if head == nil || newHead.Hash() != head.Hash() {
 			head = newHead
 			chainView := s.newChainView(head)
-			historyCutoff, _ := s.blockchain.HistoryPruningCutoff()
+			historyCutoff := s.blockchain.HistoryPruningCutoff()
 			var finalBlock uint64
 			if fb := s.blockchain.CurrentFinalBlock(); fb != nil {
 				finalBlock = fb.Number.Uint64()
@@ -979,16 +943,13 @@
 func (s *Ethereum) Stop() error {
 	// Stop all the peer-related stuff first.
 	s.discmix.Close()
-<<<<<<< HEAD
 
 	// Close the engine before handler else it may cause a deadlock where
 	// the heimdall is unresponsive and the syncing loop keeps waiting
 	// for a response and is unable to proceed to exit `Finalize` during
 	// block processing.
 	s.engine.Close()
-=======
 	s.dropper.Stop()
->>>>>>> 36b2371c
 	s.handler.Stop()
 
 	// Then stop everything else.
