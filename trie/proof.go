// Copyright 2015 The go-ethereum Authors
// This file is part of the go-ethereum library.
//
// The go-ethereum library is free software: you can redistribute it and/or modify
// it under the terms of the GNU Lesser General Public License as published by
// the Free Software Foundation, either version 3 of the License, or
// (at your option) any later version.
//
// The go-ethereum library is distributed in the hope that it will be useful,
// but WITHOUT ANY WARRANTY; without even the implied warranty of
// MERCHANTABILITY or FITNESS FOR A PARTICULAR PURPOSE. See the
// GNU Lesser General Public License for more details.
//
// You should have received a copy of the GNU Lesser General Public License
// along with the go-ethereum library. If not, see <http://www.gnu.org/licenses/>.

package trie

import (
	"bytes"
	"errors"
	"fmt"

	"github.com/ethereum/go-ethereum/common"
	"github.com/ethereum/go-ethereum/ethdb"
	"github.com/ethereum/go-ethereum/log"
)

// Prove constructs a merkle proof for key. The result contains all encoded nodes
// on the path to the value at key. The value itself is also included in the last
// node and can be retrieved by verifying the proof.
//
// If the trie does not contain a value for key, the returned proof contains all
// nodes of the longest existing prefix of the key (at least the root node), ending
// with the node that proves the absence of the key.
func (t *Trie) Prove(key []byte, proofDb ethdb.KeyValueWriter) error {
	// Short circuit if the trie is already committed and not usable.
	if t.committed {
		return ErrCommitted
	}
	// Collect all nodes on the path to key.
	var (
		prefix []byte
		nodes  []node
		tn     = t.root
	)

	key = keybytesToHex(key)
	for len(key) > 0 && tn != nil {
		switch n := tn.(type) {
		case *shortNode:
			if len(key) < len(n.Key) || !bytes.Equal(n.Key, key[:len(n.Key)]) {
				// The trie doesn't contain the key.
				tn = nil
			} else {
				tn = n.Val
				prefix = append(prefix, n.Key...)
				key = key[len(n.Key):]
			}

			nodes = append(nodes, n)
		case *fullNode:
			tn = n.Children[key[0]]
			prefix = append(prefix, key[0])
			key = key[1:]

			nodes = append(nodes, n)
		case hashNode:
			// Retrieve the specified node from the underlying node reader.
			// trie.resolveAndTrack is not used since in that function the
			// loaded blob will be tracked, while it's not required here since
			// all loaded nodes won't be linked to trie at all and track nodes
			// may lead to out-of-memory issue.
			blob, err := t.reader.node(prefix, common.BytesToHash(n))
			if err != nil {
				log.Error("Unhandled trie error in Trie.Prove", "err", err)
				return err
			}
			// The raw-blob format nodes are loaded either from the
			// clean cache or the database, they are all in their own
			// copy and safe to use unsafe decoder.
			tn = mustDecodeNodeUnsafe(n, blob)
		default:
			panic(fmt.Sprintf("%T: invalid node: %v", tn, tn))
		}
	}

	hasher := newHasher(false)
	defer returnHasherToPool(hasher)

	for i, n := range nodes {
		var hn node

		n, hn = hasher.proofHash(n)
		if hash, ok := hn.(hashNode); ok || i == 0 {
			// If the node's database encoding is a hash (or is the
			// root node), it becomes a proof element.
			enc := nodeToBytes(n)
			if !ok {
				hash = hasher.hashData(enc)
			}

			proofDb.Put(hash, enc)
		}
	}

	return nil
}

// Prove constructs a merkle proof for key. The result contains all encoded nodes
// on the path to the value at key. The value itself is also included in the last
// node and can be retrieved by verifying the proof.
//
// If the trie does not contain a value for key, the returned proof contains all
// nodes of the longest existing prefix of the key (at least the root node), ending
// with the node that proves the absence of the key.
func (t *StateTrie) Prove(key []byte, proofDb ethdb.KeyValueWriter) error {
	return t.trie.Prove(key, proofDb)
}

// VerifyProof checks merkle proofs. The given proof must contain the value for
// key in a trie with the given root hash. VerifyProof returns an error if the
// proof contains invalid trie nodes or the wrong value.
func VerifyProof(rootHash common.Hash, key []byte, proofDb ethdb.KeyValueReader) (value []byte, err error) {
	key = keybytesToHex(key)
	wantHash := rootHash

	for i := 0; ; i++ {
		buf, _ := proofDb.Get(wantHash[:])
		if buf == nil {
			return nil, fmt.Errorf("proof node %d (hash %064x) missing", i, wantHash)
		}

		n, err := decodeNode(wantHash[:], buf)
		if err != nil {
			return nil, fmt.Errorf("bad proof node %d: %v", i, err)
		}

		keyrest, cld := get(n, key, true)
		switch cld := cld.(type) {
		case nil:
			// The trie doesn't contain the key.
			return nil, nil
		case hashNode:
			key = keyrest

			copy(wantHash[:], cld)
		case valueNode:
			return cld, nil
		}
	}
}

// proofToPath converts a merkle proof to trie node path. The main purpose of
// this function is recovering a node path from the merkle proof stream. All
// necessary nodes will be resolved and leave the remaining as hashnode.
//
// The given edge proof is allowed to be an existent or non-existent proof.
func proofToPath(rootHash common.Hash, root node, key []byte, proofDb ethdb.KeyValueReader, allowNonExistent bool) (node, []byte, error) {
	// resolveNode retrieves and resolves trie node from merkle proof stream
	resolveNode := func(hash common.Hash) (node, error) {
		buf, _ := proofDb.Get(hash[:])
		if buf == nil {
			return nil, fmt.Errorf("proof node (hash %064x) missing", hash)
		}

		n, err := decodeNode(hash[:], buf)
		if err != nil {
			return nil, fmt.Errorf("bad proof node %v", err)
		}

		return n, err
	}
	// If the root node is empty, resolve it first.
	// Root node must be included in the proof.
	if root == nil {
		n, err := resolveNode(rootHash)
		if err != nil {
			return nil, nil, err
		}

		root = n
	}

	var (
		err           error
		child, parent node
		keyrest       []byte
		valnode       []byte
	)

	key, parent = keybytesToHex(key), root

	for {
		keyrest, child = get(parent, key, false)
		switch cld := child.(type) {
		case nil:
			// The trie doesn't contain the key. It's possible
			// the proof is a non-existing proof, but at least
			// we can prove all resolved nodes are correct, it's
			// enough for us to prove range.
			if allowNonExistent {
				return root, nil, nil
			}

			return nil, nil, errors.New("the node is not contained in trie")
		case *shortNode:
			key, parent = keyrest, child // Already resolved
			continue
		case *fullNode:
			key, parent = keyrest, child // Already resolved
			continue
		case hashNode:
			child, err = resolveNode(common.BytesToHash(cld))
			if err != nil {
				return nil, nil, err
			}
		case valueNode:
			valnode = cld
		}
		// Link the parent and child.
		switch pnode := parent.(type) {
		case *shortNode:
			pnode.Val = child
		case *fullNode:
			pnode.Children[key[0]] = child
		default:
			panic(fmt.Sprintf("%T: invalid node: %v", pnode, pnode))
		}

		if len(valnode) > 0 {
			return root, valnode, nil // The whole path is resolved
		}

		key, parent = keyrest, child
	}
}

// unsetInternal removes all internal node references(hashnode, embedded node).
// It should be called after a trie is constructed with two edge paths. Also
// the given boundary keys must be the one used to construct the edge paths.
//
// It's the key step for range proof. All visited nodes should be marked dirty
// since the node content might be modified. Besides it can happen that some
// fullnodes only have one child which is disallowed. But if the proof is valid,
// the missing children will be filled, otherwise it will be thrown anyway.
//
// Note we have the assumption here the given boundary keys are different
// and right is larger than left.
func unsetInternal(n node, left []byte, right []byte) (bool, error) {
	left, right = keybytesToHex(left), keybytesToHex(right)

	// Step down to the fork point. There are two scenarios can happen:
	// - the fork point is a shortnode: either the key of left proof or
	//   right proof doesn't match with shortnode's key.
	// - the fork point is a fullnode: both two edge proofs are allowed
	//   to point to a non-existent key.
	var (
		pos    = 0
		parent node

		// fork indicator, 0 means no fork, -1 means proof is less, 1 means proof is greater
		shortForkLeft, shortForkRight int
	)
findFork:
	for {
		switch rn := (n).(type) {
		case *shortNode:
			rn.flags = nodeFlag{dirty: true}

			// If either the key of left proof or right proof doesn't match with
			// shortnode, stop here and the forkpoint is the shortnode.
			if len(left)-pos < len(rn.Key) {
				shortForkLeft = bytes.Compare(left[pos:], rn.Key)
			} else {
				shortForkLeft = bytes.Compare(left[pos:pos+len(rn.Key)], rn.Key)
			}
			if len(right)-pos < len(rn.Key) {
				shortForkRight = bytes.Compare(right[pos:], rn.Key)
			} else {
				shortForkRight = bytes.Compare(right[pos:pos+len(rn.Key)], rn.Key)
			}
			if shortForkLeft != 0 || shortForkRight != 0 {
				break findFork
			}
			parent = n
			n, pos = rn.Val, pos+len(rn.Key)
		case *fullNode:
			rn.flags = nodeFlag{dirty: true}

			// If either the node pointed by left proof or right proof is nil,
			// stop here and the forkpoint is the fullnode.
			leftnode, rightnode := rn.Children[left[pos]], rn.Children[right[pos]]
			if leftnode == nil || rightnode == nil || leftnode != rightnode {
				break findFork
			}
			parent = n
			n, pos = rn.Children[left[pos]], pos+1
		default:
			panic(fmt.Sprintf("%T: invalid node: %v", n, n))
		}
	}

	switch rn := n.(type) {
	case *shortNode:
		// There can have these five scenarios:
		// - both proofs are less than the trie path => no valid range
		// - both proofs are greater than the trie path => no valid range
		// - left proof is less and right proof is greater => valid range, unset the shortnode entirely
		// - left proof points to the shortnode, but right proof is greater
		// - right proof points to the shortnode, but left proof is less
		if shortForkLeft == -1 && shortForkRight == -1 {
			return false, errors.New("empty range")
		}

		if shortForkLeft == 1 && shortForkRight == 1 {
			return false, errors.New("empty range")
		}

		if shortForkLeft != 0 && shortForkRight != 0 {
			// The fork point is root node, unset the entire trie
			if parent == nil {
				return true, nil
			}

			parent.(*fullNode).Children[left[pos-1]] = nil

			return false, nil
		}
		// Only one proof points to non-existent key.
		if shortForkRight != 0 {
			if _, ok := rn.Val.(valueNode); ok {
				// The fork point is root node, unset the entire trie
				if parent == nil {
					return true, nil
				}

				parent.(*fullNode).Children[left[pos-1]] = nil

				return false, nil
			}

			return false, unset(rn, rn.Val, left[pos:], len(rn.Key), false)
		}

		if shortForkLeft != 0 {
			if _, ok := rn.Val.(valueNode); ok {
				// The fork point is root node, unset the entire trie
				if parent == nil {
					return true, nil
				}

				parent.(*fullNode).Children[right[pos-1]] = nil

				return false, nil
			}

			return false, unset(rn, rn.Val, right[pos:], len(rn.Key), true)
		}

		return false, nil
	case *fullNode:
		// unset all internal nodes in the forkpoint
		for i := left[pos] + 1; i < right[pos]; i++ {
			rn.Children[i] = nil
		}

		if err := unset(rn, rn.Children[left[pos]], left[pos:], 1, false); err != nil {
			return false, err
		}

		if err := unset(rn, rn.Children[right[pos]], right[pos:], 1, true); err != nil {
			return false, err
		}

		return false, nil
	default:
		panic(fmt.Sprintf("%T: invalid node: %v", n, n))
	}
}

// unset removes all internal node references either the left most or right most.
// It can meet these scenarios:
//
//   - The given path is existent in the trie, unset the associated nodes with the
//     specific direction
//   - The given path is non-existent in the trie
//   - the fork point is a fullnode, the corresponding child pointed by path
//     is nil, return
//   - the fork point is a shortnode, the shortnode is included in the range,
//     keep the entire branch and return.
//   - the fork point is a shortnode, the shortnode is excluded in the range,
//     unset the entire branch.
func unset(parent node, child node, key []byte, pos int, removeLeft bool) error {
	switch cld := child.(type) {
	case *fullNode:
		if removeLeft {
			for i := 0; i < int(key[pos]); i++ {
				cld.Children[i] = nil
			}

			cld.flags = nodeFlag{dirty: true}
		} else {
			for i := key[pos] + 1; i < 16; i++ {
				cld.Children[i] = nil
			}

			cld.flags = nodeFlag{dirty: true}
		}

		return unset(cld, cld.Children[key[pos]], key, pos+1, removeLeft)
	case *shortNode:
		if len(key[pos:]) < len(cld.Key) || !bytes.Equal(cld.Key, key[pos:pos+len(cld.Key)]) {
			// Find the fork point, it's an non-existent branch.
			if removeLeft {
				if bytes.Compare(cld.Key, key[pos:]) < 0 {
					// The key of fork shortnode is less than the path
					// (it belongs to the range), unset the entire
					// branch. The parent must be a fullnode.
					fn := parent.(*fullNode)
					fn.Children[key[pos-1]] = nil
				}
				//else {
				// The key of fork shortnode is greater than the
				// path(it doesn't belong to the range), keep
				// it with the cached hash available.
				//}
			} else {
				if bytes.Compare(cld.Key, key[pos:]) > 0 {
					// The key of fork shortnode is greater than the
<<<<<<< HEAD
					// path(it belongs to the range), unset the entire
=======
					// path(it belongs to the range), unset the entries
>>>>>>> c5ba367e
					// branch. The parent must be a fullnode.
					fn := parent.(*fullNode)
					fn.Children[key[pos-1]] = nil
				}
				//else {
				// The key of fork shortnode is less than the
				// path(it doesn't belong to the range), keep
				// it with the cached hash available.
				//}
			}

			return nil
		}

		if _, ok := cld.Val.(valueNode); ok {
			fn := parent.(*fullNode)
			fn.Children[key[pos-1]] = nil

			return nil
		}

		cld.flags = nodeFlag{dirty: true}

		return unset(cld, cld.Val, key, pos+len(cld.Key), removeLeft)
	case nil:
		// If the node is nil, then it's a child of the fork point
		// fullnode(it's a non-existent branch).
		return nil
	default:
		panic("it shouldn't happen") // hashNode, valueNode
	}
}

// hasRightElement returns the indicator whether there exists more elements
// on the right side of the given path. The given path can point to an existent
// key or a non-existent one. This function has the assumption that the whole
// path should already be resolved.
func hasRightElement(node node, key []byte) bool {
	pos, key := 0, keybytesToHex(key)

	for node != nil {
		switch rn := node.(type) {
		case *fullNode:
			for i := key[pos] + 1; i < 16; i++ {
				if rn.Children[i] != nil {
					return true
				}
			}

			node, pos = rn.Children[key[pos]], pos+1
		case *shortNode:
			if len(key)-pos < len(rn.Key) || !bytes.Equal(rn.Key, key[pos:pos+len(rn.Key)]) {
				return bytes.Compare(rn.Key, key[pos:]) > 0
			}

			node, pos = rn.Val, pos+len(rn.Key)
		case valueNode:
			return false // We have resolved the whole path
		default:
			panic(fmt.Sprintf("%T: invalid node: %v", node, node)) // hashnode
		}
	}

	return false
}

// VerifyRangeProof checks whether the given leaf nodes and edge proof
// can prove the given trie leaves range is matched with the specific root.
// Besides, the range should be consecutive (no gap inside) and monotonic
// increasing.
//
// Note the given proof actually contains two edge proofs. Both of them can
// be non-existent proofs. For example the first proof is for a non-existent
// key 0x03, the last proof is for a non-existent key 0x10. The given batch
// leaves are [0x04, 0x05, .. 0x09]. It's still feasible to prove the given
// batch is valid.
//
// The firstKey is paired with firstProof, not necessarily the same as keys[0]
// (unless firstProof is an existent proof). Similarly, lastKey and lastProof
// are paired.
//
// Expect the normal case, this function can also be used to verify the following
// range proofs:
//
//   - All elements proof. In this case the proof can be nil, but the range should
//     be all the leaves in the trie.
//
//   - One element proof. In this case no matter the edge proof is a non-existent
//     proof or not, we can always verify the correctness of the proof.
//
//   - Zero element proof. In this case a single non-existent proof is enough to prove.
//     Besides, if there are still some other leaves available on the right side, then
//     an error will be returned.
//
// Except returning the error to indicate the proof is valid or not, the function will
// also return a flag to indicate whether there exists more accounts/slots in the trie.
//
// Note: This method does not verify that the proof is of minimal form. If the input
// proofs are 'bloated' with neighbour leaves or random data, aside from the 'useful'
// data, then the proof will still be accepted.
func VerifyRangeProof(rootHash common.Hash, firstKey []byte, keys [][]byte, values [][]byte, proof ethdb.KeyValueReader) (bool, error) {
	if len(keys) != len(values) {
		return false, fmt.Errorf("inconsistent proof data, keys: %d, values: %d", len(keys), len(values))
	}
	// Ensure the received batch is monotonic increasing and contains no deletions
	for i := 0; i < len(keys)-1; i++ {
		if bytes.Compare(keys[i], keys[i+1]) >= 0 {
			return false, errors.New("range is not monotonically increasing")
		}
	}

	for _, value := range values {
		if len(value) == 0 {
			return false, errors.New("range contains deletion")
		}
	}
	// Special case, there is no edge proof at all. The given range is expected
	// to be the whole leaf-set in the trie.
	if proof == nil {
		tr := NewStackTrie(nil)
		for index, key := range keys {
			_ = tr.Update(key, values[index])
		}

		if have, want := tr.Hash(), rootHash; have != want {
			return false, fmt.Errorf("invalid proof, want hash %x, got %x", want, have)
		}

		return false, nil // No more elements
	}
	// Special case, there is a provided edge proof but zero key/value
	// pairs, ensure there are no more accounts / slots in the trie.
	if len(keys) == 0 {
		root, val, err := proofToPath(rootHash, nil, firstKey, proof, true)
		if err != nil {
			return false, err
		}

		if val != nil || hasRightElement(root, firstKey) {
			return false, errors.New("more entries available")
		}

		return false, nil
	}
	var lastKey = keys[len(keys)-1]
	// Special case, there is only one element and two edge keys are same.
	// In this case, we can't construct two edge paths. So handle it here.
	if len(keys) == 1 && bytes.Equal(firstKey, lastKey) {
		root, val, err := proofToPath(rootHash, nil, firstKey, proof, false)
		if err != nil {
			return false, err
		}

		if !bytes.Equal(firstKey, keys[0]) {
			return false, errors.New("correct proof but invalid key")
		}

		if !bytes.Equal(val, values[0]) {
			return false, errors.New("correct proof but invalid data")
		}

		return hasRightElement(root, firstKey), nil
	}
	// Ok, in all other cases, we require two edge paths available.
	// First check the validity of edge keys.
	if bytes.Compare(firstKey, lastKey) >= 0 {
		return false, errors.New("invalid edge keys")
	}
	// todo(rjl493456442) different length edge keys should be supported
	if len(firstKey) != len(lastKey) {
		return false, errors.New("inconsistent edge keys")
	}
	// Convert the edge proofs to edge trie paths. Then we can
	// have the same tree architecture with the original one.
	// For the first edge proof, non-existent proof is allowed.
	root, _, err := proofToPath(rootHash, nil, firstKey, proof, true)
	if err != nil {
		return false, err
	}
	// Pass the root node here, the second path will be merged
	// with the first one. For the last edge proof, non-existent
	// proof is also allowed.
	root, _, err = proofToPath(rootHash, root, lastKey, proof, true)
	if err != nil {
		return false, err
	}
	// Remove all internal references. All the removed parts should
	// be re-filled(or re-constructed) by the given leaves range.
	empty, err := unsetInternal(root, firstKey, lastKey)
	if err != nil {
		return false, err
	}
	// Rebuild the trie with the leaf stream, the shape of trie
	// should be same with the original one.
	tr := &Trie{root: root, reader: newEmptyReader(), tracer: newTracer()}
	if empty {
		tr.root = nil
	}

	for index, key := range keys {
		_ = tr.Update(key, values[index])
	}

	if tr.Hash() != rootHash {
		return false, fmt.Errorf("invalid proof, want hash %x, got %x", rootHash, tr.Hash())
	}

	return hasRightElement(tr.root, keys[len(keys)-1]), nil
}

// get returns the child of the given node. Return nil if the
// node with specified key doesn't exist at all.
//
// There is an additional flag `skipResolved`. If it's set then
// all resolved nodes won't be returned.
func get(tn node, key []byte, skipResolved bool) ([]byte, node) {
	for {
		switch n := tn.(type) {
		case *shortNode:
			if len(key) < len(n.Key) || !bytes.Equal(n.Key, key[:len(n.Key)]) {
				return nil, nil
			}

			tn = n.Val
			key = key[len(n.Key):]

			if !skipResolved {
				return key, tn
			}
		case *fullNode:
			tn = n.Children[key[0]]
			key = key[1:]

			if !skipResolved {
				return key, tn
			}
		case hashNode:
			return key, n
		case nil:
			return key, nil
		case valueNode:
			return nil, n
		default:
			panic(fmt.Sprintf("%T: invalid node: %v", tn, tn))
		}
	}
}<|MERGE_RESOLUTION|>--- conflicted
+++ resolved
@@ -428,11 +428,7 @@
 			} else {
 				if bytes.Compare(cld.Key, key[pos:]) > 0 {
 					// The key of fork shortnode is greater than the
-<<<<<<< HEAD
-					// path(it belongs to the range), unset the entire
-=======
 					// path(it belongs to the range), unset the entries
->>>>>>> c5ba367e
 					// branch. The parent must be a fullnode.
 					fn := parent.(*fullNode)
 					fn.Children[key[pos-1]] = nil
