// Copyright 2020 The go-ethereum Authors
// This file is part of go-ethereum.
//
// go-ethereum is free software: you can redistribute it and/or modify
// it under the terms of the GNU General Public License as published by
// the Free Software Foundation, either version 3 of the License, or
// (at your option) any later version.
//
// go-ethereum is distributed in the hope that it will be useful,
// but WITHOUT ANY WARRANTY; without even the implied warranty of
// MERCHANTABILITY or FITNESS FOR A PARTICULAR PURPOSE. See the
// GNU General Public License for more details.
//
// You should have received a copy of the GNU General Public License
// along with go-ethereum. If not, see <http://www.gnu.org/licenses/>.

package ethtest

import (
	"time"

	"github.com/ethereum/go-ethereum/common"
	"github.com/ethereum/go-ethereum/eth/protocols/eth"
	"github.com/ethereum/go-ethereum/internal/utesting"
	"github.com/ethereum/go-ethereum/p2p/enode"
)

// Suite represents a structure used to test a node's conformance
// to the eth protocol.
type Suite struct {
	Dest *enode.Node

	chain     *Chain
	fullChain *Chain
}

// NewSuite creates and returns a new eth-test suite that can
// be used to test the given node against the given blockchain
// data.
func NewSuite(dest *enode.Node, chainfile string, genesisfile string) (*Suite, error) {
	chain, err := loadChain(chainfile, genesisfile)
	if err != nil {
		return nil, err
	}

	return &Suite{
		Dest:      dest,
		chain:     chain.Shorten(1000),
		fullChain: chain,
	}, nil
}

func (s *Suite) EthTests() []utesting.Test {
	return []utesting.Test{
		// status
		{Name: "TestStatus", Fn: s.TestStatus},
		// get block headers
		{Name: "TestGetBlockHeaders", Fn: s.TestGetBlockHeaders},
		{Name: "TestSimultaneousRequests", Fn: s.TestSimultaneousRequests},
		{Name: "TestSameRequestID", Fn: s.TestSameRequestID},
		{Name: "TestZeroRequestID", Fn: s.TestZeroRequestID},
		// get block bodies
		{Name: "TestGetBlockBodies", Fn: s.TestGetBlockBodies},
		// broadcast
		{Name: "TestBroadcast", Fn: s.TestBroadcast},
		{Name: "TestLargeAnnounce", Fn: s.TestLargeAnnounce},
		{Name: "TestOldAnnounce", Fn: s.TestOldAnnounce},
		{Name: "TestBlockHashAnnounce", Fn: s.TestBlockHashAnnounce},
		// malicious handshakes + status
		{Name: "TestMaliciousHandshake", Fn: s.TestMaliciousHandshake},
		{Name: "TestMaliciousStatus", Fn: s.TestMaliciousStatus},
		// test transactions
		{Name: "TestTransaction", Fn: s.TestTransaction},
		{Name: "TestMaliciousTx", Fn: s.TestMaliciousTx},
		{Name: "TestLargeTxRequest", Fn: s.TestLargeTxRequest},
		{Name: "TestNewPooledTxs", Fn: s.TestNewPooledTxs},
	}
}

func (s *Suite) SnapTests() []utesting.Test {
	return []utesting.Test{
		{Name: "TestSnapStatus", Fn: s.TestSnapStatus},
		{Name: "TestSnapAccountRange", Fn: s.TestSnapGetAccountRange},
		{Name: "TestSnapGetByteCodes", Fn: s.TestSnapGetByteCodes},
		{Name: "TestSnapGetTrieNodes", Fn: s.TestSnapTrieNodes},
		{Name: "TestSnapGetStorageRanges", Fn: s.TestSnapGetStorageRanges},
	}
}

// TestStatus attempts to connect to the given node and exchange
// a status message with it on the eth protocol.
func (s *Suite) TestStatus(t *utesting.T) {
	conn, err := s.dial()
	if err != nil {
		t.Fatalf("dial failed: %v", err)
	}

	defer conn.Close()

	if err := conn.peer(s.chain, nil); err != nil {
		t.Fatalf("peering failed: %v", err)
	}
}

// TestGetBlockHeaders tests whether the given node can respond to
// an eth `GetBlockHeaders` request and that the response is accurate.
func (s *Suite) TestGetBlockHeaders(t *utesting.T) {
	conn, err := s.dial()
	if err != nil {
		t.Fatalf("dial failed: %v", err)
	}

	defer conn.Close()

	if err = conn.peer(s.chain, nil); err != nil {
		t.Fatalf("peering failed: %v", err)
	}
	// write request
	req := &GetBlockHeaders{
		GetBlockHeadersRequest: &eth.GetBlockHeadersRequest{
			Origin:  eth.HashOrNumber{Hash: s.chain.blocks[1].Hash()},
			Amount:  2,
			Skip:    1,
			Reverse: false,
		},
	}

	headers, err := conn.headersRequest(req, s.chain, 33)
	if err != nil {
		t.Fatalf("could not get block headers: %v", err)
	}
	// check for correct headers
	expected, err := s.chain.GetHeaders(req)
	if err != nil {
		t.Fatalf("failed to get headers for given request: %v", err)
	}

	if !headersMatch(expected, headers) {
		t.Fatalf("header mismatch: \nexpected %v \ngot %v", expected, headers)
	}
}

// TestSimultaneousRequests sends two simultaneous `GetBlockHeader` requests from
// the same connection with different request IDs and checks to make sure the node
// responds with the correct headers per request.
// nolint:typecheck
func (s *Suite) TestSimultaneousRequests(t *utesting.T) {
	// create a connection
	conn, err := s.dial()
	if err != nil {
		t.Fatalf("dial failed: %v", err)
	}

	defer conn.Close()

	if err := conn.peer(s.chain, nil); err != nil {
		t.Fatalf("peering failed: %v", err)
	}

	// create two requests
	req1 := &GetBlockHeaders{
		RequestId: uint64(111),
		GetBlockHeadersRequest: &eth.GetBlockHeadersRequest{
			Origin: eth.HashOrNumber{
				Hash: s.chain.blocks[1].Hash(),
			},
			Amount:  2,
			Skip:    1,
			Reverse: false,
		},
	}
	req2 := &GetBlockHeaders{
		RequestId: uint64(222),
		GetBlockHeadersRequest: &eth.GetBlockHeadersRequest{
			Origin: eth.HashOrNumber{
				Hash: s.chain.blocks[1].Hash(),
			},
			Amount:  4,
			Skip:    1,
			Reverse: false,
		},
	}

	// write the first request
	if err := conn.Write(req1); err != nil {
		t.Fatalf("failed to write to connection: %v", err)
	}
	// write the second request
	if err := conn.Write(req2); err != nil {
		t.Fatalf("failed to write to connection: %v", err)
	}

	// wait for responses
	msg := conn.waitForResponse(s.chain, timeout, req1.RequestId)
	headers1, ok := msg.(*BlockHeaders)

	if !ok {
		t.Fatalf("unexpected %s", pretty.Sdump(msg))
	}

	msg = conn.waitForResponse(s.chain, timeout, req2.RequestId)
	headers2, ok := msg.(*BlockHeaders)

	if !ok {
		t.Fatalf("unexpected %s", pretty.Sdump(msg))
	}

	// check received headers for accuracy
	expected1, err := s.chain.GetHeaders(req1)
	if err != nil {
		t.Fatalf("failed to get expected headers for request 1: %v", err)
	}

	expected2, err := s.chain.GetHeaders(req2)
	if err != nil {
		t.Fatalf("failed to get expected headers for request 2: %v", err)
	}
<<<<<<< HEAD

	if !headersMatch(expected1, headers1.BlockHeadersPacket) {
		t.Fatalf("header mismatch: \nexpected %v \ngot %v", expected1, headers1)
	}

	if !headersMatch(expected2, headers2.BlockHeadersPacket) {
=======
	if !headersMatch(expected1, headers1.BlockHeadersRequest) {
		t.Fatalf("header mismatch: \nexpected %v \ngot %v", expected1, headers1)
	}
	if !headersMatch(expected2, headers2.BlockHeadersRequest) {
>>>>>>> 916d6a44
		t.Fatalf("header mismatch: \nexpected %v \ngot %v", expected2, headers2)
	}
}

// TestSameRequestID sends two requests with the same request ID to a
// single node.
// nolint:typecheck
func (s *Suite) TestSameRequestID(t *utesting.T) {
	conn, err := s.dial()
	if err != nil {
		t.Fatalf("dial failed: %v", err)
	}

	defer conn.Close()

	if err := conn.peer(s.chain, nil); err != nil {
		t.Fatalf("peering failed: %v", err)
	}
	// create requests
	reqID := uint64(1234)
	request1 := &GetBlockHeaders{
		RequestId: reqID,
		GetBlockHeadersRequest: &eth.GetBlockHeadersRequest{
			Origin: eth.HashOrNumber{
				Number: 1,
			},
			Amount: 2,
		},
	}
	request2 := &GetBlockHeaders{
		RequestId: reqID,
		GetBlockHeadersRequest: &eth.GetBlockHeadersRequest{
			Origin: eth.HashOrNumber{
				Number: 33,
			},
			Amount: 2,
		},
	}

	// write the requests
	if err = conn.Write(request1); err != nil {
		t.Fatalf("failed to write to connection: %v", err)
	}

	if err = conn.Write(request2); err != nil {
		t.Fatalf("failed to write to connection: %v", err)
	}

	// wait for responses
	msg := conn.waitForResponse(s.chain, timeout, reqID)
	headers1, ok := msg.(*BlockHeaders)

	if !ok {
		t.Fatalf("unexpected %s", pretty.Sdump(msg))
	}

	msg = conn.waitForResponse(s.chain, timeout, reqID)
	headers2, ok := msg.(*BlockHeaders)

	if !ok {
		t.Fatalf("unexpected %s", pretty.Sdump(msg))
	}

	// check if headers match
	expected1, err := s.chain.GetHeaders(request1)
	if err != nil {
		t.Fatalf("failed to get expected block headers: %v", err)
	}

	expected2, err := s.chain.GetHeaders(request2)
	if err != nil {
		t.Fatalf("failed to get expected block headers: %v", err)
	}
<<<<<<< HEAD

	if !headersMatch(expected1, headers1.BlockHeadersPacket) {
		t.Fatalf("header mismatch: \nexpected %v \ngot %v", expected1, headers1)
	}

	if !headersMatch(expected2, headers2.BlockHeadersPacket) {
=======
	if !headersMatch(expected1, headers1.BlockHeadersRequest) {
		t.Fatalf("header mismatch: \nexpected %v \ngot %v", expected1, headers1)
	}
	if !headersMatch(expected2, headers2.BlockHeadersRequest) {
>>>>>>> 916d6a44
		t.Fatalf("header mismatch: \nexpected %v \ngot %v", expected2, headers2)
	}
}

// TestZeroRequestID checks that a message with a request ID of zero is still handled
// by the node.
func (s *Suite) TestZeroRequestID(t *utesting.T) {
	conn, err := s.dial()
	if err != nil {
		t.Fatalf("dial failed: %v", err)
	}

	defer conn.Close()

	if err := conn.peer(s.chain, nil); err != nil {
		t.Fatalf("peering failed: %v", err)
	}

	req := &GetBlockHeaders{
		GetBlockHeadersRequest: &eth.GetBlockHeadersRequest{
			Origin: eth.HashOrNumber{Number: 0},
			Amount: 2,
		},
	}

	headers, err := conn.headersRequest(req, s.chain, 0)
	if err != nil {
		t.Fatalf("failed to get block headers: %v", err)
	}

	expected, err := s.chain.GetHeaders(req)
	if err != nil {
		t.Fatalf("failed to get expected block headers: %v", err)
	}

	if !headersMatch(expected, headers) {
		t.Fatalf("header mismatch: \nexpected %v \ngot %v", expected, headers)
	}
}

// TestGetBlockBodies tests whether the given node can respond to
// a `GetBlockBodies` request and that the response is accurate.
func (s *Suite) TestGetBlockBodies(t *utesting.T) {
	conn, err := s.dial()
	if err != nil {
		t.Fatalf("dial failed: %v", err)
	}

	defer conn.Close()

	if err := conn.peer(s.chain, nil); err != nil {
		t.Fatalf("peering failed: %v", err)
	}
	// create block bodies request
	req := &GetBlockBodies{
		RequestId: uint64(55),
		GetBlockBodiesRequest: eth.GetBlockBodiesRequest{
			s.chain.blocks[54].Hash(),
			s.chain.blocks[75].Hash(),
		},
	}
	if err := conn.Write(req); err != nil {
		t.Fatalf("could not write to connection: %v", err)
	}
	// wait for block bodies response
	msg := conn.waitForResponse(s.chain, timeout, req.RequestId)
	resp, ok := msg.(*BlockBodies)

	if !ok {
		t.Fatalf("unexpected: %s", pretty.Sdump(msg))
	}
<<<<<<< HEAD

	bodies := resp.BlockBodiesPacket
	t.Logf("received %d block bodies", len(bodies))

	if len(bodies) != len(req.GetBlockBodiesPacket) {
=======
	bodies := resp.BlockBodiesResponse
	t.Logf("received %d block bodies", len(bodies))
	if len(bodies) != len(req.GetBlockBodiesRequest) {
>>>>>>> 916d6a44
		t.Fatalf("wrong bodies in response: expected %d bodies, "+
			"got %d", len(req.GetBlockBodiesRequest), len(bodies))
	}
}

// TestBroadcast tests whether a block announcement is correctly
// propagated to the node's peers.
func (s *Suite) TestBroadcast(t *utesting.T) {
	if err := s.sendNextBlock(); err != nil {
		t.Fatalf("block broadcast failed: %v", err)
	}
}

// TestLargeAnnounce tests the announcement mechanism with a large block.
func (s *Suite) TestLargeAnnounce(t *utesting.T) {
	nextBlock := len(s.chain.blocks)
	blocks := []*NewBlock{
		{
			Block: largeBlock(),
			TD:    s.fullChain.TotalDifficultyAt(nextBlock),
		},
		{
			Block: s.fullChain.blocks[nextBlock],
			TD:    largeNumber(2),
		},
		{
			Block: largeBlock(),
			TD:    largeNumber(2),
		},
	}

	for i, blockAnnouncement := range blocks[0:3] {
		t.Logf("Testing malicious announcement: %v\n", i)

		conn, err := s.dial()
		if err != nil {
			t.Fatalf("dial failed: %v", err)
		}

		if err := conn.peer(s.chain, nil); err != nil {
			t.Fatalf("peering failed: %v", err)
		}

		if err := conn.Write(blockAnnouncement); err != nil {
			t.Fatalf("could not write to connection: %v", err)
		}
		// Invalid announcement, check that peer disconnected
		switch msg := conn.readAndServe(s.chain, 8*time.Second).(type) {
		case *Disconnect:
		case *Error:
			break
		default:
			t.Fatalf("unexpected: %s wanted disconnect", pretty.Sdump(msg))
		}
		conn.Close()
	}
	// Test the last block as a valid block
	if err := s.sendNextBlock(); err != nil {
		t.Fatalf("failed to broadcast next block: %v", err)
	}
}

// TestOldAnnounce tests the announcement mechanism with an old block.
func (s *Suite) TestOldAnnounce(t *utesting.T) {
	if err := s.oldAnnounce(); err != nil {
		t.Fatal(err)
	}
}

// TestBlockHashAnnounce sends a new block hash announcement and expects
// the node to perform a `GetBlockHeaders` request.
func (s *Suite) TestBlockHashAnnounce(t *utesting.T) {
	if err := s.hashAnnounce(); err != nil {
		t.Fatalf("block hash announcement failed: %v", err)
	}
}

// TestMaliciousHandshake tries to send malicious data during the handshake.
func (s *Suite) TestMaliciousHandshake(t *utesting.T) {
	if err := s.maliciousHandshakes(t); err != nil {
		t.Fatal(err)
	}
}

// TestMaliciousStatus sends a status package with a large total difficulty.
func (s *Suite) TestMaliciousStatus(t *utesting.T) {
	conn, err := s.dial()
	if err != nil {
		t.Fatalf("dial failed: %v", err)
	}
	defer conn.Close()

	if err := s.maliciousStatus(conn); err != nil {
		t.Fatal(err)
	}
}

// TestTransaction sends a valid transaction to the node and
// checks if the transaction gets propagated.
func (s *Suite) TestTransaction(t *utesting.T) {
	if err := s.sendSuccessfulTxs(t); err != nil {
		t.Fatal(err)
	}
}

// TestMaliciousTx sends several invalid transactions and tests whether
// the node will propagate them.
func (s *Suite) TestMaliciousTx(t *utesting.T) {
	if err := s.sendMaliciousTxs(t); err != nil {
		t.Fatal(err)
	}
}

// TestLargeTxRequest tests whether a node can fulfill a large GetPooledTransactions
// request.
// nolint:typecheck
func (s *Suite) TestLargeTxRequest(t *utesting.T) {
	// send the next block to ensure the node is no longer syncing and
	// is able to accept txs
	if err := s.sendNextBlock(); err != nil {
		t.Fatalf("failed to send next block: %v", err)
	}
	// send 2000 transactions to the node
	hashMap, txs, err := generateTxs(s, 2000)
	if err != nil {
		t.Fatalf("failed to generate transactions: %v", err)
	}

	if err = sendMultipleSuccessfulTxs(t, s, txs); err != nil {
		t.Fatalf("failed to send multiple txs: %v", err)
	}
	// set up connection to receive to ensure node is peered with the receiving connection
	// before tx request is sent
	conn, err := s.dial()
	if err != nil {
		t.Fatalf("dial failed: %v", err)
	}

	defer conn.Close()

	if err = conn.peer(s.chain, nil); err != nil {
		t.Fatalf("peering failed: %v", err)
	}
	// create and send pooled tx request
	hashes := make([]common.Hash, 0)
	for _, hash := range hashMap {
		hashes = append(hashes, hash)
	}

	getTxReq := &GetPooledTransactions{
		RequestId:                    1234,
		GetPooledTransactionsRequest: hashes,
	}

	if err = conn.Write(getTxReq); err != nil {
		t.Fatalf("could not write to conn: %v", err)
	}
	// check that all received transactions match those that were sent to node
	switch msg := conn.waitForResponse(s.chain, timeout, getTxReq.RequestId).(type) {
	case *PooledTransactions:
		for _, gotTx := range msg.PooledTransactionsResponse {
			if _, exists := hashMap[gotTx.Hash()]; !exists {
				t.Fatalf("unexpected tx received: %v", gotTx.Hash())
			}
		}
	default:
		t.Fatalf("unexpected %s", pretty.Sdump(msg))
	}
}

// TestNewPooledTxs tests whether a node will do a GetPooledTransactions
// request upon receiving a NewPooledTransactionHashes announcement.
func (s *Suite) TestNewPooledTxs(t *utesting.T) {
	// send the next block to ensure the node is no longer syncing and
	// is able to accept txs
	if err := s.sendNextBlock(); err != nil {
		t.Fatalf("failed to send next block: %v", err)
	}

	// generate 50 txs
	_, txs, err := generateTxs(s, 50)
	if err != nil {
		t.Fatalf("failed to generate transactions: %v", err)
	}

	hashes := make([]common.Hash, len(txs))
	types := make([]byte, len(txs))
	sizes := make([]uint32, len(txs))

	for i, tx := range txs {
		hashes[i] = tx.Hash()
		types[i] = tx.Type()
		sizes[i] = uint32(tx.Size())
	}

	// send announcement
	conn, err := s.dial()
	if err != nil {
		t.Fatalf("dial failed: %v", err)
	}

	defer conn.Close()

	if err = conn.peer(s.chain, nil); err != nil {
		t.Fatalf("peering failed: %v", err)
	}

	var ann Message = NewPooledTransactionHashes{Types: types, Sizes: sizes, Hashes: hashes}

	if conn.negotiatedProtoVersion < eth.ETH68 {
		ann = NewPooledTransactionHashes66(hashes)
	}

	err = conn.Write(ann)

	if err != nil {
		t.Fatalf("failed to write to connection: %v", err)
	}

	// wait for GetPooledTxs request
	for {
		msg := conn.readAndServe(s.chain, timeout)
		switch msg := msg.(type) {
		case *GetPooledTransactions:
			if len(msg.GetPooledTransactionsRequest) != len(hashes) {
				t.Fatalf("unexpected number of txs requested: wanted %d, got %d", len(hashes), len(msg.GetPooledTransactionsRequest))
			}

			return

		// ignore propagated txs from previous tests
		case *NewPooledTransactionHashes66:
			continue
		case *NewPooledTransactionHashes:
			continue
		case *Transactions:
			continue

		// ignore block announcements from previous tests
		case *NewBlockHashes:
			continue
		case *NewBlock:
			continue
		default:
			t.Fatalf("unexpected %s", pretty.Sdump(msg))
		}
	}
}<|MERGE_RESOLUTION|>--- conflicted
+++ resolved
@@ -215,19 +215,10 @@
 	if err != nil {
 		t.Fatalf("failed to get expected headers for request 2: %v", err)
 	}
-<<<<<<< HEAD
-
-	if !headersMatch(expected1, headers1.BlockHeadersPacket) {
-		t.Fatalf("header mismatch: \nexpected %v \ngot %v", expected1, headers1)
-	}
-
-	if !headersMatch(expected2, headers2.BlockHeadersPacket) {
-=======
 	if !headersMatch(expected1, headers1.BlockHeadersRequest) {
 		t.Fatalf("header mismatch: \nexpected %v \ngot %v", expected1, headers1)
 	}
 	if !headersMatch(expected2, headers2.BlockHeadersRequest) {
->>>>>>> 916d6a44
 		t.Fatalf("header mismatch: \nexpected %v \ngot %v", expected2, headers2)
 	}
 }
@@ -301,19 +292,10 @@
 	if err != nil {
 		t.Fatalf("failed to get expected block headers: %v", err)
 	}
-<<<<<<< HEAD
-
-	if !headersMatch(expected1, headers1.BlockHeadersPacket) {
-		t.Fatalf("header mismatch: \nexpected %v \ngot %v", expected1, headers1)
-	}
-
-	if !headersMatch(expected2, headers2.BlockHeadersPacket) {
-=======
 	if !headersMatch(expected1, headers1.BlockHeadersRequest) {
 		t.Fatalf("header mismatch: \nexpected %v \ngot %v", expected1, headers1)
 	}
 	if !headersMatch(expected2, headers2.BlockHeadersRequest) {
->>>>>>> 916d6a44
 		t.Fatalf("header mismatch: \nexpected %v \ngot %v", expected2, headers2)
 	}
 }
@@ -385,17 +367,9 @@
 	if !ok {
 		t.Fatalf("unexpected: %s", pretty.Sdump(msg))
 	}
-<<<<<<< HEAD
-
-	bodies := resp.BlockBodiesPacket
-	t.Logf("received %d block bodies", len(bodies))
-
-	if len(bodies) != len(req.GetBlockBodiesPacket) {
-=======
 	bodies := resp.BlockBodiesResponse
 	t.Logf("received %d block bodies", len(bodies))
 	if len(bodies) != len(req.GetBlockBodiesRequest) {
->>>>>>> 916d6a44
 		t.Fatalf("wrong bodies in response: expected %d bodies, "+
 			"got %d", len(req.GetBlockBodiesRequest), len(bodies))
 	}
