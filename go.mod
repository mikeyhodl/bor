--- conflicted
+++ resolved
@@ -93,15 +93,9 @@
 	go.uber.org/goleak v1.3.0
 	golang.org/x/crypto v0.31.0
 	golang.org/x/exp v0.0.0-20240604190554-fc45aab8b7f8
-<<<<<<< HEAD
-	golang.org/x/sync v0.7.0
-	golang.org/x/sys v0.22.0
-	golang.org/x/text v0.16.0
-=======
 	golang.org/x/sync v0.10.0
 	golang.org/x/sys v0.28.0
 	golang.org/x/text v0.21.0
->>>>>>> 2d2dbcc3
 	golang.org/x/time v0.5.0
 	golang.org/x/tools v0.22.0
 	google.golang.org/grpc v1.64.1
