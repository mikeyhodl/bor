--- conflicted
+++ resolved
@@ -97,26 +97,8 @@
 
 	Witness() *stateless.Witness
 
-<<<<<<< HEAD
-	// Finalise must be invoked at the end of a transaction
-	Finalise(bool)
-}
-
-// CallContext provides a basic interface for the EVM calling conventions. The EVM
-// depends on this context being implemented for doing subcalls and initialising new EVM contracts.
-type CallContext interface {
-	// Call calls another contract.
-	Call(env *EVM, me ContractRef, addr common.Address, data []byte, gas, value *big.Int) ([]byte, error)
-	// CallCode takes another contracts code and execute within our own context
-	CallCode(env *EVM, me ContractRef, addr common.Address, data []byte, gas, value *big.Int) ([]byte, error)
-	// DelegateCall is same as CallCode except sender and value is propagated from parent to child scope
-	DelegateCall(env *EVM, me ContractRef, addr common.Address, data []byte, gas *big.Int) ([]byte, error)
-	// Create creates a new contract
-	Create(env *EVM, me ContractRef, data []byte, gas, value *big.Int) ([]byte, common.Address, error)
-=======
 	AccessEvents() *state.AccessEvents
 
 	// Finalise must be invoked at the end of a transaction
 	Finalise(bool)
->>>>>>> 827d3fcc
 }