// Copyright 2024 The go-ethereum Authors
// This file is part of the go-ethereum library.
//
// The go-ethereum library is free software: you can redistribute it and/or modify
// it under the terms of the GNU Lesser General Public License as published by
// the Free Software Foundation, either version 3 of the License, or
// (at your option) any later version.
//
// The go-ethereum library is distributed in the hope that it will be useful,
// but WITHOUT ANY WARRANTY; without even the implied warranty of
// MERCHANTABILITY or FITNESS FOR A PARTICULAR PURPOSE. See the
// GNU Lesser General Public License for more details.
//
// You should have received a copy of the GNU Lesser General Public License
// along with the go-ethereum library. If not, see <http://www.gnu.org/licenses/>.

package node

import (
	"fmt"

	"github.com/ethereum/go-ethereum/core/rawdb"
	"github.com/ethereum/go-ethereum/ethdb"
	"github.com/ethereum/go-ethereum/ethdb/leveldb"
	"github.com/ethereum/go-ethereum/ethdb/pebble"
	"github.com/ethereum/go-ethereum/log"
)

// DatabaseOptions contains the options to apply when opening a database.
type DatabaseOptions struct {
	// Directory for storing chain history ("freezer").
	AncientsDirectory string

	// The optional Era folder, which can be either a subfolder under
	// ancient/chain or a directory specified via an absolute path.
	EraDirectory string

<<<<<<< HEAD
	MetricsNamespace string // the namespace for database relevant metrics
	Cache            int    // the capacity(in megabytes) of the data caching
	Handles          int    // number of files to be open simultaneously
	ReadOnly         bool   // if true, no writes can be performed
	DisableFreeze    bool   // if true, the freezer is not started
	IsLastOffset     bool   // if true, the freezer will use the last offset for pruning
}

type internalOpenOptions struct {
	directory string
	dbEngine  string // "leveldb" | "pebble"
	DatabaseOptions
=======
	Stateless bool
	// Ephemeral means that filesystem sync operations should be avoided:
	// data integrity in the face of a crash is not important. This option
	// should typically be used in tests.
	Ephemeral bool
>>>>>>> 8509ba2f
}

// openDatabase opens both a disk-based key-value database such as leveldb or pebble, but also
// integrates it with a freezer database -- if the AncientDir option has been
// set on the provided OpenOptions.
// The passed o.AncientDir indicates the path of root ancient directory where
// the chain freezer can be opened.
func openDatabase(o internalOpenOptions) (ethdb.Database, error) {
	kvdb, err := openKeyValueDatabase(o)
	if err != nil {
		return nil, err
	}
	opts := rawdb.OpenOptions{
		Ancient:          o.AncientsDirectory,
		Era:              o.EraDirectory,
		MetricsNamespace: o.MetricsNamespace,
		ReadOnly:         o.ReadOnly,
	}
<<<<<<< HEAD
	frdb, err := rawdb.Open(kvdb, opts)
=======
	frdb, err := rawdb.NewDatabaseWithFreezer(kvdb, o.AncientsDirectory, o.Namespace, o.ReadOnly, o.DisableFreeze, o.IsLastOffset, o.Stateless)
>>>>>>> 8509ba2f
	if err != nil {
		kvdb.Close()
		return nil, err
	}
	return frdb, nil
}

// openKeyValueDatabase opens a disk-based key-value database, e.g. leveldb or pebble.
//
//						  type == null          type != null
//					   +----------------------------------------
//	db is non-existent |  pebble default  |  specified type
//	db is existent     |  from db         |  specified type (if compatible)
func openKeyValueDatabase(o internalOpenOptions) (ethdb.KeyValueStore, error) {
	// Reject any unsupported database type
	if len(o.dbEngine) != 0 && o.dbEngine != rawdb.DBLeveldb && o.dbEngine != rawdb.DBPebble {
		return nil, fmt.Errorf("unknown db.engine %v", o.dbEngine)
	}
	// Retrieve any pre-existing database's type and use that or the requested one
	// as long as there's no conflict between the two types
	existingDb := rawdb.PreexistingDatabase(o.directory)
	if len(existingDb) != 0 && len(o.dbEngine) != 0 && o.dbEngine != existingDb {
		return nil, fmt.Errorf("db.engine choice was %v but found pre-existing %v database in specified data directory", o.dbEngine, existingDb)
	}
	if o.dbEngine == rawdb.DBPebble || existingDb == rawdb.DBPebble {
		log.Info("Using pebble as the backing database")
		return newPebbleDBDatabase(o.directory, o.Cache, o.Handles, o.MetricsNamespace, o.ReadOnly)
	}
	if o.dbEngine == rawdb.DBLeveldb || existingDb == rawdb.DBLeveldb {
		log.Info("Using leveldb as the backing database")
		return newLevelDBDatabase(o.directory, o.Cache, o.Handles, o.MetricsNamespace, o.ReadOnly)
	}
	// No pre-existing database, no user-requested one either. Default to Pebble.
	log.Info("Defaulting to pebble as the backing database")
	return newPebbleDBDatabase(o.directory, o.Cache, o.Handles, o.MetricsNamespace, o.ReadOnly)
}

// newLevelDBDatabase creates a persistent key-value database without a freezer
// moving immutable chain segments into cold storage.
func newLevelDBDatabase(file string, cache int, handles int, namespace string, readonly bool) (ethdb.KeyValueStore, error) {
	db, err := leveldb.New(file, cache, handles, namespace, readonly)
	if err != nil {
		return nil, err
	}
	log.Info("Using LevelDB as the backing database")
	return db, nil
}

// newPebbleDBDatabase creates a persistent key-value database without a freezer
// moving immutable chain segments into cold storage.
func newPebbleDBDatabase(file string, cache int, handles int, namespace string, readonly bool) (ethdb.KeyValueStore, error) {
	db, err := pebble.New(file, cache, handles, namespace, readonly)
	if err != nil {
		return nil, err
	}
	return db, nil
}<|MERGE_RESOLUTION|>--- conflicted
+++ resolved
@@ -35,26 +35,24 @@
 	// ancient/chain or a directory specified via an absolute path.
 	EraDirectory string
 
-<<<<<<< HEAD
 	MetricsNamespace string // the namespace for database relevant metrics
 	Cache            int    // the capacity(in megabytes) of the data caching
 	Handles          int    // number of files to be open simultaneously
 	ReadOnly         bool   // if true, no writes can be performed
 	DisableFreeze    bool   // if true, the freezer is not started
 	IsLastOffset     bool   // if true, the freezer will use the last offset for pruning
+
+	Stateless bool
+	// Ephemeral means that filesystem sync operations should be avoided:
+	// data integrity in the face of a crash is not important. This option
+	// should typically be used in tests.
+	Ephemeral bool
 }
 
 type internalOpenOptions struct {
 	directory string
 	dbEngine  string // "leveldb" | "pebble"
 	DatabaseOptions
-=======
-	Stateless bool
-	// Ephemeral means that filesystem sync operations should be avoided:
-	// data integrity in the face of a crash is not important. This option
-	// should typically be used in tests.
-	Ephemeral bool
->>>>>>> 8509ba2f
 }
 
 // openDatabase opens both a disk-based key-value database such as leveldb or pebble, but also
@@ -72,12 +70,12 @@
 		Era:              o.EraDirectory,
 		MetricsNamespace: o.MetricsNamespace,
 		ReadOnly:         o.ReadOnly,
+		DisableFreeze:    o.DisableFreeze,
+		IsLastOffset:     o.IsLastOffset,
+		Stateless:        o.Stateless,
+		Ephemeral:        o.Ephemeral,
 	}
-<<<<<<< HEAD
 	frdb, err := rawdb.Open(kvdb, opts)
-=======
-	frdb, err := rawdb.NewDatabaseWithFreezer(kvdb, o.AncientsDirectory, o.Namespace, o.ReadOnly, o.DisableFreeze, o.IsLastOffset, o.Stateless)
->>>>>>> 8509ba2f
 	if err != nil {
 		kvdb.Close()
 		return nil, err
