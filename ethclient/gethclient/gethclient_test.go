// Copyright 2021 The go-ethereum Authors
// This file is part of the go-ethereum library.
//
// The go-ethereum library is free software: you can redistribute it and/or modify
// it under the terms of the GNU Lesser General Public License as published by
// the Free Software Foundation, either version 3 of the License, or
// (at your option) any later version.
//
// The go-ethereum library is distributed in the hope that it will be useful,
// but WITHOUT ANY WARRANTY; without even the implied warranty of
// MERCHANTABILITY or FITNESS FOR A PARTICULAR PURPOSE. See the
// GNU Lesser General Public License for more details.
//
// You should have received a copy of the GNU Lesser General Public License
// along with the go-ethereum library. If not, see <http://www.gnu.org/licenses/>.

package gethclient

import (
	"bytes"
	"encoding/json"
	"math/big"
	"strings"
	"testing"

	"github.com/ethereum/go-ethereum"
	"github.com/ethereum/go-ethereum/common"
	"github.com/ethereum/go-ethereum/consensus/ethash"
	"github.com/ethereum/go-ethereum/core"
	"github.com/ethereum/go-ethereum/core/types"
	"github.com/ethereum/go-ethereum/crypto"
	"github.com/ethereum/go-ethereum/eth"
	"github.com/ethereum/go-ethereum/eth/ethconfig"
	"github.com/ethereum/go-ethereum/eth/filters"
	"github.com/ethereum/go-ethereum/eth/tracers"
	"github.com/ethereum/go-ethereum/ethclient"
	"github.com/ethereum/go-ethereum/node"
	"github.com/ethereum/go-ethereum/params"
	"github.com/ethereum/go-ethereum/rpc"
)

var (
	testKey, _   = crypto.HexToECDSA("b71c71a67e1177ad4e901695e1b4b9ee17ae16c6668d313eac2f96dbcda3f291")
	testAddr     = crypto.PubkeyToAddress(testKey.PublicKey)
	testContract = common.HexToAddress("0xbeef")
	testEmpty    = common.HexToAddress("0xeeee")
	testSlot     = common.HexToHash("0xdeadbeef")
	testValue    = crypto.Keccak256Hash(testSlot[:])
	testBalance  = big.NewInt(2e15)
	testTxHashes []common.Hash
)

func newTestBackend(t *testing.T) (*node.Node, []*types.Block) {
	t.Helper()
	// Generate test chain.
	genesis, blocks := generateTestChain()
	// Create node
	n, err := node.New(&node.Config{
		HTTPModules: []string{"debug", "eth", "admin"},
	})
	if err != nil {
		t.Fatalf("can't create new node: %v", err)
	}
	// Create Ethereum Service
	config := &ethconfig.Config{Genesis: genesis, RPCGasCap: 1000000}
	ethservice, err := eth.New(n, config)
	if err != nil {
		t.Fatalf("can't create new ethereum service: %v", err)
	}
<<<<<<< HEAD
=======
	n.RegisterAPIs(tracers.APIs(ethservice.APIBackend))
>>>>>>> 12b4131f

	filterSystem := filters.NewFilterSystem(ethservice.APIBackend, filters.Config{})

	n.RegisterAPIs([]rpc.API{{
		Namespace: "eth",
		Service:   filters.NewFilterAPI(filterSystem, config.BorLogs),
	}})

	// Import the test chain.
	if err := n.Start(); err != nil {
		t.Fatalf("can't start test node: %v", err)
	}

	if _, err := ethservice.BlockChain().InsertChain(blocks[1:]); err != nil {
		t.Fatalf("can't import test blocks: %v", err)
	}

	return n, blocks
}

// nolint:typecheck
func generateTestChain() (*core.Genesis, []*types.Block) {
	genesis := &core.Genesis{
		Config: params.AllEthashProtocolChanges,
		Alloc: types.GenesisAlloc{
			testAddr:     {Balance: testBalance, Storage: map[common.Hash]common.Hash{testSlot: testValue}},
			testContract: {Nonce: 1, Code: []byte{0x13, 0x37}},
			testEmpty:    {Balance: big.NewInt(1)},
		},
		ExtraData: []byte("test genesis"),
		Timestamp: 9000,
	}
	generate := func(i int, g *core.BlockGen) {
		g.OffsetTime(5)
		g.SetExtra([]byte("test"))

		to := common.BytesToAddress([]byte{byte(i + 1)})
		tx := types.NewTx(&types.LegacyTx{
			Nonce:    uint64(i),
			To:       &to,
			Value:    big.NewInt(int64(2*i + 1)),
			Gas:      params.TxGas,
			GasPrice: big.NewInt(params.InitialBaseFee),
			Data:     nil,
		})
		tx, _ = types.SignTx(tx, types.LatestSignerForChainID(genesis.Config.ChainID), testKey)
		g.AddTx(tx)
		testTxHashes = append(testTxHashes, tx.Hash())
	}
	_, blocks, _ := core.GenerateChainWithGenesis(genesis, ethash.NewFaker(), 1, generate)
	blocks = append([]*types.Block{genesis.ToBlock()}, blocks...)

	return genesis, blocks
}

func TestGethClient(t *testing.T) {
	t.Skip("bor due to burn contract")

	backend, _ := newTestBackend(t)
	client := backend.Attach()
	defer backend.Close()
	defer client.Close()

	tests := []struct {
		name string
		test func(t *testing.T)
	}{
		{
			"TestGetProof1",
			func(t *testing.T) { testGetProof(t, client, testAddr) },
		}, {
			"TestGetProof2",
			func(t *testing.T) { testGetProof(t, client, testContract) },
		}, {
			"TestGetProofEmpty",
			func(t *testing.T) { testGetProof(t, client, testEmpty) },
		}, {
			"TestGetProofNonExistent",
			func(t *testing.T) { testGetProofNonExistent(t, client) },
		}, {
			"TestGetProofCanonicalizeKeys",
			func(t *testing.T) { testGetProofCanonicalizeKeys(t, client) },
		}, {
			"TestGCStats",
			func(t *testing.T) { testGCStats(t, client) },
		}, {
			"TestMemStats",
			func(t *testing.T) { testMemStats(t, client) },
		}, {
			"TestGetNodeInfo",
			func(t *testing.T) { testGetNodeInfo(t, client) },
		}, {
			"TestSubscribePendingTxHashes",
			func(t *testing.T) {
				t.Helper()
				testSubscribePendingTransactions(t, client)
			},
		}, {
<<<<<<< HEAD
			"TestSubscribePendingTxs",
			func(t *testing.T) {
				t.Helper()
				testSubscribeFullPendingTransactions(t, client)
			},
		}, {
=======
>>>>>>> 12b4131f
			"TestCallContract",
			func(t *testing.T) { testCallContract(t, client) },
		}, {
			"TestCallContractWithBlockOverrides",
			func(t *testing.T) { testCallContractWithBlockOverrides(t, client) },
		},
		// The testaccesslist is a bit time-sensitive: the newTestBackend imports
		// one block. The `testAccessList` fails if the miner has not yet created a
		// new pending-block after the import event.
		// Hence: this test should be last, execute the tests serially.
		{
			"TestAccessList",
<<<<<<< HEAD
			func(t *testing.T) {
				t.Helper()
				testAccessList(t, client)
			},
		}, {
=======
			func(t *testing.T) { testAccessList(t, client) },
		},
		{
			"TestTraceTransaction",
			func(t *testing.T) { testTraceTransactions(t, client) },
		},
		{
>>>>>>> 12b4131f
			"TestSetHead",
			func(t *testing.T) {
				t.Helper()
				testSetHead(t, client)
			},
		},
	}
	for _, tt := range tests {
		t.Run(tt.name, tt.test)
	}
}

func testAccessList(t *testing.T, client *rpc.Client) {
	t.Helper()
	ec := New(client)

	for i, tc := range []struct {
		msg       ethereum.CallMsg
		wantGas   uint64
		wantErr   string
		wantVMErr string
		wantAL    string
	}{
		{ // Test transfer
			msg: ethereum.CallMsg{
				From:     testAddr,
				To:       &common.Address{},
				Gas:      21000,
				GasPrice: big.NewInt(875000000),
				Value:    big.NewInt(1),
			},
			wantGas: 21000,
			wantAL:  `[]`,
		},
		{ // Test reverting transaction
			msg: ethereum.CallMsg{
				From:     testAddr,
				To:       nil,
				Gas:      100000,
				GasPrice: big.NewInt(1000000000),
				Value:    big.NewInt(1),
				Data:     common.FromHex("0x608060806080608155fd"),
			},
			wantGas:   77496,
			wantVMErr: "execution reverted",
			wantAL: `[
  {
    "address": "0xdb7d6ab1f17c6b31909ae466702703daef9269cf",
    "storageKeys": [
      "0x0000000000000000000000000000000000000000000000000000000000000081"
    ]
  }
]`,
		},
		{ // error when gasPrice is less than baseFee
			msg: ethereum.CallMsg{
				From:     testAddr,
				To:       &common.Address{},
				Gas:      21000,
				GasPrice: big.NewInt(1), // less than baseFee
				Value:    big.NewInt(1),
			},
			wantErr: "max fee per gas less than block base fee",
		},
		{ // when gasPrice is not specified
			msg: ethereum.CallMsg{
				From:  testAddr,
				To:    &common.Address{},
				Gas:   21000,
				Value: big.NewInt(1),
			},
			wantGas: 21000,
			wantAL:  `[]`,
		},
	} {
		al, gas, vmErr, err := ec.CreateAccessList(t.Context(), tc.msg)
		if tc.wantErr != "" {
			if !strings.Contains(err.Error(), tc.wantErr) {
				t.Fatalf("test %d: wrong error: %v", i, err)
			}
			continue
		} else if err != nil {
			t.Fatalf("test %d: wrong error: %v", i, err)
		}
		if have, want := vmErr, tc.wantVMErr; have != want {
			t.Fatalf("test %d: vmErr wrong, have %v want %v", i, have, want)
		}
		if have, want := gas, tc.wantGas; have != want {
			t.Fatalf("test %d: gas wrong, have %v want %v", i, have, want)
		}
		haveList, _ := json.MarshalIndent(al, "", "  ")
		if have, want := string(haveList), tc.wantAL; have != want {
			t.Fatalf("test %d: access list wrong, have:\n%v\nwant:\n%v", i, have, want)
		}
	}
}

func testGetProof(t *testing.T, client *rpc.Client, addr common.Address) {
	ec := New(client)
	ethcl := ethclient.NewClient(client)
	result, err := ec.GetProof(t.Context(), addr, []string{testSlot.String()}, nil)
	if err != nil {
		t.Fatal(err)
	}
	if result.Address != addr {
		t.Fatalf("unexpected address, have: %v want: %v", result.Address, addr)
	}
	// test nonce
	if nonce, _ := ethcl.NonceAt(t.Context(), addr, nil); result.Nonce != nonce {
		t.Fatalf("invalid nonce, want: %v got: %v", nonce, result.Nonce)
	}
	// test balance
	if balance, _ := ethcl.BalanceAt(t.Context(), addr, nil); result.Balance.Cmp(balance) != 0 {
		t.Fatalf("invalid balance, want: %v got: %v", balance, result.Balance)
	}
	// test storage
	if len(result.StorageProof) != 1 {
		t.Fatalf("invalid storage proof, want 1 proof, got %v proof(s)", len(result.StorageProof))
	}
	for _, proof := range result.StorageProof {
		if proof.Key != testSlot.String() {
			t.Fatalf("invalid storage proof key, want: %q, got: %q", testSlot.String(), proof.Key)
		}
		slotValue, _ := ethcl.StorageAt(t.Context(), addr, common.HexToHash(proof.Key), nil)
		if have, want := common.BigToHash(proof.Value), common.BytesToHash(slotValue); have != want {
			t.Fatalf("addr %x, invalid storage proof value: have: %v, want: %v", addr, have, want)
		}
	}
	// test code
	code, _ := ethcl.CodeAt(t.Context(), addr, nil)
	if have, want := result.CodeHash, crypto.Keccak256Hash(code); have != want {
		t.Fatalf("codehash wrong, have %v want %v ", have, want)
	}
}

func testGetProofCanonicalizeKeys(t *testing.T, client *rpc.Client) {
	t.Helper()
	ec := New(client)

	// Tests with non-canon input for storage keys.
	// Here we check that the storage key is canonicalized.
	result, err := ec.GetProof(t.Context(), testAddr, []string{"0x0dEadbeef"}, nil)
	if err != nil {
		t.Fatal(err)
	}
	if result.StorageProof[0].Key != "0xdeadbeef" {
		t.Fatalf("wrong storage key encoding in proof: %q", result.StorageProof[0].Key)
	}
	if result, err = ec.GetProof(t.Context(), testAddr, []string{"0x000deadbeef"}, nil); err != nil {
		t.Fatal(err)
	}
	if result.StorageProof[0].Key != "0xdeadbeef" {
		t.Fatalf("wrong storage key encoding in proof: %q", result.StorageProof[0].Key)
	}

	// If the requested storage key is 32 bytes long, it will be returned as is.
	hashSizedKey := "0x00000000000000000000000000000000000000000000000000000000deadbeef"
	result, err = ec.GetProof(t.Context(), testAddr, []string{hashSizedKey}, nil)
	if err != nil {
		t.Fatal(err)
	}
	if result.StorageProof[0].Key != hashSizedKey {
		t.Fatalf("wrong storage key encoding in proof: %q", result.StorageProof[0].Key)
	}
}

func testGetProofNonExistent(t *testing.T, client *rpc.Client) {
	addr := common.HexToAddress("0x0001")
	ec := New(client)
	result, err := ec.GetProof(t.Context(), addr, nil, nil)
	if err != nil {
		t.Fatal(err)
	}
	if result.Address != addr {
		t.Fatalf("unexpected address, have: %v want: %v", result.Address, addr)
	}
	// test nonce
	if result.Nonce != 0 {
		t.Fatalf("invalid nonce, want: %v got: %v", 0, result.Nonce)
	}
	// test balance
	if result.Balance.Sign() != 0 {
		t.Fatalf("invalid balance, want: %v got: %v", 0, result.Balance)
	}
	// test storage
	if have := len(result.StorageProof); have != 0 {
		t.Fatalf("invalid storage proof, want 0 proof, got %v proof(s)", have)
	}
	// test codeHash
	if have, want := result.CodeHash, (common.Hash{}); have != want {
		t.Fatalf("codehash wrong, have %v want %v ", have, want)
	}
	// test codeHash
	if have, want := result.StorageHash, (common.Hash{}); have != want {
		t.Fatalf("storagehash wrong, have %v want %v ", have, want)
	}
}

func testGCStats(t *testing.T, client *rpc.Client) {
	ec := New(client)

	_, err := ec.GCStats(t.Context())
	if err != nil {
		t.Fatal(err)
	}
}

func testMemStats(t *testing.T, client *rpc.Client) {
	ec := New(client)

	stats, err := ec.MemStats(t.Context())
	if err != nil {
		t.Fatal(err)
	}

	if stats.Alloc == 0 {
		t.Fatal("Invalid mem stats retrieved")
	}
}

func testGetNodeInfo(t *testing.T, client *rpc.Client) {
	ec := New(client)

	info, err := ec.GetNodeInfo(t.Context())
	if err != nil {
		t.Fatal(err)
	}

	if info.Name == "" {
		t.Fatal("Invalid node info retrieved")
	}
}

func testSetHead(t *testing.T, client *rpc.Client) {
	ec := New(client)

	err := ec.SetHead(t.Context(), big.NewInt(0))
	if err != nil {
		t.Fatal(err)
	}
}

func testSubscribePendingTransactions(t *testing.T, client *rpc.Client) {
	ec := New(client)
	ethcl := ethclient.NewClient(client)

	// Subscribe to Transactions
	ch1 := make(chan common.Hash)
	ec.SubscribePendingTransactions(context.Background(), ch1)

	// Subscribe to Transactions
<<<<<<< HEAD
	ch := make(chan common.Hash)
	ec.SubscribePendingTransactions(t.Context(), ch)
=======
	ch2 := make(chan *types.Transaction)
	ec.SubscribeFullPendingTransactions(context.Background(), ch2)

>>>>>>> 12b4131f
	// Send a transaction
	chainID, err := ethcl.ChainID(t.Context())
	if err != nil {
		t.Fatal(err)
	}
	nonce, err := ethcl.NonceAt(context.Background(), testAddr, nil)
	if err != nil {
		t.Fatal(err)
	}
	// Create transaction
	tx := types.NewTransaction(nonce, common.Address{1}, big.NewInt(1), 22000, big.NewInt(1), nil)
	signer := types.LatestSignerForChainID(chainID)

	signature, err := crypto.Sign(signer.Hash(tx).Bytes(), testKey)
	if err != nil {
		t.Fatal(err)
	}

	signedTx, err := tx.WithSignature(signer, signature)
	if err != nil {
		t.Fatal(err)
	}
	// Send transaction
	err = ethcl.SendTransaction(t.Context(), signedTx)
	if err != nil {
		t.Fatal(err)
	}
	// Check that the transaction was sent over the channel
	hash := <-ch1
	if hash != signedTx.Hash() {
		t.Fatalf("Invalid tx hash received, got %v, want %v", hash, signedTx.Hash())
	}
<<<<<<< HEAD
}

func testSubscribeFullPendingTransactions(t *testing.T, client *rpc.Client) {
	t.Helper()

	ec := New(client)
	ethcl := ethclient.NewClient(client)
	// Subscribe to Transactions
	ch := make(chan *types.Transaction)
	_, _ = ec.SubscribeFullPendingTransactions(t.Context(), ch)
	// Send a transaction
	chainID, err := ethcl.ChainID(t.Context())
	if err != nil {
		t.Fatal(err)
	}
	// Create transaction
	tx := types.NewTransaction(1, common.Address{1}, big.NewInt(1), 22000, big.NewInt(1), nil)
	signer := types.LatestSignerForChainID(chainID)
	signature, err := crypto.Sign(signer.Hash(tx).Bytes(), testKey)

	if err != nil {
		t.Fatal(err)
	}

	signedTx, err := tx.WithSignature(signer, signature)

	if err != nil {
		t.Fatal(err)
	}
	// Send transaction
	err = ethcl.SendTransaction(t.Context(), signedTx)
	if err != nil {
		t.Fatal(err)
	}
=======
>>>>>>> 12b4131f
	// Check that the transaction was sent over the channel
	tx = <-ch2
	if tx.Hash() != signedTx.Hash() {
		t.Fatalf("Invalid tx hash received, got %v, want %v", tx.Hash(), signedTx.Hash())
	}
}

func testCallContract(t *testing.T, client *rpc.Client) {
	ec := New(client)
	msg := ethereum.CallMsg{
		From:     testAddr,
		To:       &common.Address{},
		Gas:      21000,
		GasPrice: big.NewInt(1000000000),
		Value:    big.NewInt(1),
	}
	// CallContract without override
	if _, err := ec.CallContract(t.Context(), msg, big.NewInt(0), nil); err != nil {
		t.Fatalf("unexpected error: %v", err)
	}
	// CallContract with override
	override := OverrideAccount{
		Nonce: 1,
	}
	mapAcc := make(map[common.Address]OverrideAccount)
	mapAcc[testAddr] = override

	if _, err := ec.CallContract(t.Context(), msg, big.NewInt(0), &mapAcc); err != nil {
		t.Fatalf("unexpected error: %v", err)
	}
}

func testTraceTransactions(t *testing.T, client *rpc.Client) {
	ec := New(client)
	for _, txHash := range testTxHashes {
		// Struct logger
		_, err := ec.TraceTransaction(context.Background(), txHash, nil)
		if err != nil {
			t.Fatal(err)
		}

		// Struct logger
		_, err = ec.TraceTransaction(context.Background(), txHash,
			&tracers.TraceConfig{},
		)
		if err != nil {
			t.Fatal(err)
		}
	}
}

func TestOverrideAccountMarshal(t *testing.T) {
	t.Parallel()

	om := map[common.Address]OverrideAccount{
		{0x11}: {
			// Zero-valued nonce is not overridden, but simply dropped by the encoder.
			Nonce: 0,
		},
		{0xaa}: {
			Nonce: 5,
		},
		{0xbb}: {
			Code: []byte{1},
		},
		{0xcc}: {
			// 'code', 'balance', 'state' should be set when input is
			// a non-nil but empty value.
			Code:    []byte{},
			Balance: big.NewInt(0),
			State:   map[common.Hash]common.Hash{},
			// For 'stateDiff' the behavior is different, empty map
			// is ignored because it makes no difference.
			StateDiff: map[common.Hash]common.Hash{},
		},
	}

	marshalled, err := json.MarshalIndent(&om, "", "  ")
	if err != nil {
		t.Fatalf("unexpected error: %v", err)
	}

	expected := `{
  "0x1100000000000000000000000000000000000000": {},
  "0xaa00000000000000000000000000000000000000": {
    "nonce": "0x5"
  },
  "0xbb00000000000000000000000000000000000000": {
    "code": "0x01"
  },
  "0xcc00000000000000000000000000000000000000": {
    "code": "0x",
    "balance": "0x0",
    "state": {}
  }
}`

	if string(marshalled) != expected {
		t.Error("wrong output:", string(marshalled))
		t.Error("want:", expected)
	}
}

func TestBlockOverridesMarshal(t *testing.T) {
	for i, tt := range []struct {
		bo   BlockOverrides
		want string
	}{
		{
			bo:   BlockOverrides{},
			want: `{}`,
		},
		{
			bo: BlockOverrides{
				Coinbase: common.HexToAddress("0x1111111111111111111111111111111111111111"),
			},
			want: `{"feeRecipient":"0x1111111111111111111111111111111111111111"}`,
		},
		{
			bo: BlockOverrides{
				Number:     big.NewInt(1),
				Difficulty: big.NewInt(2),
				Time:       3,
				GasLimit:   4,
				BaseFee:    big.NewInt(5),
			},
			want: `{"number":"0x1","difficulty":"0x2","time":"0x3","gasLimit":"0x4","baseFeePerGas":"0x5"}`,
		},
	} {
		marshalled, err := json.Marshal(&tt.bo)
		if err != nil {
			t.Fatalf("unexpected error: %v", err)
		}
		if string(marshalled) != tt.want {
			t.Errorf("Testcase #%d failed. expected\n%s\ngot\n%s", i, tt.want, string(marshalled))
		}
	}
}

func testCallContractWithBlockOverrides(t *testing.T, client *rpc.Client) {
	t.Helper()
	ec := New(client)
	msg := ethereum.CallMsg{
		From:     testAddr,
		To:       &common.Address{},
		Gas:      50000,
		GasPrice: big.NewInt(1000000000),
		Value:    big.NewInt(1),
	}
	override := OverrideAccount{
		// Returns coinbase address.
		Code: common.FromHex("0x41806000526014600cf3"),
	}
	mapAcc := make(map[common.Address]OverrideAccount)
	mapAcc[common.Address{}] = override
	res, err := ec.CallContract(t.Context(), msg, big.NewInt(0), &mapAcc)
	if err != nil {
		t.Fatalf("unexpected error: %v", err)
	}
	if !bytes.Equal(res, common.FromHex("0x0000000000000000000000000000000000000000")) {
		t.Fatalf("unexpected result: %x", res)
	}

	// Now test with block overrides
	bo := BlockOverrides{
		Coinbase: common.HexToAddress("0x1111111111111111111111111111111111111111"),
	}
	res, err = ec.CallContractWithBlockOverrides(t.Context(), msg, big.NewInt(0), &mapAcc, bo)
	if err != nil {
		t.Fatalf("unexpected error: %v", err)
	}
	if !bytes.Equal(res, common.FromHex("0x1111111111111111111111111111111111111111")) {
		t.Fatalf("unexpected result: %x", res)
	}
}<|MERGE_RESOLUTION|>--- conflicted
+++ resolved
@@ -18,6 +18,7 @@
 
 import (
 	"bytes"
+	"context"
 	"encoding/json"
 	"math/big"
 	"strings"
@@ -67,10 +68,7 @@
 	if err != nil {
 		t.Fatalf("can't create new ethereum service: %v", err)
 	}
-<<<<<<< HEAD
-=======
 	n.RegisterAPIs(tracers.APIs(ethservice.APIBackend))
->>>>>>> 12b4131f
 
 	filterSystem := filters.NewFilterSystem(ethservice.APIBackend, filters.Config{})
 
@@ -169,15 +167,6 @@
 				testSubscribePendingTransactions(t, client)
 			},
 		}, {
-<<<<<<< HEAD
-			"TestSubscribePendingTxs",
-			func(t *testing.T) {
-				t.Helper()
-				testSubscribeFullPendingTransactions(t, client)
-			},
-		}, {
-=======
->>>>>>> 12b4131f
 			"TestCallContract",
 			func(t *testing.T) { testCallContract(t, client) },
 		}, {
@@ -190,13 +179,6 @@
 		// Hence: this test should be last, execute the tests serially.
 		{
 			"TestAccessList",
-<<<<<<< HEAD
-			func(t *testing.T) {
-				t.Helper()
-				testAccessList(t, client)
-			},
-		}, {
-=======
 			func(t *testing.T) { testAccessList(t, client) },
 		},
 		{
@@ -204,7 +186,6 @@
 			func(t *testing.T) { testTraceTransactions(t, client) },
 		},
 		{
->>>>>>> 12b4131f
 			"TestSetHead",
 			func(t *testing.T) {
 				t.Helper()
@@ -456,14 +437,9 @@
 	ec.SubscribePendingTransactions(context.Background(), ch1)
 
 	// Subscribe to Transactions
-<<<<<<< HEAD
-	ch := make(chan common.Hash)
-	ec.SubscribePendingTransactions(t.Context(), ch)
-=======
 	ch2 := make(chan *types.Transaction)
 	ec.SubscribeFullPendingTransactions(context.Background(), ch2)
 
->>>>>>> 12b4131f
 	// Send a transaction
 	chainID, err := ethcl.ChainID(t.Context())
 	if err != nil {
@@ -496,43 +472,6 @@
 	if hash != signedTx.Hash() {
 		t.Fatalf("Invalid tx hash received, got %v, want %v", hash, signedTx.Hash())
 	}
-<<<<<<< HEAD
-}
-
-func testSubscribeFullPendingTransactions(t *testing.T, client *rpc.Client) {
-	t.Helper()
-
-	ec := New(client)
-	ethcl := ethclient.NewClient(client)
-	// Subscribe to Transactions
-	ch := make(chan *types.Transaction)
-	_, _ = ec.SubscribeFullPendingTransactions(t.Context(), ch)
-	// Send a transaction
-	chainID, err := ethcl.ChainID(t.Context())
-	if err != nil {
-		t.Fatal(err)
-	}
-	// Create transaction
-	tx := types.NewTransaction(1, common.Address{1}, big.NewInt(1), 22000, big.NewInt(1), nil)
-	signer := types.LatestSignerForChainID(chainID)
-	signature, err := crypto.Sign(signer.Hash(tx).Bytes(), testKey)
-
-	if err != nil {
-		t.Fatal(err)
-	}
-
-	signedTx, err := tx.WithSignature(signer, signature)
-
-	if err != nil {
-		t.Fatal(err)
-	}
-	// Send transaction
-	err = ethcl.SendTransaction(t.Context(), signedTx)
-	if err != nil {
-		t.Fatal(err)
-	}
-=======
->>>>>>> 12b4131f
 	// Check that the transaction was sent over the channel
 	tx = <-ch2
 	if tx.Hash() != signedTx.Hash() {
