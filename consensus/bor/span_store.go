--- conflicted
+++ resolved
@@ -9,7 +9,6 @@
 	"github.com/ethereum/go-ethereum/common"
 	"github.com/ethereum/go-ethereum/consensus/bor/heimdall/span"
 	"github.com/ethereum/go-ethereum/consensus/bor/valset"
-	"github.com/ethereum/go-ethereum/ethdb"
 	"github.com/ethereum/go-ethereum/log"
 	"github.com/ethereum/go-ethereum/rpc"
 	lru "github.com/hashicorp/golang-lru"
@@ -27,14 +26,14 @@
 type SpanStore struct {
 	store *lru.ARCCache
 
-	latestSpanCache atomic.Pointer[span.HeimdallSpan]
+	latestSpanCache atomic.Pointer[borTypes.Span]
 
 	heimdallClient IHeimdallClient
 	spanner        Spanner
 
-<<<<<<< HEAD
-	chainId      string
-	lastUsedSpan atomic.Pointer[span.HeimdallSpan]
+	chainId           string
+	lastUsedSpan      atomic.Pointer[borTypes.Span]
+	latestKnownSpanId uint64
 
 	// cancel function to stop the background routine
 	cancel context.CancelFunc
@@ -47,8 +46,8 @@
 		heimdallClient:  heimdallClient,
 		spanner:         spanner,
 		chainId:         chainId,
-		latestSpanCache: atomic.Pointer[span.HeimdallSpan]{},
-		lastUsedSpan:    atomic.Pointer[span.HeimdallSpan]{},
+		latestSpanCache: atomic.Pointer[borTypes.Span]{},
+		lastUsedSpan:    atomic.Pointer[borTypes.Span]{},
 	}
 
 	ctx, cancel := context.WithCancel(context.Background())
@@ -74,26 +73,9 @@
 	return &store
 }
 
-func (s *SpanStore) getLatestSpan(ctx context.Context) (*span.HeimdallSpan, error) {
+func (s *SpanStore) getLatestSpan(ctx context.Context) (*borTypes.Span, error) {
 	if s.latestSpanCache.Load() != nil {
 		return s.latestSpanCache.Load(), nil
-=======
-	latestKnownSpanId uint64
-	chainId           string
-
-	db ethdb.Database
-}
-
-func NewSpanStore(heimdallClient IHeimdallClient, spanner Spanner, chainId string, db ethdb.Database) SpanStore {
-	cache, _ := lru.NewARC(10)
-	return SpanStore{
-		store:             cache,
-		heimdallClient:    heimdallClient,
-		spanner:           spanner,
-		latestKnownSpanId: 0,
-		chainId:           chainId,
-		db:                db,
->>>>>>> 5cdef9b0
 	}
 
 	err := s.updateLatestSpan(ctx)
@@ -123,9 +105,9 @@
 		}
 	}
 
-	selectedProducers := make([]valset.Validator, len(latestSpan.SelectedProducers))
+	selectedProducers := make([]*valset.Validator, len(latestSpan.SelectedProducers))
 	for i, v := range latestSpan.SelectedProducers {
-		selectedProducers[i] = valset.Validator{
+		selectedProducers[i] = &valset.Validator{
 			ID:               v.ValId,
 			Address:          common.HexToAddress(v.Signer),
 			VotingPower:      v.VotingPower,
@@ -133,15 +115,13 @@
 		}
 	}
 
-	s.latestSpanCache.Store(&span.HeimdallSpan{
-		Span: span.Span{
-			ID:         latestSpan.Id,
-			StartBlock: latestSpan.StartBlock,
-			EndBlock:   latestSpan.EndBlock,
-		},
-		SelectedProducers: selectedProducers,
-		ValidatorSet:      *valset.NewValidatorSet(validators),
-		ChainID:           s.chainId,
+	s.latestSpanCache.Store(&borTypes.Span{
+		Id:                latestSpan.Id,
+		StartBlock:        latestSpan.StartBlock,
+		EndBlock:          latestSpan.EndBlock,
+		SelectedProducers: span.ConvertBorValidatorsToHeimdallValidators(selectedProducers),
+		ValidatorSet:      span.ConvertBorValSetToHeimdallValSet(valset.NewValidatorSet(validators)),
+		BorChainId:        s.chainId,
 	})
 	return nil
 }
@@ -153,22 +133,6 @@
 		currentSpan, _ = value.(*borTypes.Span)
 	}
 
-<<<<<<< HEAD
-	if currentSpan == nil {
-		var err error
-		if s.heimdallClient == nil {
-			if spanId == 0 {
-				currentSpan, err = getMockSpan0(ctx, s.spanner, s.chainId)
-				if err != nil {
-					log.Warn("Unable to fetch span from heimdall", "id", spanId, "err", err)
-					return nil, err
-				}
-			} else {
-				return nil, fmt.Errorf("unable to create test span without heimdall client for id %d", spanId)
-			}
-		} else {
-			borSpan, err := s.heimdallClient.GetSpan(ctx, spanId)
-=======
 	if currentSpan != nil {
 		return currentSpan, nil
 	}
@@ -177,46 +141,10 @@
 	if s.heimdallClient == nil {
 		if spanId == 0 {
 			currentSpan, err = getMockSpan0(ctx, s.spanner, s.chainId)
->>>>>>> 5cdef9b0
 			if err != nil {
 				log.Warn("Unable to fetch span from heimdall", "id", spanId, "err", err)
 				return nil, err
 			}
-<<<<<<< HEAD
-
-			validators := make([]*valset.Validator, len(borSpan.ValidatorSet.Validators))
-			for i, v := range borSpan.ValidatorSet.Validators {
-				validators[i] = &valset.Validator{
-					ID:               v.ValId,
-					Address:          common.HexToAddress(v.Signer),
-					VotingPower:      v.VotingPower,
-					ProposerPriority: v.ProposerPriority,
-				}
-			}
-
-			selectedProducers := make([]valset.Validator, len(borSpan.SelectedProducers))
-			for i, v := range borSpan.SelectedProducers {
-				selectedProducers[i] = valset.Validator{
-					ID:               v.ValId,
-					Address:          common.HexToAddress(v.Signer),
-					VotingPower:      v.VotingPower,
-					ProposerPriority: v.ProposerPriority,
-				}
-			}
-
-			currentSpan = &span.HeimdallSpan{
-				Span: span.Span{
-					ID:         borSpan.Id,
-					StartBlock: borSpan.StartBlock,
-					EndBlock:   borSpan.EndBlock,
-				},
-				ValidatorSet:      *valset.NewValidatorSet(validators),
-				SelectedProducers: selectedProducers,
-				ChainID:           s.chainId,
-			}
-		}
-		s.store.Add(spanId, currentSpan)
-=======
 		} else {
 			return nil, fmt.Errorf("unable to create test span without heimdall client for id %d", spanId)
 		}
@@ -226,7 +154,6 @@
 			log.Warn("Unable to fetch span from heimdall", "id", spanId, "err", err)
 			return nil, err
 		}
->>>>>>> 5cdef9b0
 	}
 
 	if currentSpan == nil {
@@ -245,12 +172,7 @@
 // assumes that a span has been committed before (i.e. is current or past span) and returns an error if
 // asked for a future span. This is safe to assume as we don't have a way to find out span id for a future block
 // unless we hardcode the span length (which we don't want to).
-<<<<<<< HEAD
-// With overlapping spans support, this function ensures we return the span with the largest span ID that contains the block.
-func (s *SpanStore) spanByBlockNumber(ctx context.Context, blockNumber uint64) (res *span.HeimdallSpan, err error) {
-=======
-func (s *SpanStore) spanByBlockNumber(ctx context.Context, blockNumber uint64) (*borTypes.Span, error) {
->>>>>>> 5cdef9b0
+func (s *SpanStore) spanByBlockNumber(ctx context.Context, blockNumber uint64) (res *borTypes.Span, err error) {
 	// As we don't persist latest known span to db, we loose the value on restarts. This leads to multiple heimdall calls
 	// which can be avoided. Hence we estimate the span id from block number which updates the latest known span id. Note
 	// that we still check if the block number lies in the range of span before returning it.
@@ -296,20 +218,16 @@
 }
 
 // getFutureSpan fetches span for future block number. It is mostly needed during snap sync.
-<<<<<<< HEAD
-func (s *SpanStore) getFutureSpan(ctx context.Context, id uint64, blockNumber uint64, latestKnownSpanId uint64) (*span.HeimdallSpan, error) {
+func (s *SpanStore) getFutureSpan(ctx context.Context, id uint64, blockNumber uint64, latestKnownSpanId uint64) (*borTypes.Span, error) {
 	latestSpan, err := s.getLatestSpan(ctx)
 	if err != nil || latestSpan == nil {
 		return nil, err
 	}
 
-	var candidateSpan *span.HeimdallSpan
+	var candidateSpan *borTypes.Span
 	skippedSpans := 0
-=======
-func getFutureSpan(ctx context.Context, id uint64, blockNumber uint64, latestKnownSpanId uint64, s *SpanStore) (*borTypes.Span, error) {
->>>>>>> 5cdef9b0
 	for {
-		if id > latestSpan.ID {
+		if id > latestSpan.Id {
 			if candidateSpan == nil {
 				return nil, fmt.Errorf("span not found for block %d", blockNumber)
 			}
@@ -344,21 +262,21 @@
 	if blockNumber > zerothSpanEnd && blockNumber > 0 {
 		if s.lastUsedSpan.Load() != nil {
 			lastUsedSpan := s.lastUsedSpan.Load()
-			startBlock := lastUsedSpan.Span.StartBlock
-			endBlock := lastUsedSpan.Span.EndBlock
+			startBlock := lastUsedSpan.StartBlock
+			endBlock := lastUsedSpan.EndBlock
 			if blockNumber > endBlock {
-				return lastUsedSpan.Span.ID + 1 + (blockNumber-endBlock-1)/defaultSpanLength
+				return lastUsedSpan.Id + 1 + (blockNumber-endBlock-1)/defaultSpanLength
 			} else if blockNumber < startBlock {
 				// Calculate how many spans to go back. (startBlock - blockNumber + defaultSpanLength - 1) / defaultSpanLength is ceil((startBlock - blockNumber)/defaultSpanLength)
 				spansToDecrement := 1 + (startBlock-blockNumber-1)/defaultSpanLength
-				if lastUsedSpan.Span.ID >= spansToDecrement { // Prevent underflow for uint64
-					return lastUsedSpan.Span.ID - spansToDecrement
+				if lastUsedSpan.Id >= spansToDecrement { // Prevent underflow for uint64
+					return lastUsedSpan.Id - spansToDecrement
 				} else {
 
 					return 1 + (blockNumber-zerothSpanEnd-1)/defaultSpanLength
 				}
 			} else {
-				return lastUsedSpan.Span.ID
+				return lastUsedSpan.Id
 			}
 		}
 		return 1 + (blockNumber-zerothSpanEnd-1)/defaultSpanLength
@@ -392,21 +310,6 @@
 		Validators: vals,
 		Proposer:   vals[0],
 	}
-<<<<<<< HEAD
-	selectedProducers := make([]valset.Validator, len(vals))
-	for i, v := range vals {
-		selectedProducers[i] = *v
-	}
-	return &span.HeimdallSpan{
-		Span: span.Span{
-			ID:         0,
-			StartBlock: 0,
-			EndBlock:   255,
-		},
-		ValidatorSet:      validatorSet,
-		SelectedProducers: selectedProducers,
-		ChainID:           chainId,
-=======
 
 	return &borTypes.Span{
 		Id:                0,
@@ -415,7 +318,6 @@
 		ValidatorSet:      span.ConvertBorValSetToHeimdallValSet(&validatorSet),
 		SelectedProducers: span.ConvertBorValidatorsToHeimdallValidators(vals),
 		BorChainId:        chainId,
->>>>>>> 5cdef9b0
 	}, nil
 }
 
@@ -438,8 +340,8 @@
 	}
 
 	for {
-		if currentSpan.Span.StartBlock <= targetBlockNumber && currentSpan.Span.EndBlock >= targetBlockNumber {
-			if len(currentSpan.SelectedProducers) > 0 && currentSpan.SelectedProducers[0].Address != currentHeaderAuthor {
+		if currentSpan.StartBlock <= targetBlockNumber && currentSpan.EndBlock >= targetBlockNumber {
+			if len(currentSpan.SelectedProducers) > 0 && currentSpan.SelectedProducers[0].Signer != currentHeaderAuthor.Hex() {
 				return true, nil
 			}
 		}
