# EVM tool

The EVM tool provides a few useful subcommands to facilitate testing at the EVM
layer.

* transition tool    (`t8n`) : a stateless state transition utility
* transaction tool   (`t9n`) : a transaction validation utility
* block builder tool (`b11r`): a block assembler utility

## State transition tool (`t8n`)


The `evm t8n` tool is a stateless state transition utility. It is a utility
which can

1. Take a prestate, including
   - Accounts,
   - Block context information,
<<<<<<< HEAD
   - Previous blocks hashes (*optional)
=======
   - Previous block hashes (*optional)
>>>>>>> 36b2371c
2. Apply a set of transactions,
3. Apply a mining-reward (*optional),
4. And generate a post-state, including
   - State root, transaction root, receipt root,
   - Information about rejected transactions,
   - Optionally: a full or partial post-state dump

### Specification

The idea is to specify the behavior of this binary very _strict_, so that other
node implementors can build replicas based on their own state-machines, and the
state generators can swap between a \`geth\`-based implementation and a \`parityvm\`-based
implementation.

#### Command line params

Command line params that need to be supported are

```
    --input.alloc value            (default: "alloc.json")
    --input.env value              (default: "env.json")
    --input.txs value              (default: "txs.json")
    --output.alloc value           (default: "alloc.json")
    --output.basedir value        
    --output.body value           
    --output.result value          (default: "result.json")
    --state.chainid value          (default: 1)
    --state.fork value             (default: "GrayGlacier")
    --state.reward value           (default: 0)
    --trace.memory                 (default: false)
    --trace.nomemory               (default: true)
    --trace.noreturndata           (default: true)
    --trace.nostack                (default: false)
    --trace.returndata             (default: false)
```
#### Objects

The transition tool uses JSON objects to read and write data related to the transition operation. The
following object definitions are required.

##### `alloc`

The `alloc` object defines the prestate that the transition will begin with.

```go
// Map of address to account definition.
type Alloc map[common.Address]Account
// Genesis account. Each field is optional.
type Account struct {
    Code       []byte                           `json:"code"`
    Storage    map[common.Hash]common.Hash      `json:"storage"`
    Balance    *big.Int                         `json:"balance"`
    Nonce      uint64                           `json:"nonce"`
    SecretKey  []byte                            `json:"secretKey"`
}
```

##### `env`

The `env` object defines the environmental context in which the transition will
take place.

```go
type Env struct {
    // required
    CurrentCoinbase  common.Address      `json:"currentCoinbase"`
    CurrentGasLimit  uint64              `json:"currentGasLimit"`
    CurrentNumber    uint64              `json:"currentNumber"`
    CurrentTimestamp uint64              `json:"currentTimestamp"`
    Withdrawals      []*Withdrawal       `json:"withdrawals"`
    // optional
    CurrentDifficulty *big.Int           `json:"currentDifficulty"`
    CurrentRandom     *big.Int           `json:"currentRandom"`
    CurrentBaseFee    *big.Int           `json:"currentBaseFee"`
    ParentDifficulty  *big.Int           `json:"parentDifficulty"`
    ParentGasUsed     uint64             `json:"parentGasUsed"`
    ParentGasLimit    uint64             `json:"parentGasLimit"`
    ParentTimestamp   uint64             `json:"parentTimestamp"`
    BlockHashes       map[uint64]common.Hash `json:"blockHashes"`
    ParentUncleHash   common.Hash        `json:"parentUncleHash"`
    Ommers            []Ommer            `json:"ommers"`
}
type Ommer struct {
    Delta   uint64         `json:"delta"`
    Address common.Address `json:"address"`
}
type Withdrawal struct {
    Index          uint64         `json:"index"`
    ValidatorIndex uint64         `json:"validatorIndex"`
    Recipient      common.Address `json:"recipient"`
    Amount         *big.Int       `json:"amount"`
}
```

##### `txs`

The `txs` object is an array of any of the transaction types: `LegacyTx`,
`AccessListTx`, or `DynamicFeeTx`.

```go
type LegacyTx struct {
	Nonce     uint64          `json:"nonce"`
	GasPrice  *big.Int        `json:"gasPrice"`
	Gas       uint64          `json:"gas"`
	To        *common.Address `json:"to"`
	Value     *big.Int        `json:"value"`
	Data      []byte          `json:"data"`
	V         *big.Int        `json:"v"`
	R         *big.Int        `json:"r"`
	S         *big.Int        `json:"s"`
    SecretKey *common.Hash    `json:"secretKey"`
}
type AccessList []AccessTuple
type AccessTuple struct {
	Address     common.Address `json:"address"        gencodec:"required"`
	StorageKeys []common.Hash  `json:"storageKeys"    gencodec:"required"`
}
type AccessListTx struct {
	ChainID    *big.Int        `json:"chainId"`
	Nonce      uint64          `json:"nonce"`
	GasPrice   *big.Int        `json:"gasPrice"`
	Gas        uint64          `json:"gas"`
	To         *common.Address `json:"to"`
	Value      *big.Int        `json:"value"`
	Data       []byte          `json:"data"`
	AccessList AccessList      `json:"accessList"`
	V          *big.Int        `json:"v"`
	R          *big.Int        `json:"r"`
	S          *big.Int        `json:"s"`
    SecretKey  *common.Hash     `json:"secretKey"`
}
type DynamicFeeTx struct {
	ChainID    *big.Int        `json:"chainId"`
	Nonce      uint64          `json:"nonce"`
	GasTipCap  *big.Int        `json:"maxPriorityFeePerGas"`
	GasFeeCap  *big.Int        `json:"maxFeePerGas"`
	Gas        uint64          `json:"gas"`
	To         *common.Address `json:"to"`
	Value      *big.Int        `json:"value"`
	Data       []byte          `json:"data"`
	AccessList AccessList      `json:"accessList"`
	V          *big.Int        `json:"v"`
	R          *big.Int        `json:"r"`
	S          *big.Int        `json:"s"`
    SecretKey  *common.Hash     `json:"secretKey"`
}
```

##### `result`

The `result` object is output after a transition is executed. It includes
information about the post-transition environment.

```go
type ExecutionResult struct {
    StateRoot   common.Hash    `json:"stateRoot"`
    TxRoot      common.Hash    `json:"txRoot"`
    ReceiptRoot common.Hash    `json:"receiptsRoot"`
    LogsHash    common.Hash    `json:"logsHash"`
    Bloom       types.Bloom    `json:"logsBloom"`
    Receipts    types.Receipts `json:"receipts"`
    Rejected    []*rejectedTx  `json:"rejected,omitempty"`
    Difficulty  *big.Int       `json:"currentDifficulty"`
    GasUsed     uint64         `json:"gasUsed"`
    BaseFee     *big.Int       `json:"currentBaseFee,omitempty"`
}
```

#### Error codes and output

All logging should happen against the `stderr`.
There are a few (not many) errors that can occur, those are defined below.

##### EVM-based errors (`2` to `9`)

- Other EVM error. Exit code `2`
- Failed configuration: when a non-supported or invalid fork was specified. Exit code `3`.
- Block history is not supplied, but needed for a `BLOCKHASH` operation. If `BLOCKHASH`
  is invoked targeting a block whose history has not been provided for, the program will
  exit with code `4`.

##### IO errors (`10`-`20`)

- Invalid input json: the supplied data could not be marshaled.
  The program will exit with code `10`
- IO problems: failure to load or save files, the program will exit with code `11`

```
# This should exit with 3
./evm t8n --input.alloc=./testdata/1/alloc.json --input.txs=./testdata/1/txs.json --input.env=./testdata/1/env.json --state.fork=Frontier+1346 2>/dev/null
exitcode:3 OK
```
#### Forks
### Basic usage

The chain configuration to be used for a transition is specified via the
`--state.fork` CLI flag. A list of possible values and configurations can be
found in [`tests/init.go`](../../tests/init.go).

#### Examples
##### Basic usage

Invoking it with the provided example files
```
./evm t8n --input.alloc=./testdata/1/alloc.json --input.txs=./testdata/1/txs.json --input.env=./testdata/1/env.json --state.fork=Berlin
```
Two resulting files:

`alloc.json`:
```json
{
 "0x8a8eafb1cf62bfbeb1741769dae1a9dd47996192": {
  "balance": "0xfeed1a9d",
  "nonce": "0x1"
 },
 "0xa94f5374fce5edbc8e2a8697c15331677e6ebf0b": {
  "balance": "0x5ffd4878be161d74",
  "nonce": "0xac"
 },
 "0xc94f5374fce5edbc8e2a8697c15331677e6ebf0b": {
  "balance": "0xa410"
 }
}
```
`result.json`:
```json
{
 "stateRoot": "0x84208a19bc2b46ada7445180c1db162be5b39b9abc8c0a54b05d32943eae4e13",
 "txRoot": "0xc4761fd7b87ff2364c7c60b6c5c8d02e522e815328aaea3f20e3b7b7ef52c42d",
 "receiptsRoot": "0x056b23fbba480696b65fe5a59b8f2148a1299103c4f57df839233af2cf4ca2d2",
 "logsHash": "0x1dcc4de8dec75d7aab85b567b6ccd41ad312451b948a7413f0a142fd40d49347",
 "logsBloom": "0x00000000000000000000000000000000000000000000000000000000000000000000000000000000000000000000000000000000000000000000000000000000000000000000000000000000000000000000000000000000000000000000000000000000000000000000000000000000000000000000000000000000000000000000000000000000000000000000000000000000000000000000000000000000000000000000000000000000000000000000000000000000000000000000000000000000000000000000000000000000000000000000000000000000000000000000000000000000000000000000000000000000000000000000000000000000",
 "receipts": [
  {
   "root": "0x",
   "status": "0x1",
   "cumulativeGasUsed": "0x5208",
   "logsBloom": "0x00000000000000000000000000000000000000000000000000000000000000000000000000000000000000000000000000000000000000000000000000000000000000000000000000000000000000000000000000000000000000000000000000000000000000000000000000000000000000000000000000000000000000000000000000000000000000000000000000000000000000000000000000000000000000000000000000000000000000000000000000000000000000000000000000000000000000000000000000000000000000000000000000000000000000000000000000000000000000000000000000000000000000000000000000000000",
   "logs": null,
   "transactionHash": "0x0557bacce3375c98d806609b8d5043072f0b6a8bae45ae5a67a00d3a1a18d673",
   "contractAddress": "0x0000000000000000000000000000000000000000",
   "gasUsed": "0x5208",
   "blockHash": "0x0000000000000000000000000000000000000000000000000000000000000000",
   "transactionIndex": "0x0"
  }
 ],
 "rejected": [
  {
   "index": 1,
   "error": "nonce too low: address 0x8A8eAFb1cf62BfBeb1741769DAE1a9dd47996192, tx: 0 state: 1"
  }
 ],
 "currentDifficulty": "0x20000",
 "gasUsed": "0x5208"
}
```

We can make them spit out the data to e.g. `stdout` like this:
```
./evm t8n --input.alloc=./testdata/1/alloc.json --input.txs=./testdata/1/txs.json --input.env=./testdata/1/env.json --output.result=stdout --output.alloc=stdout --state.fork=Berlin
```
Output:
```json
{
  "alloc": {
    "0x8a8eafb1cf62bfbeb1741769dae1a9dd47996192": {
      "balance": "0xfeed1a9d",
      "nonce": "0x1"
    },
    "0xa94f5374fce5edbc8e2a8697c15331677e6ebf0b": {
      "balance": "0x5ffd4878be161d74",
      "nonce": "0xac"
    },
    "0xc94f5374fce5edbc8e2a8697c15331677e6ebf0b": {
      "balance": "0xa410"
    }
  },
  "result": {
    "stateRoot": "0x84208a19bc2b46ada7445180c1db162be5b39b9abc8c0a54b05d32943eae4e13",
    "txRoot": "0xc4761fd7b87ff2364c7c60b6c5c8d02e522e815328aaea3f20e3b7b7ef52c42d",
    "receiptsRoot": "0x056b23fbba480696b65fe5a59b8f2148a1299103c4f57df839233af2cf4ca2d2",
    "logsHash": "0x1dcc4de8dec75d7aab85b567b6ccd41ad312451b948a7413f0a142fd40d49347",
    "logsBloom": "0x00000000000000000000000000000000000000000000000000000000000000000000000000000000000000000000000000000000000000000000000000000000000000000000000000000000000000000000000000000000000000000000000000000000000000000000000000000000000000000000000000000000000000000000000000000000000000000000000000000000000000000000000000000000000000000000000000000000000000000000000000000000000000000000000000000000000000000000000000000000000000000000000000000000000000000000000000000000000000000000000000000000000000000000000000000000",
    "receipts": [
      {
        "root": "0x",
        "status": "0x1",
        "cumulativeGasUsed": "0x5208",
        "logsBloom": "0x00000000000000000000000000000000000000000000000000000000000000000000000000000000000000000000000000000000000000000000000000000000000000000000000000000000000000000000000000000000000000000000000000000000000000000000000000000000000000000000000000000000000000000000000000000000000000000000000000000000000000000000000000000000000000000000000000000000000000000000000000000000000000000000000000000000000000000000000000000000000000000000000000000000000000000000000000000000000000000000000000000000000000000000000000000000",
        "logs": null,
        "transactionHash": "0x0557bacce3375c98d806609b8d5043072f0b6a8bae45ae5a67a00d3a1a18d673",
        "contractAddress": "0x0000000000000000000000000000000000000000",
        "gasUsed": "0x5208",
        "blockHash": "0x0000000000000000000000000000000000000000000000000000000000000000",
        "transactionIndex": "0x0"
      }
    ],
    "rejected": [
      {
        "index": 1,
        "error": "nonce too low: address 0x8A8eAFb1cf62BfBeb1741769DAE1a9dd47996192, tx: 0 state: 1"
      }
    ],
    "currentDifficulty": "0x20000",
    "gasUsed": "0x5208"
  }
}
```

#### About Ommers

Mining rewards and ommer rewards might need to be added. This is how those are applied:

- `block_reward` is the block mining reward for the miner (`0xaa`), of a block at height `N`.
- For each ommer (mined by `0xbb`), with blocknumber `N-delta`
   - (where `delta` is the difference between the current block and the ommer)
   - The account `0xbb` (ommer miner) is awarded `(8-delta)/ 8 * block_reward`
   - The account `0xaa` (block miner) is awarded `block_reward / 32`

To make `t8n` apply these, the following inputs are required:

- `--state.reward`
  - For ethash, it is `5000000000000000000` `wei`,
  - If this is not defined, mining rewards are not applied,
  - A value of `0` is valid, and causes accounts to be 'touched'.
- For each ommer, the tool needs to be given an `address\` and a `delta`. This
  is done via the `ommers` field in `env`.

Note: the tool does not verify that e.g. the normal uncle rules apply,
and allows e.g two uncles at the same height, or the uncle-distance. This means that
the tool allows for negative uncle reward (distance > 8)

Example:
`./testdata/5/env.json`:
```json
{
  "currentCoinbase": "0xaaaaaaaaaaaaaaaaaaaaaaaaaaaaaaaaaaaaaaaa",
  "currentDifficulty": "0x20000",
  "currentGasLimit": "0x750a163df65e8a",
  "currentNumber": "1",
  "currentTimestamp": "1000",
  "ommers": [
    {"delta":  1, "address": "0xbbbbbbbbbbbbbbbbbbbbbbbbbbbbbbbbbbbbbbbb" },
    {"delta":  2, "address": "0xcccccccccccccccccccccccccccccccccccccccc" }
  ]
}
```
When applying this, using a reward of `0x08`
Output:
```json
{
  "alloc": {
    "0xaaaaaaaaaaaaaaaaaaaaaaaaaaaaaaaaaaaaaaaa": {
      "balance": "0x88"
    },
    "0xbbbbbbbbbbbbbbbbbbbbbbbbbbbbbbbbbbbbbbbb": {
      "balance": "0x70"
    },
    "0xcccccccccccccccccccccccccccccccccccccccc": {
      "balance": "0x60"
    }
  }
}
```
#### Future EIPS

It is also possible to experiment with future eips that are not yet defined in a hard fork.
Example, putting EIP-1344 into Frontier: 
```
./evm t8n --state.fork=Frontier+1344 --input.pre=./testdata/1/pre.json --input.txs=./testdata/1/txs.json --input.env=/testdata/1/env.json
```

#### Block history

The `BLOCKHASH` opcode requires blockhashes to be provided by the caller, inside the `env`.
If a required blockhash is not provided, the exit code should be `4`:
Example where blockhashes are provided: 
```
./evm t8n --input.alloc=./testdata/3/alloc.json --input.txs=./testdata/3/txs.json --input.env=./testdata/3/env.json  --trace --state.fork=Berlin

```

```
cat trace-0-0x72fadbef39cd251a437eea619cfeda752271a5faaaa2147df012e112159ffb81.jsonl | grep BLOCKHASH -C2
```
```
{"pc":0,"op":96,"gas":"0x5f58ef8","gasCost":"0x3","memSize":0,"stack":[],"depth":1,"refund":0,"opName":"PUSH1"}
{"pc":2,"op":64,"gas":"0x5f58ef5","gasCost":"0x14","memSize":0,"stack":["0x1"],"depth":1,"refund":0,"opName":"BLOCKHASH"}
{"pc":3,"op":0,"gas":"0x5f58ee1","gasCost":"0x0","memSize":0,"stack":["0xdac58aa524e50956d0c0bae7f3f8bb9d35381365d07804dd5b48a5a297c06af4"],"depth":1,"refund":0,"opName":"STOP"}
{"output":"","gasUsed":"0x17"}
```

In this example, the caller has not provided the required blockhash:
```
./evm t8n --input.alloc=./testdata/4/alloc.json --input.txs=./testdata/4/txs.json --input.env=./testdata/4/env.json --trace --state.fork=Berlin
ERROR(4): getHash(3) invoked, blockhash for that block not provided
```
Error code: 4

#### Chaining

Another thing that can be done, is to chain invocations:
```
./evm t8n --input.alloc=./testdata/1/alloc.json --input.txs=./testdata/1/txs.json --input.env=./testdata/1/env.json --state.fork=Berlin --output.alloc=stdout | ./evm t8n --input.alloc=stdin --input.env=./testdata/1/env.json --input.txs=./testdata/1/txs.json --state.fork=Berlin

```
What happened here, is that we first applied two identical transactions, so the second one was rejected. 
Then, taking the poststate alloc as the input for the next state, we tried again to include
the same two transactions: this time, both failed due to too low nonce.

In order to meaningfully chain invocations, one would need to provide meaningful new `env`, otherwise the
actual blocknumber (exposed to the EVM) would not increase.

#### Transactions in RLP form

It is possible to provide already-signed transactions as input to, using an `input.txs` which ends with the `rlp` suffix.
The input format for RLP-form transactions is _identical_ to the _output_ format for block bodies. Therefore, it's fully possible
to use the evm to go from `json` input to `rlp` input.

The following command takes **json** the transactions in `./testdata/13/txs.json` and signs them. After execution, they are output to `signed_txs.rlp`.:
```
./evm t8n --state.fork=London --input.alloc=./testdata/13/alloc.json --input.txs=./testdata/13/txs.json --input.env=./testdata/13/env.json --output.result=alloc_jsontx.json --output.body=signed_txs.rlp
INFO [12-27|09:25:11.102] Trie dumping started                     root=e4b924..6aef61
INFO [12-27|09:25:11.102] Trie dumping complete                    accounts=3 elapsed="275.66µs"
INFO [12-27|09:25:11.102] Wrote file                               file=alloc.json
INFO [12-27|09:25:11.103] Wrote file                               file=alloc_jsontx.json
INFO [12-27|09:25:11.103] Wrote file                               file=signed_txs.rlp
```

The `output.body` is the rlp-list of transactions, encoded in hex and placed in a string a'la `json` encoding rules:
```
cat signed_txs.rlp
"0xf8d2b86702f864010180820fa08284d09411111111111111111111111111111111111111118080c001a0b7dfab36232379bb3d1497a4f91c1966b1f932eae3ade107bf5d723b9cb474e0a06261c359a10f2132f126d250485b90cf20f30340801244a08ef6142ab33d1904b86702f864010280820fa08284d09411111111111111111111111111111111111111118080c080a0d4ec563b6568cd42d998fc4134b36933c6568d01533b5adf08769270243c6c7fa072bf7c21eac6bbeae5143371eef26d5e279637f3bd73482b55979d76d935b1e9"
```

We can use `rlpdump` to check what the contents are: 
```
rlpdump -hex $(cat signed_txs.rlp | jq -r )
[
  02f864010180820fa08284d09411111111111111111111111111111111111111118080c001a0b7dfab36232379bb3d1497a4f91c1966b1f932eae3ade107bf5d723b9cb474e0a06261c359a10f2132f126d250485b90cf20f30340801244a08ef6142ab33d1904,
  02f864010280820fa08284d09411111111111111111111111111111111111111118080c080a0d4ec563b6568cd42d998fc4134b36933c6568d01533b5adf08769270243c6c7fa072bf7c21eac6bbeae5143371eef26d5e279637f3bd73482b55979d76d935b1e9,
]
```
Now, we can now use those (or any other already signed transactions), as input, like so: 
```
./evm t8n --state.fork=London --input.alloc=./testdata/13/alloc.json --input.txs=./signed_txs.rlp --input.env=./testdata/13/env.json --output.result=alloc_rlptx.json
INFO [12-27|09:25:11.187] Trie dumping started                     root=e4b924..6aef61
INFO [12-27|09:25:11.187] Trie dumping complete                    accounts=3 elapsed="123.676µs"
INFO [12-27|09:25:11.187] Wrote file                               file=alloc.json
INFO [12-27|09:25:11.187] Wrote file                               file=alloc_rlptx.json
```
You might have noticed that the results from these two invocations were stored in two separate files. 
And we can now finally check that they match.
```
cat alloc_jsontx.json | jq .stateRoot && cat alloc_rlptx.json | jq .stateRoot
"0xe4b924a6adb5959fccf769d5b7bb2f6359e26d1e76a2443c5a91a36d826aef61"
"0xe4b924a6adb5959fccf769d5b7bb2f6359e26d1e76a2443c5a91a36d826aef61"
```

## Transaction tool

The transaction tool is used to perform static validity checks on transactions such as:
* intrinsic gas calculation
* max values on integers
* fee semantics, such as `maxFeePerGas < maxPriorityFeePerGas`
* newer tx types on old forks

### Examples

```
./evm t9n --state.fork Homestead --input.txs testdata/15/signed_txs.rlp
[
  {
    "error": "transaction type not supported",
    "hash": "0xa98a24882ea90916c6a86da650fbc6b14238e46f0af04a131ce92be897507476"
  },
  {
    "error": "transaction type not supported",
    "hash": "0x36bad80acce7040c45fd32764b5c2b2d2e6f778669fb41791f73f546d56e739a"
  }
]
```
```
./evm t9n --state.fork London --input.txs testdata/15/signed_txs.rlp
[
  {
    "address": "0xd02d72e067e77158444ef2020ff2d325f929b363",
    "hash": "0xa98a24882ea90916c6a86da650fbc6b14238e46f0af04a131ce92be897507476",
    "intrinsicGas": "0x5208"
  },
  {
    "address": "0xd02d72e067e77158444ef2020ff2d325f929b363",
    "hash": "0x36bad80acce7040c45fd32764b5c2b2d2e6f778669fb41791f73f546d56e739a",
    "intrinsicGas": "0x5208"
  }
]
```
## Block builder tool (b11r)

The `evm b11r` tool is used to assemble and seal full block rlps.

### Specification

#### Command line params

Command line params that need to be supported are:

```
    --input.header value        `stdin` or file name of where to find the block header to use. (default: "header.json")
    --input.ommers value        `stdin` or file name of where to find the list of ommer header RLPs to use.
    --input.txs value           `stdin` or file name of where to find the transactions list in RLP form. (default: "txs.rlp")
    --output.basedir value      Specifies where output files are placed. Will be created if it does not exist.
    --output.block value        Determines where to put the alloc of the post-state. (default: "block.json")
                                <file> - into the file <file>
                                `stdout` - into the stdout output
                                `stderr` - into the stderr output
    --seal.clique value         Seal block with Clique. `stdin` or file name of where to find the Clique sealing data.
    --seal.ethash               Seal block with ethash. (default: false)
    --seal.ethash.dir value     Path to ethash DAG. If none exists, a new DAG will be generated.
    --seal.ethash.mode value    Defines the type and amount of PoW verification an ethash engine makes. (default: "normal")
    --verbosity value           Sets the verbosity level. (default: 3)
```

#### Objects

##### `header`

The `header` object is a consensus header.

```go=
type Header struct {
        ParentHash  common.Hash       `json:"parentHash"`
        OmmerHash   *common.Hash      `json:"sha3Uncles"`
        Coinbase    *common.Address   `json:"miner"`
        Root        common.Hash       `json:"stateRoot"         gencodec:"required"`
        TxHash      *common.Hash      `json:"transactionsRoot"`
        ReceiptHash *common.Hash      `json:"receiptsRoot"`
        Bloom       types.Bloom       `json:"logsBloom"`
        Difficulty  *big.Int          `json:"difficulty"`
        Number      *big.Int          `json:"number"            gencodec:"required"`
        GasLimit    uint64            `json:"gasLimit"          gencodec:"required"`
        GasUsed     uint64            `json:"gasUsed"`
        Time        uint64            `json:"timestamp"         gencodec:"required"`
        Extra       []byte            `json:"extraData"`
        MixDigest   common.Hash       `json:"mixHash"`
        Nonce       *types.BlockNonce `json:"nonce"`
        BaseFee     *big.Int          `json:"baseFeePerGas"`
}
```
#### `ommers`

The `ommers` object is a list of RLP-encoded ommer blocks in hex
representation.

```go=
type Ommers []string
```

#### `txs`

The `txs` object is a list of RLP-encoded transactions in hex representation.

```go=
type Txs []string
```

#### `clique`

The `clique` object provides the necessary information to complete a clique
seal of the block.

```go=
var CliqueInfo struct {
        Key       *common.Hash    `json:"secretKey"`
        Voted     *common.Address `json:"voted"`
        Authorize *bool           `json:"authorize"`
        Vanity    common.Hash     `json:"vanity"`
}
```

#### `output`

The `output` object contains two values, the block RLP and the block hash.

```go=
type BlockInfo struct {
    Rlp  []byte      `json:"rlp"`
    Hash common.Hash `json:"hash"`
}
```

## A Note on Encoding

The encoding of values for `evm` utility attempts to be relatively flexible. It
generally supports hex-encoded or decimal-encoded numeric values, and
hex-encoded byte values (like `common.Address`, `common.Hash`, etc). When in
doubt, the [`execution-apis`](https://github.com/ethereum/execution-apis) way
of encoding should always be accepted.

## Testing

There are many test cases in the [`cmd/evm/testdata`](./testdata) directory.
These fixtures are used to power the `t8n` tests in
[`t8n_test.go`](./t8n_test.go). The best way to verify the correctness of new `evm`
implementations is to execute these and verify the output and error codes match
the expected values.
<|MERGE_RESOLUTION|>--- conflicted
+++ resolved
@@ -16,11 +16,7 @@
 1. Take a prestate, including
    - Accounts,
    - Block context information,
-<<<<<<< HEAD
-   - Previous blocks hashes (*optional)
-=======
    - Previous block hashes (*optional)
->>>>>>> 36b2371c
 2. Apply a set of transactions,
 3. Apply a mining-reward (*optional),
 4. And generate a post-state, including
