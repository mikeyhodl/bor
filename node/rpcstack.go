--- conflicted
+++ resolved
@@ -104,17 +104,12 @@
 	shutdownTimeout = 5 * time.Second
 )
 
-<<<<<<< HEAD
 func newHTTPServer(log log.Logger, timeouts rpc.HTTPTimeouts, rpcBatchLimit uint64) *httpServer {
 	h := &httpServer{log: log, timeouts: timeouts, handlerNames: make(map[string]string), RPCBatchLimit: rpcBatchLimit}
 
 	h.httpHandler.Store((*rpcHandler)(nil))
 	h.wsHandler.Store((*rpcHandler)(nil))
 
-=======
-func newHTTPServer(log log.Logger, timeouts rpc.HTTPTimeouts) *httpServer {
-	h := &httpServer{log: log, timeouts: timeouts, handlerNames: make(map[string]string)}
->>>>>>> 12b4131f
 	return h
 }
 
@@ -295,14 +290,9 @@
 	}
 
 	// Shut down the server.
-<<<<<<< HEAD
-	httpHandler := h.httpHandler.Load().(*rpcHandler)
-	wsHandler := h.wsHandler.Load().(*rpcHandler)
-
-=======
 	httpHandler := h.httpHandler.Load()
 	wsHandler := h.wsHandler.Load()
->>>>>>> 12b4131f
+
 	if httpHandler != nil {
 		h.httpHandler.Store(nil)
 		httpHandler.server.Stop()
