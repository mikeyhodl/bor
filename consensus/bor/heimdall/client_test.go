--- conflicted
+++ resolved
@@ -32,21 +32,6 @@
 	}
 }
 
-<<<<<<< HEAD
-=======
-func (h *HttpHandlerFake) GetNoAckMilestoneHandler() http.HandlerFunc {
-	return func(w http.ResponseWriter, r *http.Request) {
-		h.handleFetchNoAckMilestone.ServeHTTP(w, r)
-	}
-}
-
-func (h *HttpHandlerFake) GetLastNoAckMilestoneHandler() http.HandlerFunc {
-	return func(w http.ResponseWriter, r *http.Request) {
-		h.handleFetchLastNoAckMilestone.ServeHTTP(w, r)
-	}
-}
-
->>>>>>> 5cdef9b0
 func (h *HttpHandlerFake) GetMilestoneHandler() http.HandlerFunc {
 	return func(w http.ResponseWriter, r *http.Request) {
 		h.handleFetchMilestone.ServeHTTP(w, r)
@@ -113,18 +98,6 @@
 
 	handler := &HttpHandlerFake{}
 	handler.handleFetchCheckpoint = func(w http.ResponseWriter, _ *http.Request) {
-<<<<<<< HEAD
-		// Create a properly formatted checkpoint response with string fields
-		// and base64-encoded root hash as expected by the UnmarshalJSON method
-		response := map[string]interface{}{
-			"checkpoint": map[string]interface{}{
-				"proposer":     "0x0000000000000000000000000000000000000000",
-				"start_block":  "0",
-				"end_block":    "512",
-				"root_hash":    "AAAAAAAAAAAAAAAAAAAAAAAAAAAAAAAAAAAAAAAAAAA=", // Base64 encoded zero hash
-				"bor_chain_id": "15001",
-				"timestamp":    "0",
-=======
 		err := json.NewEncoder(w).Encode(gRPCGatewayCheckpointResponseV2{
 			Result: gRPCGatewayCheckpointV2{
 				Proposer:   common.Address{},
@@ -133,11 +106,8 @@
 				RootHash:   "dGVzdA==",
 				BorChainID: "15001",
 				Timestamp:  "0",
->>>>>>> 5cdef9b0
 			},
-		}
-
-		err := json.NewEncoder(w).Encode(response)
+		})
 
 		if err != nil {
 			w.WriteHeader(500) // Return 500 Internal Server Error.
@@ -196,20 +166,6 @@
 
 	handler := &HttpHandlerFake{}
 	handler.handleFetchMilestone = func(w http.ResponseWriter, _ *http.Request) {
-<<<<<<< HEAD
-		// Create a properly formatted milestone response with string fields
-		// and base64-encoded hash as expected by the UnmarshalJSON method
-		response := map[string]interface{}{
-			"milestone": map[string]interface{}{
-				"proposer":         "0x0000000000000000000000000000000000000000",
-				"start_block":      "0",
-				"end_block":        "512",
-				"hash":             "AAAAAAAAAAAAAAAAAAAAAAAAAAAAAAAAAAAAAAAAAAA=", // Base64 encoded zero hash
-				"bor_chain_id":     "15001",
-				"milestone_id":     "1",
-				"timestamp":        "0",
-				"total_difficulty": "0",
-=======
 		err := json.NewEncoder(w).Encode(gRPCGatewayMilestoneResponseV2{
 			Result: gRPCGatewayMilestoneV2{
 				Proposer:        common.Address{},
@@ -219,11 +175,8 @@
 				BorChainID:      "15001",
 				Timestamp:       "0",
 				TotalDifficulty: "0",
->>>>>>> 5cdef9b0
 			},
-		}
-
-		err := json.NewEncoder(w).Encode(response)
+		})
 
 		if err != nil {
 			w.WriteHeader(500) // Return 500 Internal Server Error.
