// Copyright 2020 The go-ethereum Authors
// This file is part of the go-ethereum library.
//
// The go-ethereum library is free software: you can redistribute it and/or modify
// it under the terms of the GNU Lesser General Public License as published by
// the Free Software Foundation, either version 3 of the License, or
// (at your option) any later version.
//
// The go-ethereum library is distributed in the hope that it will be useful,
// but WITHOUT ANY WARRANTY; without even the implied warranty of
// MERCHANTABILITY or FITNESS FOR A PARTICULAR PURPOSE. See the
// GNU Lesser General Public License for more details.
//
// You should have received a copy of the GNU Lesser General Public License
// along with the go-ethereum library. If not, see <http://www.gnu.org/licenses/>.

package eth

import (
	"errors"
	"fmt"
	"math/big"
	"time"

	"github.com/ethereum/go-ethereum/common"
	"github.com/ethereum/go-ethereum/core/forkid"
	"github.com/ethereum/go-ethereum/metrics"
	"github.com/ethereum/go-ethereum/p2p"
)

const (
	// handshakeTimeout is the maximum allowed time for the `eth` handshake to
	// complete before dropping the connection.= as malicious.
	handshakeTimeout = 5 * time.Second
)

// Handshake executes the eth protocol handshake, negotiating version number,
// network IDs, difficulties, head and genesis blocks.
func (p *Peer) Handshake(network uint64, head common.Hash, genesis common.Hash, forkID forkid.ID, forkFilter forkid.Filter) error {
	// Send out own handshake in a new thread
	errc := make(chan error, 2)

	var status StatusPacket // safe to read after two values have been received from errc

	go func() {
		errc <- p2p.Send(p.rw, StatusMsg, &StatusPacket{
			ProtocolVersion: uint32(p.version),
			NetworkID:       network,
			TD:              new(big.Int), // unknown for post-merge tail=pruned networks
			Head:            head,
			Genesis:         genesis,
			ForkID:          forkID,
		})
	}()
	go func() {
		errc <- p.readStatus(network, &status, genesis, forkFilter)
	}()

	timeout := time.NewTimer(handshakeTimeout)
	defer timeout.Stop()

	for i := 0; i < 2; i++ {
		select {
		case err := <-errc:
			if err != nil {
				markError(p, err)
				return err
			}
		case <-timeout.C:
			markError(p, p2p.DiscReadTimeout)
			return p2p.DiscReadTimeout
		}
	}
<<<<<<< HEAD

	p.td, p.head = status.TD, status.Head

	// TD at mainnet block #7753254 is 76 bits. If it becomes 100 million times
	// larger, it will still fit within 100 bits
	if tdlen := p.td.BitLen(); tdlen > 100 {
		return fmt.Errorf("too large total difficulty: bitlen %d", tdlen)
	}

=======
>>>>>>> 827d3fcc
	return nil
}

// readStatus reads the remote handshake message.
func (p *Peer) readStatus(network uint64, status *StatusPacket, genesis common.Hash, forkFilter forkid.Filter) error {
	msg, err := p.rw.ReadMsg()
	if err != nil {
		return err
	}

	if msg.Code != StatusMsg {
		return fmt.Errorf("%w: first msg has code %x (!= %x)", errNoStatusMsg, msg.Code, StatusMsg)
	}

	if msg.Size > maxMessageSize {
		return fmt.Errorf("%w: %v > %v", errMsgTooLarge, msg.Size, maxMessageSize)
	}
	// Decode the handshake and make sure everything matches
	if err := msg.Decode(&status); err != nil {
		return fmt.Errorf("%w: message %v: %v", errDecode, msg, err)
	}

	if status.NetworkID != network {
		return fmt.Errorf("%w: %d (!= %d)", errNetworkIDMismatch, status.NetworkID, network)
	}

	if uint(status.ProtocolVersion) != p.version {
		return fmt.Errorf("%w: %d (!= %d)", errProtocolVersionMismatch, status.ProtocolVersion, p.version)
	}

	if status.Genesis != genesis {
		return fmt.Errorf("%w: %x (!= %x)", errGenesisMismatch, status.Genesis, genesis)
	}

	if err := forkFilter(status.ForkID); err != nil {
		return fmt.Errorf("%w: %v", errForkIDRejected, err)
	}

	return nil
}

// markError registers the error with the corresponding metric.
func markError(p *Peer, err error) {
	if !metrics.Enabled() {
		return
	}
	m := meters.get(p.Inbound())
	switch errors.Unwrap(err) {
	case errNetworkIDMismatch:
		m.networkIDMismatch.Mark(1)
	case errProtocolVersionMismatch:
		m.protocolVersionMismatch.Mark(1)
	case errGenesisMismatch:
		m.genesisMismatch.Mark(1)
	case errForkIDRejected:
		m.forkidRejected.Mark(1)
	case p2p.DiscReadTimeout:
		m.timeoutError.Mark(1)
	default:
		m.peerError.Mark(1)
	}
}<|MERGE_RESOLUTION|>--- conflicted
+++ resolved
@@ -71,18 +71,6 @@
 			return p2p.DiscReadTimeout
 		}
 	}
-<<<<<<< HEAD
-
-	p.td, p.head = status.TD, status.Head
-
-	// TD at mainnet block #7753254 is 76 bits. If it becomes 100 million times
-	// larger, it will still fit within 100 bits
-	if tdlen := p.td.BitLen(); tdlen > 100 {
-		return fmt.Errorf("too large total difficulty: bitlen %d", tdlen)
-	}
-
-=======
->>>>>>> 827d3fcc
 	return nil
 }
 
