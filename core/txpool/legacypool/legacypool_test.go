// Copyright 2015 The go-ethereum Authors
// This file is part of the go-ethereum library.
//
// The go-ethereum library is free software: you can redistribute it and/or modify
// it under the terms of the GNU Lesser General Public License as published by
// the Free Software Foundation, either version 3 of the License, or
// (at your option) any later version.
//
// The go-ethereum library is distributed in the hope that it will be useful,
// but WITHOUT ANY WARRANTY; without even the implied warranty of
// MERCHANTABILITY or FITNESS FOR A PARTICULAR PURPOSE. See the
// GNU Lesser General Public License for more details.
//
// You should have received a copy of the GNU Lesser General Public License
// along with the go-ethereum library. If not, see <http://www.gnu.org/licenses/>.

package legacypool

import (
	"crypto/ecdsa"
	crand "crypto/rand"
	"errors"
	"fmt"
	"io"
	"math/big"
	"math/rand"
	"slices"
	"sync"
	"sync/atomic"
	"testing"
	"time"

	crand2 "github.com/maticnetwork/crand"

	"github.com/ethereum/go-ethereum/common"
	"github.com/ethereum/go-ethereum/core"
	"github.com/ethereum/go-ethereum/core/state"
	"github.com/ethereum/go-ethereum/core/tracing"
	"github.com/ethereum/go-ethereum/core/txpool"
	"github.com/ethereum/go-ethereum/core/types"
	"github.com/ethereum/go-ethereum/core/vm"
	"github.com/ethereum/go-ethereum/crypto"
	"github.com/ethereum/go-ethereum/event"
	"github.com/ethereum/go-ethereum/params"
	"github.com/ethereum/go-ethereum/trie"
	"github.com/holiman/uint256"
)

var (
	// testTxPoolConfig is a transaction pool configuration without stateful disk
	// sideeffects used during testing.
	testTxPoolConfig Config

	// eip1559Config is a chain config with EIP-1559 enabled at block 0.
	eip1559Config *params.ChainConfig
)

const (
// txPoolGasLimit = 10_000_000
)

func init() {
	testTxPoolConfig = DefaultConfig
	testTxPoolConfig.Journal = ""
	/*
		Given the introduction of `BorDefaultTxPoolPriceLimit=25gwei`,
		we set `testTxPoolConfig.PriceLimit = 1` to avoid rewriting all `legacypool_test.go` tests,
		causing code divergence from geth, as this has been widely tested on different networks.
		Also, `worker_test.go` has been adapted to reflect such changes.
		Furthermore, config test can be found in `TestTxPoolDefaultPriceLimit`
	*/
	testTxPoolConfig.PriceLimit = 1

	cpy := *params.TestChainConfig
	eip1559Config = &cpy
	eip1559Config.BerlinBlock = common.Big0
	eip1559Config.LondonBlock = common.Big0
}

type testBlockChain struct {
	config        *params.ChainConfig
	gasLimit      atomic.Uint64
	statedb       *state.StateDB
	chainHeadFeed *event.Feed
}

func newTestBlockChain(config *params.ChainConfig, gasLimit uint64, statedb *state.StateDB, chainHeadFeed *event.Feed) *testBlockChain {
	bc := testBlockChain{config: config, statedb: statedb, chainHeadFeed: new(event.Feed)}
	bc.gasLimit.Store(gasLimit)

	return &bc
}

func (bc *testBlockChain) Config() *params.ChainConfig {
	return bc.config
}

func (bc *testBlockChain) CurrentBlock() *types.Header {
	return &types.Header{
		Number:     new(big.Int),
		Difficulty: common.Big0,
		GasLimit:   bc.gasLimit.Load(),
	}
}

func (bc *testBlockChain) GetBlock(hash common.Hash, number uint64) *types.Block {
	return types.NewBlock(bc.CurrentBlock(), nil, nil, trie.NewStackTrie(nil))
}

func (bc *testBlockChain) StateAt(common.Hash) (*state.StateDB, error) {
	return bc.statedb, nil
}

func (bc *testBlockChain) SubscribeChainHeadEvent(ch chan<- core.ChainHeadEvent) event.Subscription {
	return bc.chainHeadFeed.Subscribe(ch)
}

func transaction(nonce uint64, gaslimit uint64, key *ecdsa.PrivateKey) *types.Transaction {
	return pricedTransaction(nonce, gaslimit, big.NewInt(1), key)
}

func pricedTransaction(nonce uint64, gaslimit uint64, gasprice *big.Int, key *ecdsa.PrivateKey) *types.Transaction {
	tx, _ := types.SignTx(types.NewTransaction(nonce, common.Address{0x01}, big.NewInt(100), gaslimit, gasprice, nil), types.HomesteadSigner{}, key)
	return tx
}

<<<<<<< HEAD
func pricedDataTransaction(nonce uint64, gaslimit uint64, gasprice *big.Int, key *ecdsa.PrivateKey, bytes uint64) *types.Transaction {
	data := make([]byte, bytes)
	crand.Read(data)

	tx, _ := types.SignTx(types.NewTransaction(nonce, common.Address{}, big.NewInt(0), gaslimit, gasprice, data), types.HomesteadSigner{}, key)

=======
// pricedDataTransaction generates a signed transaction with fixed-size data,
// and ensures that the resulting signature components (r and s) are exactly 32 bytes each,
// producing transactions with deterministic size.
//
// This avoids variability in transaction size caused by leading zeros being omitted in
// RLP encoding of r/s. Since r and s are derived from ECDSA, they occasionally have leading
// zeros and thus can be shorter than 32 bytes.
//
// For example:
//
//	r: 0 leading zeros, bytesSize: 32, bytes: [221 ... 101]
//	s: 1 leading zeros, bytesSize: 31, bytes: [0 75 ... 47]
func pricedDataTransaction(nonce uint64, gaslimit uint64, gasprice *big.Int, key *ecdsa.PrivateKey, dataBytes uint64) *types.Transaction {
	var tx *types.Transaction

	// 10 attempts is statistically sufficient since leading zeros in ECDSA signatures are rare and randomly distributed.
	var retryTimes = 10
	for i := 0; i < retryTimes; i++ {
		data := make([]byte, dataBytes)
		crand.Read(data)

		tx, _ = types.SignTx(types.NewTransaction(nonce, common.Address{}, big.NewInt(0), gaslimit, gasprice, data), types.HomesteadSigner{}, key)
		_, r, s := tx.RawSignatureValues()
		if len(r.Bytes()) == 32 && len(s.Bytes()) == 32 {
			break
		}
	}
>>>>>>> 12b4131f
	return tx
}

func dynamicFeeTx(nonce uint64, gaslimit uint64, gasFee *big.Int, tip *big.Int, key *ecdsa.PrivateKey) *types.Transaction {
	tx, _ := types.SignNewTx(key, types.LatestSignerForChainID(params.TestChainConfig.ChainID), &types.DynamicFeeTx{
		ChainID:    params.TestChainConfig.ChainID,
		Nonce:      nonce,
		GasTipCap:  tip,
		GasFeeCap:  gasFee,
		Gas:        gaslimit,
		To:         &common.Address{},
		Value:      big.NewInt(100),
		Data:       nil,
		AccessList: nil,
	})

	return tx
}

type unsignedAuth struct {
	nonce uint64
	key   *ecdsa.PrivateKey
}

func setCodeTx(nonce uint64, key *ecdsa.PrivateKey, unsigned []unsignedAuth) *types.Transaction {
	return pricedSetCodeTx(nonce, 250000, uint256.NewInt(1000), uint256.NewInt(1), key, unsigned)
}

func pricedSetCodeTx(nonce uint64, gaslimit uint64, gasFee, tip *uint256.Int, key *ecdsa.PrivateKey, unsigned []unsignedAuth) *types.Transaction {
	var authList []types.SetCodeAuthorization
	for _, u := range unsigned {
		auth, _ := types.SignSetCode(u.key, types.SetCodeAuthorization{
			ChainID: *uint256.MustFromBig(params.TestChainConfig.ChainID),
			Address: common.Address{0x42},
			Nonce:   u.nonce,
		})
		authList = append(authList, auth)
	}
	return pricedSetCodeTxWithAuth(nonce, gaslimit, gasFee, tip, key, authList)
}

func pricedSetCodeTxWithAuth(nonce uint64, gaslimit uint64, gasFee, tip *uint256.Int, key *ecdsa.PrivateKey, authList []types.SetCodeAuthorization) *types.Transaction {
	return types.MustSignNewTx(key, types.LatestSignerForChainID(params.TestChainConfig.ChainID), &types.SetCodeTx{
		ChainID:    uint256.MustFromBig(params.TestChainConfig.ChainID),
		Nonce:      nonce,
		GasTipCap:  tip,
		GasFeeCap:  gasFee,
		Gas:        gaslimit,
		To:         common.Address{},
		Value:      uint256.NewInt(100),
		Data:       nil,
		AccessList: nil,
		AuthList:   authList,
	})
}

func setupPool() (*LegacyPool, *ecdsa.PrivateKey) {
	return setupPoolWithConfig(params.TestChainConfig)
}

// reserver is a utility struct to sanity check that accounts are
// properly reserved by the blobpool (no duplicate reserves or unreserves).
type reserver struct {
	accounts map[common.Address]struct{}
	lock     sync.RWMutex
}

func newReserver() txpool.Reserver {
	return &reserver{accounts: make(map[common.Address]struct{})}
}

func (r *reserver) Hold(addr common.Address) error {
	r.lock.Lock()
	defer r.lock.Unlock()
	if _, exists := r.accounts[addr]; exists {
		panic("already reserved")
	}
	r.accounts[addr] = struct{}{}
	return nil
}

func (r *reserver) Release(addr common.Address) error {
	r.lock.Lock()
	defer r.lock.Unlock()
	if _, exists := r.accounts[addr]; !exists {
		panic("not reserved")
	}
	delete(r.accounts, addr)
	return nil
}

func (r *reserver) Has(address common.Address) bool {
	return false // reserver only supports a single pool
}

func setupPoolWithConfig(config *params.ChainConfig, options ...func(pool *LegacyPool)) (*LegacyPool, *ecdsa.PrivateKey) {
	statedb, _ := state.New(types.EmptyRootHash, state.NewDatabaseForTesting())
	blockchain := newTestBlockChain(config, 10000000, statedb, new(event.Feed))

	key, _ := crypto.GenerateKey()
	pool := New(testTxPoolConfig, blockchain, options...)
	if err := pool.Init(testTxPoolConfig.PriceLimit, blockchain.CurrentBlock(), newReserver()); err != nil {
		panic(err)
	}
	// wait for the pool to initialize
	<-pool.initDoneCh

	return pool, key
}

// validatePoolInternals checks various consistency invariants within the pool.
func validatePoolInternals(pool *LegacyPool) error {
	pool.mu.RLock()
	defer pool.mu.RUnlock()

	// Ensure the total transaction set is consistent with pending + queued
	pending, queued := pool.stats()
	if total := pool.all.Count(); total != pending+queued {
		return fmt.Errorf("total transaction count %d != %d pending + %d queued", total, pending, queued)
	}

	pool.priced.Reheap()
	priced, remote := pool.priced.urgent.Len()+pool.priced.floating.Len(), pool.all.Count()
	if priced != remote {
		return fmt.Errorf("total priced transaction count %d != %d", priced, remote)
	}

	// Ensure the next nonce to assign is the correct one
	// pool.pendingMu.RLock()
	// defer pool.pendingMu.RUnlock()

	for addr, txs := range pool.pending {
		// Find the last transaction
		var last uint64
		for nonce := range txs.txs.items {
			if last < nonce {
				last = nonce
			}
		}

		if nonce := pool.pendingNonces.get(addr); nonce != last+1 {
			return fmt.Errorf("pending nonce mismatch: have %v, want %v", nonce, last+1)
		}
	}
	// Ensure all auths in pool are tracked
	for _, tx := range pool.all.txs {
		for _, addr := range tx.SetCodeAuthorities() {
			list := pool.all.auths[addr]
			if i := slices.Index(list, tx.Hash()); i < 0 {
				return fmt.Errorf("authority not tracked: addr %s, tx %s", addr, tx.Hash())
			}
		}
	}
	// Ensure all auths in pool have an associated tx.
	for addr, hashes := range pool.all.auths {
		for _, hash := range hashes {
			if _, ok := pool.all.txs[hash]; !ok {
				return fmt.Errorf("dangling authority, missing originating tx: addr %s, hash %s", addr, hash.Hex())
			}
		}
	}
	return nil
}

// validateEvents checks that the correct number of transaction addition events
// were fired on the pool's event feed.
func validateEvents(events chan core.NewTxsEvent, count int) error {
	var received []*types.Transaction

	for len(received) < count {
		select {
		case ev := <-events:
			received = append(received, ev.Txs...)
		case <-time.After(time.Second):
			return fmt.Errorf("event #%d not fired", len(received))
		}
	}

	if len(received) > count {
		return fmt.Errorf("more than %d events fired: %v", count, received[count:])
	}
	select {
	case ev := <-events:
		return fmt.Errorf("more than %d events fired: %v", count, ev.Txs)

	case <-time.After(50 * time.Millisecond):
		// This branch should be "default", but it's a data race between goroutines,
		// reading the event channel and pushing into it, so better wait a bit ensuring
		// really nothing gets injected.
	}

	return nil
}

func deriveSender(tx *types.Transaction) (common.Address, error) {
	return types.Sender(types.HomesteadSigner{}, tx)
}

type testChain struct {
	*testBlockChain
	address common.Address
	trigger *bool
}

// testChain.State() is used multiple times to reset the pending state.
// when simulate is true it will create a state that indicates
// that tx0 and tx1 are included in the chain.
func (c *testChain) State() (*state.StateDB, error) {
	// delay "state change" by one. The tx pool fetches the
	// state multiple times and by delaying it a bit we simulate
	// a state change between those fetches.
	stdb := c.statedb

	if *c.trigger {
		c.statedb, _ = state.New(types.EmptyRootHash, state.NewDatabaseForTesting())
		// simulate that the new head block included tx0 and tx1
		c.statedb.SetNonce(c.address, 2, tracing.NonceChangeUnspecified)
		c.statedb.SetBalance(c.address, new(uint256.Int).SetUint64(params.Ether), tracing.BalanceChangeUnspecified)
		*c.trigger = false
	}

	return stdb, nil
}

// TestTxPoolDefaultPriceLimit ensures the bor default tx pool price limit is set correctly.
func TestTxPoolDefaultPriceLimit(t *testing.T) {
	t.Parallel()

	pool, _ := setupPool()
	defer pool.Close()

	if have, want := pool.config.PriceLimit, uint64(params.BorDefaultTxPoolPriceLimit); have != want {
		t.Fatalf("txpool price limit incorrect: have %d, want %d", have, want)
	}
}

// This test simulates a scenario where a new block is imported during a
// state reset and tests whether the pending state is in sync with the
// block head event that initiated the resetState().
func TestStateChangeDuringReset(t *testing.T) {
	t.Parallel()

	var (
		key, _     = crypto.GenerateKey()
		address    = crypto.PubkeyToAddress(key.PublicKey)
		statedb, _ = state.New(types.EmptyRootHash, state.NewDatabaseForTesting())
		trigger    = false
	)

	// setup pool with 2 transaction in it
	statedb.SetBalance(address, new(uint256.Int).SetUint64(params.Ether), tracing.BalanceChangeUnspecified)
	blockchain := &testChain{newTestBlockChain(params.TestChainConfig, 1000000000, statedb, new(event.Feed)), address, &trigger}

	tx0 := transaction(0, 100000, key)
	tx1 := transaction(1, 100000, key)

	pool := New(testTxPoolConfig, blockchain)
	pool.Init(testTxPoolConfig.PriceLimit, blockchain.CurrentBlock(), newReserver())
	defer pool.Close()

	nonce := pool.Nonce(address)
	if nonce != 0 {
		t.Fatalf("Invalid nonce, want 0, got %d", nonce)
	}

	pool.addRemotesSync([]*types.Transaction{tx0, tx1})

	nonce = pool.Nonce(address)
	if nonce != 2 {
		t.Fatalf("Invalid nonce, want 2, got %d", nonce)
	}

	// trigger state change in the background
	trigger = true

	<-pool.requestReset(nil, nil)

	nonce = pool.Nonce(address)
	if nonce != 2 {
		t.Fatalf("Invalid nonce, want 2, got %d", nonce)
	}
}

func testAddBalance(pool *LegacyPool, addr common.Address, amount *big.Int) {
	pool.mu.Lock()
	pool.currentState.AddBalance(addr, uint256.MustFromBig(amount), tracing.BalanceChangeUnspecified)
	pool.mu.Unlock()
}

func testSetNonce(pool *LegacyPool, addr common.Address, nonce uint64) {
	pool.mu.Lock()
	pool.currentState.SetNonce(addr, nonce, tracing.NonceChangeUnspecified)
	pool.mu.Unlock()
}

// func getBalance(pool *LegacyPool, addr common.Address) *big.Int {
// 	bal := big.NewInt(0)

// 	pool.mu.Lock()
// 	bal.Set(pool.currentState.GetBalance(addr))
// 	pool.mu.Unlock()

// 	return bal
// }

func TestInvalidTransactions(t *testing.T) {
	t.Parallel()

	pool, key := setupPool()
	defer pool.Close()

	tx := transaction(0, 100, key)
	from, _ := deriveSender(tx)

	// Intrinsic gas too low
	testAddBalance(pool, from, big.NewInt(1))
	if err, want := pool.addRemote(tx), core.ErrIntrinsicGas; !errors.Is(err, want) {
		t.Errorf("want %v have %v", want, err)
	}

	// Insufficient funds
	tx = transaction(0, 100000, key)
	if err, want := pool.addRemote(tx), core.ErrInsufficientFunds; !errors.Is(err, want) {
		t.Errorf("want %v have %v", want, err)
	}

	testSetNonce(pool, from, 1)
	testAddBalance(pool, from, big.NewInt(0xffffffffffffff))

	tx = transaction(0, 100000, key)
	if err, want := pool.addRemote(tx), core.ErrNonceTooLow; !errors.Is(err, want) {
		t.Errorf("want %v have %v", want, err)
	}

	tx = transaction(1, 100000, key)
	pool.gasTip.Store(uint256.NewInt(1000))
	if err, want := pool.addRemote(tx), txpool.ErrTxGasPriceTooLow; !errors.Is(err, want) {
		t.Errorf("want %v have %v", want, err)
	}
}

func TestQueue(t *testing.T) {
	t.Parallel()

	pool, key := setupPool()
	defer pool.Close()

	tx := transaction(0, 100, key)
	from, _ := deriveSender(tx)
	testAddBalance(pool, from, big.NewInt(1000))
	<-pool.requestReset(nil, nil)

	pool.enqueueTx(tx.Hash(), tx, true)
	<-pool.requestPromoteExecutables(newAccountSet(pool.signer, from))

	// pool.pendingMu.RLock()
	if len(pool.pending) != 1 {
		t.Error("expected valid txs to be 1 is", len(pool.pending))
	}
	// pool.pendingMu.RUnlock()

	tx = transaction(1, 100, key)
	from, _ = deriveSender(tx)
	testSetNonce(pool, from, 2)
	pool.enqueueTx(tx.Hash(), tx, true)

	<-pool.requestPromoteExecutables(newAccountSet(pool.signer, from))

	// pool.pendingMu.RLock()
	if _, ok := pool.pending[from].txs.items[tx.Nonce()]; ok {
		t.Error("expected transaction to be in tx pool")
	}
	// pool.pendingMu.RUnlock()

	if len(pool.queue) > 0 {
		t.Error("expected transaction queue to be empty. is", len(pool.queue))
	}
}

func TestQueue2(t *testing.T) {
	t.Parallel()

	pool, key := setupPool()
	defer pool.Close()

	tx1 := transaction(0, 100, key)
	tx2 := transaction(10, 100, key)
	tx3 := transaction(11, 100, key)
	from, _ := deriveSender(tx1)
	testAddBalance(pool, from, big.NewInt(1000))
	pool.reset(nil, nil)

	pool.enqueueTx(tx1.Hash(), tx1, true)
	pool.enqueueTx(tx2.Hash(), tx2, true)
	pool.enqueueTx(tx3.Hash(), tx3, true)

	pool.promoteExecutables([]common.Address{from})

	// pool.pendingMu.RLock()
	if len(pool.pending) != 1 {
		t.Error("expected pending length to be 1, got", len(pool.pending))
	}
	// pool.pendingMu.RUnlock()

	if pool.queue[from].Len() != 2 {
		t.Error("expected len(queue) == 2, got", pool.queue[from].Len())
	}
}

func TestNegativeValue(t *testing.T) {
	t.Parallel()

	pool, key := setupPool()
	defer pool.Close()

	tx, _ := types.SignTx(types.NewTransaction(0, common.Address{}, big.NewInt(-1), 100, big.NewInt(1), nil), types.HomesteadSigner{}, key)
	from, _ := deriveSender(tx)

	testAddBalance(pool, from, big.NewInt(1))
	if err := pool.addRemote(tx); !errors.Is(err, txpool.ErrNegativeValue) {
		t.Error("expected", txpool.ErrNegativeValue, "got", err)
	}
}

func TestTipAboveFeeCap(t *testing.T) {
	t.Parallel()

	pool, key := setupPoolWithConfig(eip1559Config)
	defer pool.Close()

	tx := dynamicFeeTx(0, 100, big.NewInt(1), big.NewInt(2), key)

	if err := pool.addRemote(tx); !errors.Is(err, core.ErrTipAboveFeeCap) {
		t.Error("expected", core.ErrTipAboveFeeCap, "got", err)
	}
}

func TestVeryHighValues(t *testing.T) {
	t.Parallel()

	pool, key := setupPoolWithConfig(eip1559Config)
	defer pool.Close()

	veryBigNumber := big.NewInt(1)
	veryBigNumber.Lsh(veryBigNumber, 300)

	tx := dynamicFeeTx(0, 100, big.NewInt(1), veryBigNumber, key)
	if err := pool.addRemote(tx); !errors.Is(err, core.ErrTipVeryHigh) {
		t.Error("expected", core.ErrTipVeryHigh, "got", err)
	}

	tx2 := dynamicFeeTx(0, 100, veryBigNumber, big.NewInt(1), key)
	if err := pool.addRemote(tx2); !errors.Is(err, core.ErrFeeCapVeryHigh) {
		t.Error("expected", core.ErrFeeCapVeryHigh, "got", err)
	}
}

func TestChainFork(t *testing.T) {
	t.Parallel()

	pool, key := setupPool()
	defer pool.Close()

	addr := crypto.PubkeyToAddress(key.PublicKey)
	resetState := func() {
		statedb, _ := state.New(types.EmptyRootHash, state.NewDatabaseForTesting())
		statedb.AddBalance(addr, uint256.NewInt(100000000000000), tracing.BalanceChangeUnspecified)

		pool.chain = newTestBlockChain(pool.chainconfig, 1000000, statedb, new(event.Feed))
		<-pool.requestReset(nil, nil)
	}
	resetState()

	tx := transaction(0, 100000, key)
	if _, err := pool.add(tx); err != nil {
		t.Error("didn't expect error", err)
	}
	pool.removeTx(tx.Hash(), true, true)

	// reset the pool's internal state
	resetState()
	if _, err := pool.add(tx); err != nil {
		t.Error("didn't expect error", err)
	}
}

func TestDoubleNonce(t *testing.T) {
	t.Parallel()

	pool, key := setupPool()
	defer pool.Close()

	addr := crypto.PubkeyToAddress(key.PublicKey)
	resetState := func() {
		statedb, _ := state.New(types.EmptyRootHash, state.NewDatabaseForTesting())
		statedb.AddBalance(addr, uint256.NewInt(100000000000000), tracing.BalanceChangeUnspecified)

		pool.chain = newTestBlockChain(pool.chainconfig, 1000000, statedb, new(event.Feed))
		<-pool.requestReset(nil, nil)
	}
	resetState()

	signer := types.HomesteadSigner{}
	tx1, _ := types.SignTx(types.NewTransaction(0, common.Address{}, big.NewInt(100), 100000, big.NewInt(1), nil), signer, key)
	tx2, _ := types.SignTx(types.NewTransaction(0, common.Address{}, big.NewInt(100), 1000000, big.NewInt(2), nil), signer, key)
	tx3, _ := types.SignTx(types.NewTransaction(0, common.Address{}, big.NewInt(100), 1000000, big.NewInt(1), nil), signer, key)

	// Add the first two transaction, ensure higher priced stays only
	if replace, err := pool.add(tx1); err != nil || replace {
		t.Errorf("first transaction insert failed (%v) or reported replacement (%v)", err, replace)
	}
	if replace, err := pool.add(tx2); err != nil || !replace {
		t.Errorf("second transaction insert failed (%v) or not reported replacement (%v)", err, replace)
	}

	<-pool.requestPromoteExecutables(newAccountSet(signer, addr))

	// pool.pendingMu.RLock()
	if pool.pending[addr].Len() != 1 {
		t.Error("expected 1 pending transactions, got", pool.pending[addr].Len())
	}

	if tx := pool.pending[addr].txs.items[0]; tx.Hash() != tx2.Hash() {
		t.Errorf("transaction mismatch: have %x, want %x", tx.Hash(), tx2.Hash())
	}
	// pool.pendingMu.RUnlock()

	// Add the third transaction and ensure it's not saved (smaller price)
	pool.add(tx3)
	<-pool.requestPromoteExecutables(newAccountSet(signer, addr))

	// pool.pendingMu.RLock()
	if pool.pending[addr].Len() != 1 {
		t.Error("expected 1 pending transactions, got", pool.pending[addr].Len())
	}

	if tx := pool.pending[addr].txs.items[0]; tx.Hash() != tx2.Hash() {
		t.Errorf("transaction mismatch: have %x, want %x", tx.Hash(), tx2.Hash())
	}
	// pool.pendingMu.RUnlock()

	// Ensure the total transaction count is correct
	if pool.all.Count() != 1 {
		t.Error("expected 1 total transactions, got", pool.all.Count())
	}
}

func TestMissingNonce(t *testing.T) {
	t.Parallel()

	pool, key := setupPool()
	defer pool.Close()

	addr := crypto.PubkeyToAddress(key.PublicKey)
	testAddBalance(pool, addr, big.NewInt(100000000000000))

	tx := transaction(1, 100000, key)
	if _, err := pool.add(tx); err != nil {
		t.Error("didn't expect error", err)
	}

	// pool.pendingMu.RLock()
	if len(pool.pending) != 0 {
		t.Error("expected 0 pending transactions, got", len(pool.pending))
	}
	// pool.pendingMu.RUnlock()

	if pool.queue[addr].Len() != 1 {
		t.Error("expected 1 queued transaction, got", pool.queue[addr].Len())
	}

	if pool.all.Count() != 1 {
		t.Error("expected 1 total transactions, got", pool.all.Count())
	}
}

func TestNonceRecovery(t *testing.T) {
	t.Parallel()

	const n = 10

	pool, key := setupPool()
	defer pool.Close()

	addr := crypto.PubkeyToAddress(key.PublicKey)
	testSetNonce(pool, addr, n)
	testAddBalance(pool, addr, big.NewInt(100000000000000))
	<-pool.requestReset(nil, nil)

	tx := transaction(n, 100000, key)
	if err := pool.addRemote(tx); err != nil {
		t.Error(err)
	}
	// simulate some weird re-order of transactions and missing nonce(s)
	testSetNonce(pool, addr, n-1)
	<-pool.requestReset(nil, nil)

	if fn := pool.Nonce(addr); fn != n-1 {
		t.Errorf("expected nonce to be %d, got %d", n-1, fn)
	}
}

// Tests that if an account runs out of funds, any pending and queued transactions
// are dropped.
func TestDropping(t *testing.T) {
	t.Parallel()

	// Create a test account and fund it
	pool, key := setupPool()
	defer pool.Close()

	account := crypto.PubkeyToAddress(key.PublicKey)
	testAddBalance(pool, account, big.NewInt(1000))

	// Add some pending and some queued transactions
	var (
		tx0  = transaction(0, 100, key)
		tx1  = transaction(1, 200, key)
		tx2  = transaction(2, 300, key)
		tx10 = transaction(10, 100, key)
		tx11 = transaction(11, 200, key)
		tx12 = transaction(12, 300, key)
	)
	pool.all.Add(tx0)
	pool.priced.Put(tx0)
	pool.promoteTx(account, tx0.Hash(), tx0)

	pool.all.Add(tx1)
	pool.priced.Put(tx1)
	pool.promoteTx(account, tx1.Hash(), tx1)

	pool.all.Add(tx2)
	pool.priced.Put(tx2)
	pool.promoteTx(account, tx2.Hash(), tx2)

	pool.enqueueTx(tx10.Hash(), tx10, true)
	pool.enqueueTx(tx11.Hash(), tx11, true)
	pool.enqueueTx(tx12.Hash(), tx12, true)

	// Check that pre and post validations leave the pool as is
	// pool.pendingMu.RLock()
	if pool.pending[account].Len() != 3 {
		t.Errorf("pending transaction mismatch: have %d, want %d", pool.pending[account].Len(), 3)
	}
	// pool.pendingMu.RUnlock()

	if pool.queue[account].Len() != 3 {
		t.Errorf("queued transaction mismatch: have %d, want %d", pool.queue[account].Len(), 3)
	}

	if pool.all.Count() != 6 {
		t.Errorf("total transaction mismatch: have %d, want %d", pool.all.Count(), 6)
	}

	<-pool.requestReset(nil, nil)

	// pool.pendingMu.RLock()
	if pool.pending[account].Len() != 3 {
		t.Errorf("pending transaction mismatch: have %d, want %d", pool.pending[account].Len(), 3)
	}
	// pool.pendingMu.RUnlock()

	if pool.queue[account].Len() != 3 {
		t.Errorf("queued transaction mismatch: have %d, want %d", pool.queue[account].Len(), 3)
	}

	if pool.all.Count() != 6 {
		t.Errorf("total transaction mismatch: have %d, want %d", pool.all.Count(), 6)
	}
	// Reduce the balance of the account, and check that invalidated transactions are dropped
	testAddBalance(pool, account, big.NewInt(-650))
	<-pool.requestReset(nil, nil)

	// pool.pendingMu.RLock()
	if _, ok := pool.pending[account].txs.items[tx0.Nonce()]; !ok {
		t.Errorf("funded pending transaction missing: %v", tx0)
	}

	if _, ok := pool.pending[account].txs.items[tx1.Nonce()]; !ok {
		t.Errorf("funded pending transaction missing: %v", tx0)
	}

	if _, ok := pool.pending[account].txs.items[tx2.Nonce()]; ok {
		t.Errorf("out-of-fund pending transaction present: %v", tx1)
	}
	// pool.pendingMu.RUnlock()

	if _, ok := pool.queue[account].txs.items[tx10.Nonce()]; !ok {
		t.Errorf("funded queued transaction missing: %v", tx10)
	}

	if _, ok := pool.queue[account].txs.items[tx11.Nonce()]; !ok {
		t.Errorf("funded queued transaction missing: %v", tx10)
	}

	if _, ok := pool.queue[account].txs.items[tx12.Nonce()]; ok {
		t.Errorf("out-of-fund queued transaction present: %v", tx11)
	}

	if pool.all.Count() != 4 {
		t.Errorf("total transaction mismatch: have %d, want %d", pool.all.Count(), 4)
	}
	// Reduce the block gas limit, check that invalidated transactions are dropped
	pool.chain.(*testBlockChain).gasLimit.Store(100)
	<-pool.requestReset(nil, nil)

	// pool.pendingMu.RLock()
	if _, ok := pool.pending[account].txs.items[tx0.Nonce()]; !ok {
		t.Errorf("funded pending transaction missing: %v", tx0)
	}

	if _, ok := pool.pending[account].txs.items[tx1.Nonce()]; ok {
		t.Errorf("over-gased pending transaction present: %v", tx1)
	}
	// pool.pendingMu.RUnlock()

	if _, ok := pool.queue[account].txs.items[tx10.Nonce()]; !ok {
		t.Errorf("funded queued transaction missing: %v", tx10)
	}

	if _, ok := pool.queue[account].txs.items[tx11.Nonce()]; ok {
		t.Errorf("over-gased queued transaction present: %v", tx11)
	}

	if pool.all.Count() != 2 {
		t.Errorf("total transaction mismatch: have %d, want %d", pool.all.Count(), 2)
	}
}

// Tests that if a transaction is dropped from the current pending pool (e.g. out
// of fund), all consecutive (still valid, but not executable) transactions are
// postponed back into the future queue to prevent broadcasting them.
// nolint:gocognit
func TestPostponing(t *testing.T) {
	t.Parallel()

	// Create the pool to test the postponing with
	statedb, _ := state.New(types.EmptyRootHash, state.NewDatabaseForTesting())
	blockchain := newTestBlockChain(params.TestChainConfig, 1000000, statedb, new(event.Feed))

	pool := New(testTxPoolConfig, blockchain)
	pool.Init(testTxPoolConfig.PriceLimit, blockchain.CurrentBlock(), newReserver())
	defer pool.Close()

	// Create two test accounts to produce different gap profiles with
	keys := make([]*ecdsa.PrivateKey, 2)
	accs := make([]common.Address, len(keys))

	for i := 0; i < len(keys); i++ {
		keys[i], _ = crypto.GenerateKey()
		accs[i] = crypto.PubkeyToAddress(keys[i].PublicKey)

		testAddBalance(pool, crypto.PubkeyToAddress(keys[i].PublicKey), big.NewInt(50100))
	}
	// Add a batch consecutive pending transactions for validation
	txs := []*types.Transaction{}

	for i, key := range keys {
		for j := 0; j < 100; j++ {
			var tx *types.Transaction
			if (i+j)%2 == 0 {
				tx = transaction(uint64(j), 25000, key)
			} else {
				tx = transaction(uint64(j), 50000, key)
			}

			txs = append(txs, tx)
		}
	}
	for i, err := range pool.addRemotesSync(txs) {
		if err != nil {
			t.Fatalf("tx %d: failed to add transactions: %v", i, err)
		}
	}
	// Check that pre and post validations leave the pool as is
	// pool.pendingMu.RLock()
	if pending := pool.pending[accs[0]].Len() + pool.pending[accs[1]].Len(); pending != len(txs) {
		t.Errorf("pending transaction mismatch: have %d, want %d", pending, len(txs))
	}
	// pool.pendingMu.RUnlock()

	if len(pool.queue) != 0 {
		t.Errorf("queued accounts mismatch: have %d, want %d", len(pool.queue), 0)
	}

	if pool.all.Count() != len(txs) {
		t.Errorf("total transaction mismatch: have %d, want %d", pool.all.Count(), len(txs))
	}

	<-pool.requestReset(nil, nil)

	// pool.pendingMu.RLock()
	if pending := pool.pending[accs[0]].Len() + pool.pending[accs[1]].Len(); pending != len(txs) {
		t.Errorf("pending transaction mismatch: have %d, want %d", pending, len(txs))
	}
	// pool.pendingMu.RUnlock()

	if len(pool.queue) != 0 {
		t.Errorf("queued accounts mismatch: have %d, want %d", len(pool.queue), 0)
	}

	if pool.all.Count() != len(txs) {
		t.Errorf("total transaction mismatch: have %d, want %d", pool.all.Count(), len(txs))
	}
	// Reduce the balance of the account, and check that transactions are reorganised
	for _, addr := range accs {
		testAddBalance(pool, addr, big.NewInt(-1))
	}

	<-pool.requestReset(nil, nil)

	// The first account's first transaction remains valid, check that subsequent
	// ones are either filtered out, or queued up for later.
	// pool.pendingMu.RLock()
	if _, ok := pool.pending[accs[0]].txs.items[txs[0].Nonce()]; !ok {
		t.Errorf("tx %d: valid and funded transaction missing from pending pool: %v", 0, txs[0])
	}
	// pool.pendingMu.RUnlock()

	if _, ok := pool.queue[accs[0]].txs.items[txs[0].Nonce()]; ok {
		t.Errorf("tx %d: valid and funded transaction present in future queue: %v", 0, txs[0])
	}

	// pool.pendingMu.RLock()
	for i, tx := range txs[1:100] {
		if i%2 == 1 {
			if _, ok := pool.pending[accs[0]].txs.items[tx.Nonce()]; ok {
				t.Errorf("tx %d: valid but future transaction present in pending pool: %v", i+1, tx)
			}

			if _, ok := pool.queue[accs[0]].txs.items[tx.Nonce()]; !ok {
				t.Errorf("tx %d: valid but future transaction missing from future queue: %v", i+1, tx)
			}
		} else {
			if _, ok := pool.pending[accs[0]].txs.items[tx.Nonce()]; ok {
				t.Errorf("tx %d: out-of-fund transaction present in pending pool: %v", i+1, tx)
			}

			if _, ok := pool.queue[accs[0]].txs.items[tx.Nonce()]; ok {
				t.Errorf("tx %d: out-of-fund transaction present in future queue: %v", i+1, tx)
			}
		}
	}
	// pool.pendingMu.RUnlock()

	// The second account's first transaction got invalid, check that all transactions
	// are either filtered out, or queued up for later.
	// pool.pendingMu.RLock()
	if pool.pending[accs[1]] != nil {
		t.Errorf("invalidated account still has pending transactions")
	}
	// pool.pendingMu.RUnlock()

	for i, tx := range txs[100:] {
		if i%2 == 1 {
			if _, ok := pool.queue[accs[1]].txs.items[tx.Nonce()]; !ok {
				t.Errorf("tx %d: valid but future transaction missing from future queue: %v", 100+i, tx)
			}
		} else {
			if _, ok := pool.queue[accs[1]].txs.items[tx.Nonce()]; ok {
				t.Errorf("tx %d: out-of-fund transaction present in future queue: %v", 100+i, tx)
			}
		}
	}

	if pool.all.Count() != len(txs)/2 {
		t.Errorf("total transaction mismatch: have %d, want %d", pool.all.Count(), len(txs)/2)
	}
}

// Tests that if the transaction pool has both executable and non-executable
// transactions from an origin account, filling the nonce gap moves all queued
// ones into the pending pool.
func TestGapFilling(t *testing.T) {
	t.Parallel()

	// Create a test account and fund it
	pool, key := setupPool()
	defer pool.Close()

	account := crypto.PubkeyToAddress(key.PublicKey)
	testAddBalance(pool, account, big.NewInt(1000000))

	// Keep track of transaction events to ensure all executables get announced
	events := make(chan core.NewTxsEvent, testTxPoolConfig.AccountQueue+5)

	sub := pool.txFeed.Subscribe(events)
	defer sub.Unsubscribe()

	// Create a pending and a queued transaction with a nonce-gap in between
	pool.addRemotesSync([]*types.Transaction{
		transaction(0, 100000, key),
		transaction(2, 100000, key),
	})

	pending, queued := pool.Stats()
	if pending != 1 {
		t.Fatalf("pending transactions mismatched: have %d, want %d", pending, 1)
	}

	if queued != 1 {
		t.Fatalf("queued transactions mismatched: have %d, want %d", queued, 1)
	}

	if err := validateEvents(events, 1); err != nil {
		t.Fatalf("original event firing failed: %v", err)
	}

	if err := validatePoolInternals(pool); err != nil {
		t.Fatalf("pool internal state corrupted: %v", err)
	}
	// Fill the nonce gap and ensure all transactions become pending
	if err := pool.addRemoteSync(transaction(1, 100000, key)); err != nil {
		t.Fatalf("failed to add gapped transaction: %v", err)
	}

	pending, queued = pool.Stats()
	if pending != 3 {
		t.Fatalf("pending transactions mismatched: have %d, want %d", pending, 3)
	}

	if queued != 0 {
		t.Fatalf("queued transactions mismatched: have %d, want %d", queued, 0)
	}

	if err := validateEvents(events, 2); err != nil {
		t.Fatalf("gap-filling event firing failed: %v", err)
	}

	if err := validatePoolInternals(pool); err != nil {
		t.Fatalf("pool internal state corrupted: %v", err)
	}
}

// Tests that if the transaction count belonging to a single account goes above
// some threshold, the higher transactions are dropped to prevent DOS attacks.
func TestQueueAccountLimiting(t *testing.T) {
	t.Parallel()

	// Create a test account and fund it
	pool, key := setupPool()
	defer pool.Close()

	account := crypto.PubkeyToAddress(key.PublicKey)
	testAddBalance(pool, account, big.NewInt(1000000))

	// Keep queuing up transactions and make sure all above a limit are dropped
	for i := uint64(1); i <= testTxPoolConfig.AccountQueue+5; i++ {
		if err := pool.addRemoteSync(transaction(i, 100000, key)); err != nil {
			t.Fatalf("tx %d: failed to add transaction: %v", i, err)
		}

		// pool.pendingMu.RLock()
		if len(pool.pending) != 0 {
			t.Errorf("tx %d: pending pool size mismatch: have %d, want %d", i, len(pool.pending), 0)
		}
		// pool.pendingMu.RUnlock()

		if i <= testTxPoolConfig.AccountQueue {
			if pool.queue[account].Len() != int(i) {
				t.Errorf("tx %d: queue size mismatch: have %d, want %d", i, pool.queue[account].Len(), i)
			}
		} else {
			if pool.queue[account].Len() != int(testTxPoolConfig.AccountQueue) {
				t.Errorf("tx %d: queue limit mismatch: have %d, want %d", i, pool.queue[account].Len(), testTxPoolConfig.AccountQueue)
			}
		}
	}

	if pool.all.Count() != int(testTxPoolConfig.AccountQueue) {
		t.Errorf("total transaction mismatch: have %d, want %d", pool.all.Count(), testTxPoolConfig.AccountQueue)
	}
}

// Test that txpool rejects unprotected txs by default
// FIXME: The below test causes some tests to fail randomly (probably due to parallel execution)
//
//nolint:paralleltest
func TestRejectUnprotectedTransaction(t *testing.T) {
	//nolint:paralleltest
	t.Skip()

	pool, key := setupPool()
	defer pool.Close()

	tx := dynamicFeeTx(0, 22000, big.NewInt(5), big.NewInt(2), key)
	from := crypto.PubkeyToAddress(key.PublicKey)

	pool.chainconfig.ChainID = big.NewInt(5)
	pool.signer = types.LatestSignerForChainID(pool.chainconfig.ChainID)
	testAddBalance(pool, from, big.NewInt(0xffffffffffffff))

	if err := pool.addRemote(tx); !errors.Is(err, types.ErrInvalidChainId) {
		t.Error("expected", types.ErrInvalidChainId, "got", err)
	}
}

// Test that txpool allows unprotected txs when AllowUnprotectedTxs flag is set
// FIXME: The below test causes some tests to fail randomly (probably due to parallel execution)
//
//nolint:paralleltest
func TestAllowUnprotectedTransactionWhenSet(t *testing.T) {
	t.Skip()

	pool, key := setupPool()
	defer pool.Close()

	tx := dynamicFeeTx(0, 22000, big.NewInt(5), big.NewInt(2), key)
	from := crypto.PubkeyToAddress(key.PublicKey)

	// Allow unprotected txs
	pool.config.AllowUnprotectedTxs = true
	pool.chainconfig.ChainID = big.NewInt(5)
	pool.signer = types.LatestSignerForChainID(pool.chainconfig.ChainID)
	testAddBalance(pool, from, big.NewInt(0xffffffffffffff))

	if err := pool.addRemote(tx); err != nil {
		t.Error("expected", nil, "got", err)
	}
}

// Tests that if the transaction count belonging to multiple accounts go above
// some threshold, the higher transactions are dropped to prevent DOS attacks.
//
// This logic should not hold for local transactions, unless the local tracking
// mechanism is disabled.
func TestQueueGlobalLimiting(t *testing.T) {
	t.Parallel()

	// Create the pool to test the limit enforcement with
	statedb, _ := state.New(types.EmptyRootHash, state.NewDatabaseForTesting())
	blockchain := newTestBlockChain(params.TestChainConfig, 1000000, statedb, new(event.Feed))

	config := testTxPoolConfig
	config.NoLocals = true
	config.GlobalQueue = config.AccountQueue*3 - 1 // reduce the queue limits to shorten test time (-1 to make it non divisible)

	pool := New(config, blockchain)
	pool.Init(testTxPoolConfig.PriceLimit, blockchain.CurrentBlock(), newReserver())
	defer pool.Close()

	// Create a number of test accounts and fund them (last one will be the local)
	keys := make([]*ecdsa.PrivateKey, 5)
	for i := 0; i < len(keys); i++ {
		keys[i], _ = crypto.GenerateKey()
		testAddBalance(pool, crypto.PubkeyToAddress(keys[i].PublicKey), big.NewInt(1000000))
	}

	// Generate and queue a batch of transactions
	nonces := make(map[common.Address]uint64)

	txs := make(types.Transactions, 0, 3*config.GlobalQueue)
	for len(txs) < cap(txs) {
		key := keys[rand.Intn(len(keys)-1)] // skip adding transactions with the local account
		addr := crypto.PubkeyToAddress(key.PublicKey)

		txs = append(txs, transaction(nonces[addr]+1, 100000, key))
		nonces[addr]++
	}
	// Import the batch and verify that limits have been enforced
	pool.addRemotesSync(txs)

	queued := 0

	for addr, list := range pool.queue {
		if list.Len() > int(config.AccountQueue) {
			t.Errorf("addr %x: queued accounts overflown allowance: %d > %d", addr, list.Len(), config.AccountQueue)
		}

		queued += list.Len()
	}

	if queued > int(config.GlobalQueue) {
		t.Fatalf("total transactions overflow allowance: %d > %d", queued, config.GlobalQueue)
	}
}

// Tests that if an account remains idle for a prolonged amount of time, any
// non-executable transactions queued up are dropped to prevent wasting resources
// on shuffling them around.
func TestQueueTimeLimiting(t *testing.T) {
	// Reduce the eviction interval to a testable amount
	defer func(old time.Duration) { evictionInterval = old }(evictionInterval)
	evictionInterval = time.Millisecond * 100

	// Create the pool to test the non-expiration enforcement
	statedb, _ := state.New(types.EmptyRootHash, state.NewDatabaseForTesting())
	blockchain := newTestBlockChain(params.TestChainConfig, 1000000, statedb, new(event.Feed))

	config := testTxPoolConfig
	config.Lifetime = time.Second

	pool := New(config, blockchain)
	pool.Init(config.PriceLimit, blockchain.CurrentBlock(), newReserver())
	defer pool.Close()

	// Create a test account to ensure remotes expire
	remote, _ := crypto.GenerateKey()

	testAddBalance(pool, crypto.PubkeyToAddress(remote.PublicKey), big.NewInt(1000000000))

	// Add the transaction and ensure it is queued up
	if err := pool.addRemote(pricedTransaction(1, 100000, big.NewInt(1), remote)); err != nil {
		t.Fatalf("failed to add remote transaction: %v", err)
	}
	pending, queued := pool.Stats()
	if pending != 0 {
		t.Fatalf("pending transactions mismatched: have %d, want %d", pending, 0)
	}
	if queued != 1 {
		t.Fatalf("queued transactions mismatched: have %d, want %d", queued, 2)
	}
	if err := validatePoolInternals(pool); err != nil {
		t.Fatalf("pool internal state corrupted: %v", err)
	}

	// Allow the eviction interval to run
	time.Sleep(2 * evictionInterval)

	// Transactions should not be evicted from the queue yet since lifetime duration has not passed
	pending, queued = pool.Stats()
	if pending != 0 {
		t.Fatalf("pending transactions mismatched: have %d, want %d", pending, 0)
	}
	if queued != 1 {
		t.Fatalf("queued transactions mismatched: have %d, want %d", queued, 2)
	}
	if err := validatePoolInternals(pool); err != nil {
		t.Fatalf("pool internal state corrupted: %v", err)
	}

	// Wait a bit for eviction to run and clean up any leftovers, and ensure only the local remains
	time.Sleep(2 * config.Lifetime)

	pending, queued = pool.Stats()
	if pending != 0 {
		t.Fatalf("pending transactions mismatched: have %d, want %d", pending, 0)
	}
	if queued != 0 {
		t.Fatalf("queued transactions mismatched: have %d, want %d", queued, 0)
	}
	if err := validatePoolInternals(pool); err != nil {
		t.Fatalf("pool internal state corrupted: %v", err)
	}

	// remove current transactions and increase nonce to prepare for a reset and cleanup
	statedb.SetNonce(crypto.PubkeyToAddress(remote.PublicKey), 2, tracing.NonceChangeUnspecified)
	<-pool.requestReset(nil, nil)

	// make sure queue, pending are cleared
	pending, queued = pool.Stats()
	if pending != 0 {
		t.Fatalf("pending transactions mismatched: have %d, want %d", pending, 0)
	}
	if queued != 0 {
		t.Fatalf("queued transactions mismatched: have %d, want %d", queued, 0)
	}
	if err := validatePoolInternals(pool); err != nil {
		t.Fatalf("pool internal state corrupted: %v", err)
	}

	// Queue gapped transactions
	if err := pool.addRemoteSync(pricedTransaction(4, 100000, big.NewInt(1), remote)); err != nil {
		t.Fatalf("failed to add remote transaction: %v", err)
	}
	time.Sleep(5 * evictionInterval) // A half lifetime pass

	// Queue executable transactions, the life cycle should be restarted.
	if err := pool.addRemoteSync(pricedTransaction(2, 100000, big.NewInt(1), remote)); err != nil {
		t.Fatalf("failed to add remote transaction: %v", err)
	}
	time.Sleep(6 * evictionInterval)

	// All gapped transactions shouldn't be kicked out
	pending, queued = pool.Stats()
	if pending != 1 {
		t.Fatalf("pending transactions mismatched: have %d, want %d", pending, 1)
	}
	if queued != 1 {
		t.Fatalf("queued transactions mismatched: have %d, want %d", queued, 1)
	}
	if err := validatePoolInternals(pool); err != nil {
		t.Fatalf("pool internal state corrupted: %v", err)
	}

	// The whole life time pass after last promotion, kick out stale transactions
	time.Sleep(2 * config.Lifetime)
	pending, queued = pool.Stats()
	if pending != 1 {
		t.Fatalf("pending transactions mismatched: have %d, want %d", pending, 1)
	}
	if queued != 0 {
		t.Fatalf("queued transactions mismatched: have %d, want %d", queued, 0)
	}
	if err := validatePoolInternals(pool); err != nil {
		t.Fatalf("pool internal state corrupted: %v", err)
	}
}

// Tests that even if the transaction count belonging to a single account goes
// above some threshold, as long as the transactions are executable, they are
// accepted.
func TestPendingLimiting(t *testing.T) {
	t.Parallel()

	// Create a test account and fund it
	pool, key := setupPool()
	defer pool.Close()

	account := crypto.PubkeyToAddress(key.PublicKey)
	testAddBalance(pool, account, big.NewInt(1000000000000))

	// Keep track of transaction events to ensure all executables get announced
	events := make(chan core.NewTxsEvent, testTxPoolConfig.AccountQueue+5)

	sub := pool.txFeed.Subscribe(events)
	defer sub.Unsubscribe()

	// Keep queuing up transactions and make sure all above a limit are dropped
	for i := uint64(0); i < testTxPoolConfig.AccountQueue+5; i++ {
		if err := pool.addRemoteSync(transaction(i, 100000, key)); err != nil {
			t.Fatalf("tx %d: failed to add transaction: %v", i, err)
		}

		// pool.pendingMu.RLock()
		if pool.pending[account].Len() != int(i)+1 {
			t.Errorf("tx %d: pending pool size mismatch: have %d, want %d", i, pool.pending[account].Len(), i+1)
		}
		// pool.pendingMu.RUnlock()

		if len(pool.queue) != 0 {
			t.Errorf("tx %d: queue size mismatch: have %d, want %d", i, pool.queue[account].Len(), 0)
		}
	}

	if pool.all.Count() != int(testTxPoolConfig.AccountQueue+5) {
		t.Errorf("total transaction mismatch: have %d, want %d", pool.all.Count(), testTxPoolConfig.AccountQueue+5)
	}

	if err := validateEvents(events, int(testTxPoolConfig.AccountQueue+5)); err != nil {
		t.Fatalf("event firing failed: %v", err)
	}

	if err := validatePoolInternals(pool); err != nil {
		t.Fatalf("pool internal state corrupted: %v", err)
	}
}

// Tests that if the transaction count belonging to multiple accounts go above
// some hard threshold, the higher transactions are dropped to prevent DOS
// attacks.
func TestPendingGlobalLimiting(t *testing.T) {
	t.Parallel()

	// Create the pool to test the limit enforcement with
	statedb, _ := state.New(types.EmptyRootHash, state.NewDatabaseForTesting())
	blockchain := newTestBlockChain(params.TestChainConfig, 1000000, statedb, new(event.Feed))

	config := testTxPoolConfig
	config.GlobalSlots = config.AccountSlots * 10

	pool := New(config, blockchain)
	pool.Init(config.PriceLimit, blockchain.CurrentBlock(), newReserver())
	defer pool.Close()

	// Create a number of test accounts and fund them
	keys := make([]*ecdsa.PrivateKey, 5)
	for i := 0; i < len(keys); i++ {
		keys[i], _ = crypto.GenerateKey()
		testAddBalance(pool, crypto.PubkeyToAddress(keys[i].PublicKey), big.NewInt(1000000))
	}
	// Generate and queue a batch of transactions
	nonces := make(map[common.Address]uint64)

	txs := types.Transactions{}

	for _, key := range keys {
		addr := crypto.PubkeyToAddress(key.PublicKey)
		for j := 0; j < int(config.GlobalSlots)/len(keys)*2; j++ {
			txs = append(txs, transaction(nonces[addr], 100000, key))
			nonces[addr]++
		}
	}
	// Import the batch and verify that limits have been enforced
	pool.addRemotesSync(txs)

	pending := 0

	// pool.pendingMu.RLock()
	for _, list := range pool.pending {
		pending += list.Len()
	}
	// pool.pendingMu.RUnlock()

	if pending > int(config.GlobalSlots) {
		t.Fatalf("total pending transactions overflow allowance: %d > %d", pending, config.GlobalSlots)
	}

	if err := validatePoolInternals(pool); err != nil {
		t.Fatalf("pool internal state corrupted: %v", err)
	}
}

// Test the limit on transaction size is enforced correctly.
// This test verifies every transaction having allowed size
// is added to the pool, and longer transactions are rejected.
func TestAllowedTxSize(t *testing.T) {
	t.Parallel()

	// Create a test account and fund it
	pool, key := setupPool()
	defer pool.Close()

	account := crypto.PubkeyToAddress(key.PublicKey)
	testAddBalance(pool, account, big.NewInt(1000000000))

	// Find the maximum data length for the kind of transaction which will
	// be generated in the pool.addRemoteSync calls below.
	const largeDataLength = txMaxSize - 200 // enough to have a 5 bytes RLP encoding of the data length number
	txWithLargeData := pricedDataTransaction(0, pool.currentHead.Load().GasLimit, big.NewInt(1), key, largeDataLength)
	maxTxLengthWithoutData := txWithLargeData.Size() - largeDataLength // 103 bytes
	maxTxDataLength := txMaxSize - maxTxLengthWithoutData              // 131072 - 103 = 130969 bytes

	// Try adding a transaction with maximal allowed size
	tx := pricedDataTransaction(0, pool.currentHead.Load().GasLimit, big.NewInt(1), key, maxTxDataLength)
	if err := pool.addRemoteSync(tx); err != nil {
		t.Fatalf("failed to add transaction of size %d, close to maximal: %v", int(tx.Size()), err)
	}
	// Try adding a transaction with random allowed size
	if err := pool.addRemoteSync(pricedDataTransaction(1, pool.currentHead.Load().GasLimit, big.NewInt(1), key, uint64(rand.Intn(int(maxTxDataLength+1))))); err != nil {
		t.Fatalf("failed to add transaction of random allowed size: %v", err)
	}
	// Try adding a transaction above maximum size by one
	if err := pool.addRemoteSync(pricedDataTransaction(2, pool.currentHead.Load().GasLimit, big.NewInt(1), key, maxTxDataLength+1)); err == nil {
		t.Fatalf("expected rejection on slightly oversize transaction")
	}
	// Try adding a transaction above maximum size by more than one
	if err := pool.addRemoteSync(pricedDataTransaction(2, pool.currentHead.Load().GasLimit, big.NewInt(1), key, maxTxDataLength+1+uint64(rand.Intn(10*txMaxSize)))); err == nil {
		t.Fatalf("expected rejection on oversize transaction")
	}
	// Run some sanity checks on the pool internals
	pending, queued := pool.Stats()
	if pending != 2 {
		t.Fatalf("pending transactions mismatched: have %d, want %d", pending, 2)
	}

	if queued != 0 {
		t.Fatalf("queued transactions mismatched: have %d, want %d", queued, 0)
	}

	if err := validatePoolInternals(pool); err != nil {
		t.Fatalf("pool internal state corrupted: %v", err)
	}
}

// Tests that if transactions start being capped, transactions are also removed from 'all'
func TestCapClearsFromAll(t *testing.T) {
	t.Parallel()

	// Create the pool to test the limit enforcement with
	statedb, _ := state.New(types.EmptyRootHash, state.NewDatabaseForTesting())
	blockchain := newTestBlockChain(params.TestChainConfig, 1000000, statedb, new(event.Feed))

	config := testTxPoolConfig
	config.AccountSlots = 2
	config.AccountQueue = 2
	config.GlobalSlots = 8

	pool := New(config, blockchain)
	pool.Init(config.PriceLimit, blockchain.CurrentBlock(), newReserver())
	defer pool.Close()

	// Create a number of test accounts and fund them
	key, _ := crypto.GenerateKey()
	addr := crypto.PubkeyToAddress(key.PublicKey)
	testAddBalance(pool, addr, big.NewInt(1000000))

	txs := types.Transactions{}
	for j := 0; j < int(config.GlobalSlots)*2; j++ {
		txs = append(txs, transaction(uint64(j), 100000, key))
	}
	// Import the batch and verify that limits have been enforced
	pool.addRemotes(txs)
	if err := validatePoolInternals(pool); err != nil {
		t.Fatalf("pool internal state corrupted: %v", err)
	}
}

// Tests that if the transaction count belonging to multiple accounts go above
// some hard threshold, if they are under the minimum guaranteed slot count then
// the transactions are still kept.
func TestPendingMinimumAllowance(t *testing.T) {
	t.Parallel()

	// Create the pool to test the limit enforcement with
	statedb, _ := state.New(types.EmptyRootHash, state.NewDatabaseForTesting())
	blockchain := newTestBlockChain(params.TestChainConfig, 1000000, statedb, new(event.Feed))

	config := testTxPoolConfig
	config.GlobalSlots = 1

	pool := New(config, blockchain)
	pool.Init(config.PriceLimit, blockchain.CurrentBlock(), newReserver())
	defer pool.Close()

	// Create a number of test accounts and fund them
	keys := make([]*ecdsa.PrivateKey, 5)
	for i := 0; i < len(keys); i++ {
		keys[i], _ = crypto.GenerateKey()
		testAddBalance(pool, crypto.PubkeyToAddress(keys[i].PublicKey), big.NewInt(1000000))
	}
	// Generate and queue a batch of transactions
	nonces := make(map[common.Address]uint64)

	txs := types.Transactions{}

	for _, key := range keys {
		addr := crypto.PubkeyToAddress(key.PublicKey)
		for j := 0; j < int(config.AccountSlots)*2; j++ {
			txs = append(txs, transaction(nonces[addr], 100000, key))
			nonces[addr]++
		}
	}
	// Import the batch and verify that limits have been enforced
	pool.addRemotesSync(txs)

	// pool.pendingMu.RLock()
	for addr, list := range pool.pending {
		if list.Len() != int(config.AccountSlots) {
			t.Errorf("addr %x: total pending transactions mismatch: have %d, want %d", addr, list.Len(), config.AccountSlots)
		}
	}
	// pool.pendingMu.RUnlock()

	if err := validatePoolInternals(pool); err != nil {
		t.Fatalf("pool internal state corrupted: %v", err)
	}
}

// Tests that setting the transaction pool gas price to a higher value correctly
// discards everything cheaper than that and moves any gapped transactions back
// from the pending pool to the queue.
func TestRepricing(t *testing.T) {
	t.Parallel()

	// Create the pool to test the pricing enforcement with
	statedb, _ := state.New(types.EmptyRootHash, state.NewDatabaseForTesting())
	blockchain := newTestBlockChain(params.TestChainConfig, 1000000, statedb, new(event.Feed))

	pool := New(testTxPoolConfig, blockchain)
	pool.Init(testTxPoolConfig.PriceLimit, blockchain.CurrentBlock(), newReserver())
	defer pool.Close()

	// Keep track of transaction events to ensure all executables get announced
	events := make(chan core.NewTxsEvent, 32)

	sub := pool.txFeed.Subscribe(events)
	defer sub.Unsubscribe()

	// Create a number of test accounts and fund them
	keys := make([]*ecdsa.PrivateKey, 3)
	for i := 0; i < len(keys); i++ {
		keys[i], _ = crypto.GenerateKey()
		testAddBalance(pool, crypto.PubkeyToAddress(keys[i].PublicKey), big.NewInt(1000000))
	}
	// Generate and queue a batch of transactions, both pending and queued
	txs := types.Transactions{}

	txs = append(txs, pricedTransaction(0, 100000, big.NewInt(2), keys[0]))
	txs = append(txs, pricedTransaction(1, 100000, big.NewInt(1), keys[0]))
	txs = append(txs, pricedTransaction(2, 100000, big.NewInt(2), keys[0]))

	txs = append(txs, pricedTransaction(0, 100000, big.NewInt(1), keys[1]))
	txs = append(txs, pricedTransaction(1, 100000, big.NewInt(2), keys[1]))
	txs = append(txs, pricedTransaction(2, 100000, big.NewInt(2), keys[1]))

	txs = append(txs, pricedTransaction(1, 100000, big.NewInt(2), keys[2]))
	txs = append(txs, pricedTransaction(2, 100000, big.NewInt(1), keys[2]))
	txs = append(txs, pricedTransaction(3, 100000, big.NewInt(2), keys[2]))

	// Import the batch and that both pending and queued transactions match up
	pool.addRemotesSync(txs)

	pending, queued := pool.Stats()
	if pending != 6 {
		t.Fatalf("pending transactions mismatched: have %d, want %d", pending, 6)
	}

	if queued != 3 {
		t.Fatalf("queued transactions mismatched: have %d, want %d", queued, 3)
	}
	if err := validateEvents(events, 6); err != nil {
		t.Fatalf("original event firing failed: %v", err)
	}

	if err := validatePoolInternals(pool); err != nil {
		t.Fatalf("pool internal state corrupted: %v", err)
	}

	// Reprice the pool and check that underpriced transactions get dropped
	pool.SetGasTip(big.NewInt(2))

	pending, queued = pool.Stats()
	if pending != 1 {
		t.Fatalf("pending transactions mismatched: have %d, want %d", pending, 1)
	}

	if queued != 5 {
		t.Fatalf("queued transactions mismatched: have %d, want %d", queued, 5)
	}

	if err := validateEvents(events, 0); err != nil {
		t.Fatalf("reprice event firing failed: %v", err)
	}

	if err := validatePoolInternals(pool); err != nil {
		t.Fatalf("pool internal state corrupted: %v", err)
	}

	// Check that we can't add the old transactions back
	if err := pool.addRemote(pricedTransaction(1, 100000, big.NewInt(1), keys[0])); !errors.Is(err, txpool.ErrTxGasPriceTooLow) {
		t.Fatalf("adding underpriced pending transaction error mismatch: have %v, want %v", err, txpool.ErrTxGasPriceTooLow)
	}
	if err := pool.addRemote(pricedTransaction(0, 100000, big.NewInt(1), keys[1])); !errors.Is(err, txpool.ErrTxGasPriceTooLow) {
		t.Fatalf("adding underpriced pending transaction error mismatch: have %v, want %v", err, txpool.ErrTxGasPriceTooLow)
	}
	if err := pool.addRemote(pricedTransaction(2, 100000, big.NewInt(1), keys[2])); !errors.Is(err, txpool.ErrTxGasPriceTooLow) {
		t.Fatalf("adding underpriced queued transaction error mismatch: have %v, want %v", err, txpool.ErrTxGasPriceTooLow)
	}

	if err := validateEvents(events, 0); err != nil {
		t.Fatalf("post-reprice event firing failed: %v", err)
	}

	if err := validatePoolInternals(pool); err != nil {
		t.Fatalf("pool internal state corrupted: %v", err)
	}
	// we can fill gaps with properly priced transactions
	if err := pool.addRemote(pricedTransaction(1, 100000, big.NewInt(2), keys[0])); err != nil {
		t.Fatalf("failed to add pending transaction: %v", err)
	}
	if err := pool.addRemote(pricedTransaction(0, 100000, big.NewInt(2), keys[1])); err != nil {
		t.Fatalf("failed to add pending transaction: %v", err)
	}
	if err := pool.addRemoteSync(pricedTransaction(2, 100000, big.NewInt(2), keys[2])); err != nil {
		t.Fatalf("failed to add queued transaction: %v", err)
	}

	if err := validateEvents(events, 5); err != nil {
		t.Fatalf("post-reprice event firing failed: %v", err)
	}

	if err := validatePoolInternals(pool); err != nil {
		t.Fatalf("pool internal state corrupted: %v", err)
	}
}

func TestMinGasPriceEnforced(t *testing.T) {
	t.Parallel()

	// Create the pool to test the pricing enforcement with
	statedb, _ := state.New(types.EmptyRootHash, state.NewDatabaseForTesting())
	blockchain := newTestBlockChain(eip1559Config, 10000000, statedb, new(event.Feed))

	txPoolConfig := DefaultConfig
	txPoolConfig.NoLocals = true
	pool := New(txPoolConfig, blockchain)
	pool.Init(txPoolConfig.PriceLimit, blockchain.CurrentBlock(), newReserver())
	defer pool.Close()

	key, _ := crypto.GenerateKey()
	testAddBalance(pool, crypto.PubkeyToAddress(key.PublicKey), big.NewInt(1000000))

	tx := pricedTransaction(0, 100000, big.NewInt(2), key)
	pool.SetGasTip(big.NewInt(tx.GasPrice().Int64() + 1))

	if err := pool.Add([]*types.Transaction{tx}, true)[0]; !errors.Is(err, txpool.ErrTxGasPriceTooLow) {
		t.Fatalf("Min tip not enforced")
	}

	tx = dynamicFeeTx(0, 100000, big.NewInt(3), big.NewInt(2), key)
	pool.SetGasTip(big.NewInt(tx.GasTipCap().Int64() + 1))

	if err := pool.Add([]*types.Transaction{tx}, true)[0]; !errors.Is(err, txpool.ErrTxGasPriceTooLow) {
		t.Fatalf("Min tip not enforced")
	}
}

// Tests that setting the transaction pool gas price to a higher value correctly
// discards everything cheaper (legacy & dynamic fee) than that and moves any
// gapped transactions back from the pending pool to the queue.
//
// Note, local transactions are never allowed to be dropped.
func TestRepricingDynamicFee(t *testing.T) {
	t.Parallel()

	// Create the pool to test the pricing enforcement with
	pool, _ := setupPoolWithConfig(eip1559Config)
	defer pool.Close()

	// Keep track of transaction events to ensure all executables get announced
	events := make(chan core.NewTxsEvent, 32)

	sub := pool.txFeed.Subscribe(events)
	defer sub.Unsubscribe()

	// Create a number of test accounts and fund them
	keys := make([]*ecdsa.PrivateKey, 4)
	for i := 0; i < len(keys); i++ {
		keys[i], _ = crypto.GenerateKey()
		testAddBalance(pool, crypto.PubkeyToAddress(keys[i].PublicKey), big.NewInt(1000000))
	}

	// Generate and queue a batch of transactions, both pending and queued
	txs := types.Transactions{}

	txs = append(txs, pricedTransaction(0, 100000, big.NewInt(2), keys[0]))
	txs = append(txs, pricedTransaction(1, 100000, big.NewInt(1), keys[0]))
	txs = append(txs, pricedTransaction(2, 100000, big.NewInt(2), keys[0]))

	txs = append(txs, dynamicFeeTx(0, 100000, big.NewInt(2), big.NewInt(1), keys[1]))
	txs = append(txs, dynamicFeeTx(1, 100000, big.NewInt(3), big.NewInt(2), keys[1]))
	txs = append(txs, dynamicFeeTx(2, 100000, big.NewInt(3), big.NewInt(2), keys[1]))

	txs = append(txs, dynamicFeeTx(1, 100000, big.NewInt(2), big.NewInt(2), keys[2]))
	txs = append(txs, dynamicFeeTx(2, 100000, big.NewInt(1), big.NewInt(1), keys[2]))
	txs = append(txs, dynamicFeeTx(3, 100000, big.NewInt(2), big.NewInt(2), keys[2]))

	// Import the batch and that both pending and queued transactions match up
	pool.addRemotesSync(txs)

	pending, queued := pool.Stats()
	if pending != 6 {
		t.Fatalf("pending transactions mismatched: have %d, want %d", pending, 6)
	}

	if queued != 3 {
		t.Fatalf("queued transactions mismatched: have %d, want %d", queued, 3)
	}
	if err := validateEvents(events, 6); err != nil {
		t.Fatalf("original event firing failed: %v", err)
	}

	if err := validatePoolInternals(pool); err != nil {
		t.Fatalf("pool internal state corrupted: %v", err)
	}

	// Reprice the pool and check that underpriced transactions get dropped
	pool.SetGasTip(big.NewInt(2))

	pending, queued = pool.Stats()
	if pending != 1 {
		t.Fatalf("pending transactions mismatched: have %d, want %d", pending, 1)
	}

	if queued != 5 {
		t.Fatalf("queued transactions mismatched: have %d, want %d", queued, 5)
	}

	if err := validateEvents(events, 0); err != nil {
		t.Fatalf("reprice event firing failed: %v", err)
	}

	if err := validatePoolInternals(pool); err != nil {
		t.Fatalf("pool internal state corrupted: %v", err)
	}

	// Check that we can't add the old transactions back
	tx := pricedTransaction(1, 100000, big.NewInt(1), keys[0])
	if err := pool.addRemote(tx); !errors.Is(err, txpool.ErrTxGasPriceTooLow) {
		t.Fatalf("adding underpriced pending transaction error mismatch: have %v, want %v", err, txpool.ErrTxGasPriceTooLow)
	}

	tx = dynamicFeeTx(0, 100000, big.NewInt(2), big.NewInt(1), keys[1])
	if err := pool.addRemote(tx); !errors.Is(err, txpool.ErrTxGasPriceTooLow) {
		t.Fatalf("adding underpriced pending transaction error mismatch: have %v, want %v", err, txpool.ErrTxGasPriceTooLow)
	}

	tx = dynamicFeeTx(2, 100000, big.NewInt(1), big.NewInt(1), keys[2])
	if err := pool.addRemote(tx); !errors.Is(err, txpool.ErrTxGasPriceTooLow) {
		t.Fatalf("adding underpriced queued transaction error mismatch: have %v, want %v", err, txpool.ErrTxGasPriceTooLow)
	}

	if err := validateEvents(events, 0); err != nil {
		t.Fatalf("post-reprice event firing failed: %v", err)
	}

	if err := validatePoolInternals(pool); err != nil {
		t.Fatalf("pool internal state corrupted: %v", err)
	}

	// And we can fill gaps with properly priced transactions
	tx = pricedTransaction(1, 100000, big.NewInt(2), keys[0])
	if err := pool.addRemote(tx); err != nil {
		t.Fatalf("failed to add pending transaction: %v", err)
	}

	tx = dynamicFeeTx(0, 100000, big.NewInt(3), big.NewInt(2), keys[1])
	if err := pool.addRemote(tx); err != nil {
		t.Fatalf("failed to add pending transaction: %v", err)
	}

	tx = dynamicFeeTx(2, 100000, big.NewInt(2), big.NewInt(2), keys[2])
	if err := pool.addRemoteSync(tx); err != nil {
		t.Fatalf("failed to add queued transaction: %v", err)
	}

	if err := validateEvents(events, 5); err != nil {
		t.Fatalf("post-reprice event firing failed: %v", err)
	}

	if err := validatePoolInternals(pool); err != nil {
		t.Fatalf("pool internal state corrupted: %v", err)
	}
}

// Tests that when the pool reaches its global transaction limit, underpriced
// transactions are gradually shifted out for more expensive ones and any gapped
// pending transactions are moved into the queue.
//
// Note, local transactions are never allowed to be dropped.
func TestUnderpricing(t *testing.T) {
	t.Parallel()

	// Create the pool to test the pricing enforcement with
	statedb, _ := state.New(types.EmptyRootHash, state.NewDatabaseForTesting())
	blockchain := newTestBlockChain(params.TestChainConfig, 1000000, statedb, new(event.Feed))

	config := testTxPoolConfig
	config.GlobalSlots = 2
	config.GlobalQueue = 2

	pool := New(config, blockchain)
	pool.Init(config.PriceLimit, blockchain.CurrentBlock(), newReserver())
	defer pool.Close()

	// Keep track of transaction events to ensure all executables get announced
	events := make(chan core.NewTxsEvent, 32)

	sub := pool.txFeed.Subscribe(events)
	defer sub.Unsubscribe()

	// Create a number of test accounts and fund them
	keys := make([]*ecdsa.PrivateKey, 5)
	for i := 0; i < len(keys); i++ {
		keys[i], _ = crypto.GenerateKey()
		testAddBalance(pool, crypto.PubkeyToAddress(keys[i].PublicKey), big.NewInt(10000000))
	}

	// Generate and queue a batch of transactions, both pending and queued
	txs := types.Transactions{}

	txs = append(txs, pricedTransaction(0, 100000, big.NewInt(1), keys[0])) // pending
	txs = append(txs, pricedTransaction(1, 100000, big.NewInt(2), keys[0])) // pending
	txs = append(txs, pricedTransaction(0, 100000, big.NewInt(1), keys[2])) // pending

	txs = append(txs, pricedTransaction(1, 100000, big.NewInt(1), keys[1])) // queued
	// Import the batch and that both pending and queued transactions match up
	pool.addRemotesSync(txs)

	pending, queued := pool.Stats()
	if pending != 3 {
		t.Fatalf("pending transactions mismatched: have %d, want %d", pending, 3)
	}

	if queued != 1 {
		t.Fatalf("queued transactions mismatched: have %d, want %d", queued, 1)
	}

	if err := validateEvents(events, 3); err != nil {
		t.Fatalf("original event firing failed: %v", err)
	}

	if err := validatePoolInternals(pool); err != nil {
		t.Fatalf("pool internal state corrupted: %v", err)
	}

	// Ensure that adding an underpriced transaction on block limit fails
	if err := pool.addRemoteSync(pricedTransaction(0, 100000, big.NewInt(1), keys[1])); !errors.Is(err, txpool.ErrUnderpriced) {
		t.Fatalf("adding underpriced pending transaction error mismatch: have %v, want %v", err, txpool.ErrUnderpriced)
	}
	// Replace a future transaction with a future transaction
	if err := pool.addRemoteSync(pricedTransaction(1, 100000, big.NewInt(5), keys[1])); err != nil { // +K1:1 => -K1:1 => Pend K0:0, K0:1, K2:0; Que K1:1
		t.Fatalf("failed to add well priced transaction: %v", err)
	}
	// Ensure that adding high priced transactions drops cheap ones, but not own
	if err := pool.addRemoteSync(pricedTransaction(0, 100000, big.NewInt(3), keys[1])); err != nil { // +K1:0 => -K1:1 => Pend K0:0, K0:1, K1:0, K2:0; Que -
		t.Fatalf("failed to add well priced transaction: %v", err)
	}
	if err := pool.addRemoteSync(pricedTransaction(2, 100000, big.NewInt(4), keys[1])); err != nil { // +K1:2 => -K0:0 => Pend K1:0, K2:0; Que K0:1 K1:2
		t.Fatalf("failed to add well priced transaction: %v", err)
	}
	if err := pool.addRemoteSync(pricedTransaction(3, 100000, big.NewInt(5), keys[1])); err != nil { // +K1:3 => -K0:1 => Pend K1:0, K2:0; Que K1:2 K1:3
		t.Fatalf("failed to add well priced transaction: %v", err)
	}
	// Ensure that replacing a pending transaction with a future transaction fails
	if err := pool.addRemoteSync(pricedTransaction(5, 100000, big.NewInt(6), keys[1])); !errors.Is(err, ErrFutureReplacePending) {
		t.Fatalf("adding future replace transaction error mismatch: have %v, want %v", err, ErrFutureReplacePending)
	}

	pending, queued = pool.Stats()
	if pending != 4 {
		t.Fatalf("pending transactions mismatched: have %d, want %d", pending, 4)
	}
	if queued != 0 {
		t.Fatalf("queued transactions mismatched: have %d, want %d", queued, 0)
	}
	if err := validateEvents(events, 4); err != nil {
		t.Fatalf("additional event firing failed: %v", err)
	}

	if err := validatePoolInternals(pool); err != nil {
		t.Fatalf("pool internal state corrupted: %v", err)
	}
}

// Tests that more expensive transactions push out cheap ones from the pool, but
// without producing instability by creating gaps that start jumping transactions
// back and forth between queued/pending.
func TestStableUnderpricing(t *testing.T) {
	t.Parallel()

	// Create the pool to test the pricing enforcement with
	statedb, _ := state.New(types.EmptyRootHash, state.NewDatabaseForTesting())
	blockchain := newTestBlockChain(params.TestChainConfig, 1000000, statedb, new(event.Feed))

	config := testTxPoolConfig
	config.GlobalSlots = 128
	config.GlobalQueue = 0

	pool := New(config, blockchain)
	pool.Init(config.PriceLimit, blockchain.CurrentBlock(), newReserver())
	defer pool.Close()

	// Keep track of transaction events to ensure all executables get announced
	events := make(chan core.NewTxsEvent, 32)

	sub := pool.txFeed.Subscribe(events)
	defer sub.Unsubscribe()

	// Create a number of test accounts and fund them
	keys := make([]*ecdsa.PrivateKey, 2)
	for i := 0; i < len(keys); i++ {
		keys[i], _ = crypto.GenerateKey()
		testAddBalance(pool, crypto.PubkeyToAddress(keys[i].PublicKey), big.NewInt(1000000))
	}
	// Fill up the entire queue with the same transaction price points
	txs := types.Transactions{}
	for i := uint64(0); i < config.GlobalSlots; i++ {
		txs = append(txs, pricedTransaction(i, 100000, big.NewInt(1), keys[0]))
	}
	pool.addRemotesSync(txs)

	pending, queued := pool.Stats()
	if pending != int(config.GlobalSlots) {
		t.Fatalf("pending transactions mismatched: have %d, want %d", pending, config.GlobalSlots)
	}

	if queued != 0 {
		t.Fatalf("queued transactions mismatched: have %d, want %d", queued, 0)
	}

	if err := validateEvents(events, int(config.GlobalSlots)); err != nil {
		t.Fatalf("original event firing failed: %v", err)
	}

	if err := validatePoolInternals(pool); err != nil {
		t.Fatalf("pool internal state corrupted: %v", err)
	}
	// Ensure that adding high priced transactions drops a cheap, but doesn't produce a gap
	if err := pool.addRemoteSync(pricedTransaction(0, 100000, big.NewInt(3), keys[1])); err != nil {
		t.Fatalf("failed to add well priced transaction: %v", err)
	}

	pending, queued = pool.Stats()
	if pending != int(config.GlobalSlots) {
		t.Fatalf("pending transactions mismatched: have %d, want %d", pending, config.GlobalSlots)
	}

	if queued != 0 {
		t.Fatalf("queued transactions mismatched: have %d, want %d", queued, 0)
	}

	if err := validateEvents(events, 1); err != nil {
		t.Fatalf("additional event firing failed: %v", err)
	}

	if err := validatePoolInternals(pool); err != nil {
		t.Fatalf("pool internal state corrupted: %v", err)
	}
}

// Tests that when the pool reaches its global transaction limit, underpriced
// transactions (legacy & dynamic fee) are gradually shifted out for more
// expensive ones and any gapped pending transactions are moved into the queue.
func TestUnderpricingDynamicFee(t *testing.T) {
	t.Parallel()

	pool, _ := setupPoolWithConfig(eip1559Config)
	defer pool.Close()

	pool.config.GlobalSlots = 2
	pool.config.GlobalQueue = 2

	// Keep track of transaction events to ensure all executables get announced
	events := make(chan core.NewTxsEvent, 32)

	sub := pool.txFeed.Subscribe(events)
	defer sub.Unsubscribe()

	// Create a number of test accounts and fund them
	keys := make([]*ecdsa.PrivateKey, 4)
	for i := 0; i < len(keys); i++ {
		keys[i], _ = crypto.GenerateKey()
		testAddBalance(pool, crypto.PubkeyToAddress(keys[i].PublicKey), big.NewInt(1000000))
	}

	// Generate and queue a batch of transactions, both pending and queued
	txs := types.Transactions{}

	txs = append(txs, dynamicFeeTx(0, 100000, big.NewInt(3), big.NewInt(2), keys[0])) // pending
	txs = append(txs, pricedTransaction(1, 100000, big.NewInt(2), keys[0]))           // pending
	txs = append(txs, dynamicFeeTx(1, 100000, big.NewInt(2), big.NewInt(1), keys[1])) // queued
	txs = append(txs, dynamicFeeTx(0, 100000, big.NewInt(2), big.NewInt(1), keys[2])) // pending

	// Import the batch and check that both pending and queued transactions match up
	pool.addRemotesSync(txs) // Pend K0:0, K0:1; Que K1:1

	pending, queued := pool.Stats()
	if pending != 3 {
		t.Fatalf("pending transactions mismatched: have %d, want %d", pending, 3)
	}

	if queued != 1 {
		t.Fatalf("queued transactions mismatched: have %d, want %d", queued, 1)
	}

	if err := validateEvents(events, 3); err != nil {
		t.Fatalf("original event firing failed: %v", err)
	}

	if err := validatePoolInternals(pool); err != nil {
		t.Fatalf("pool internal state corrupted: %v", err)
	}

	// Ensure that adding an underpriced transaction fails
	tx := dynamicFeeTx(0, 100000, big.NewInt(2), big.NewInt(1), keys[1])
	if err := pool.addRemoteSync(tx); !errors.Is(err, txpool.ErrUnderpriced) { // Pend K0:0, K0:1, K2:0; Que K1:1
		t.Fatalf("adding underpriced pending transaction error mismatch: have %v, want %v", err, txpool.ErrUnderpriced)
	}

	// Ensure that adding high priced transactions drops cheap ones, but not own
	tx = pricedTransaction(0, 100000, big.NewInt(2), keys[1])
	if err := pool.addRemoteSync(tx); err != nil { // +K1:0, -K1:1 => Pend K0:0, K0:1, K1:0, K2:0; Que -
		t.Fatalf("failed to add well priced transaction: %v", err)
	}

	tx = pricedTransaction(1, 100000, big.NewInt(3), keys[1])
	if err := pool.addRemoteSync(tx); err != nil { // +K1:2, -K0:1 => Pend K0:0 K1:0, K2:0; Que K1:2
		t.Fatalf("failed to add well priced transaction: %v", err)
	}

	tx = dynamicFeeTx(2, 100000, big.NewInt(4), big.NewInt(1), keys[1])
	if err := pool.addRemoteSync(tx); err != nil { // +K1:3, -K1:0 => Pend K0:0 K2:0; Que K1:2 K1:3
		t.Fatalf("failed to add well priced transaction: %v", err)
	}

	pending, queued = pool.Stats()
	if pending != 4 {
		t.Fatalf("pending transactions mismatched: have %d, want %d", pending, 4)
	}
	if queued != 0 {
		t.Fatalf("queued transactions mismatched: have %d, want %d", queued, 0)
	}
	if err := validateEvents(events, 3); err != nil {
		t.Fatalf("additional event firing failed: %v", err)
	}

	if err := validatePoolInternals(pool); err != nil {
		t.Fatalf("pool internal state corrupted: %v", err)
	}
}

// Tests whether highest fee cap transaction is retained after a batch of high effective
// tip transactions are added and vice versa
func TestDualHeapEviction(t *testing.T) {
	t.Parallel()

	pool, _ := setupPoolWithConfig(eip1559Config)
	defer pool.Close()

	pool.config.GlobalSlots = 10
	pool.config.GlobalQueue = 10

	var (
		highTip, highCap *types.Transaction
		baseFee          int
	)

	check := func(tx *types.Transaction, name string) {
		if pool.all.Get(tx.Hash()) == nil {
			t.Fatalf("highest %s transaction evicted from the pool", name)
		}
	}

	add := func(urgent bool) {
		for i := 0; i < 20; i++ {
			var tx *types.Transaction
			// Create a test accounts and fund it
			key, _ := crypto.GenerateKey()
			testAddBalance(pool, crypto.PubkeyToAddress(key.PublicKey), big.NewInt(1000000000000))
			if urgent {
				tx = dynamicFeeTx(0, 100000, big.NewInt(int64(baseFee+1+i)), big.NewInt(int64(1+i)), key)
				highTip = tx
			} else {
				tx = dynamicFeeTx(0, 100000, big.NewInt(int64(baseFee+200+i)), big.NewInt(1), key)
				highCap = tx
			}
			pool.addRemotesSync([]*types.Transaction{tx})
		}
		pending, queued := pool.Stats()
		if pending+queued != 20 {
			t.Fatalf("transaction count mismatch: have %d, want %d", pending+queued, 10)
		}
	}

	add(false)
	for baseFee = 0; baseFee <= 1000; baseFee += 100 {
		pool.priced.SetBaseFee(big.NewInt(int64(baseFee)))
		add(true)
		check(highCap, "fee cap")
		add(false)
		check(highTip, "effective tip")
	}

	if err := validatePoolInternals(pool); err != nil {
		t.Fatalf("pool internal state corrupted: %v", err)
	}
}

// Tests that the pool rejects duplicate transactions.
func TestDeduplication(t *testing.T) {
	t.Parallel()

	// Create the pool to test the pricing enforcement with
	statedb, _ := state.New(types.EmptyRootHash, state.NewDatabaseForTesting())
	blockchain := newTestBlockChain(params.TestChainConfig, 1000000, statedb, new(event.Feed))

	pool := New(testTxPoolConfig, blockchain)
	pool.Init(testTxPoolConfig.PriceLimit, blockchain.CurrentBlock(), newReserver())
	defer pool.Close()

	// Create a test account to add transactions with
	key, _ := crypto.GenerateKey()
	testAddBalance(pool, crypto.PubkeyToAddress(key.PublicKey), big.NewInt(1000000000))

	// Create a batch of transactions and add a few of them
	txs := make([]*types.Transaction, 16)

	for i := 0; i < len(txs); i++ {
		txs[i] = pricedTransaction(uint64(i), 100000, big.NewInt(1), key)
	}

	var firsts []*types.Transaction

	for i := 0; i < len(txs); i += 2 {
		firsts = append(firsts, txs[i])
	}
	errs := pool.addRemotesSync(firsts)
	if len(errs) != len(firsts) {
		t.Fatalf("first add mismatching result count: have %d, want %d", len(errs), 0)
	}

	for i, err := range errs {
		if err != nil {
			t.Errorf("add %d failed: %v", i, err)
		}
	}

	pending, queued := pool.Stats()

	if pending != 1 {
		t.Fatalf("pending transactions mismatched: have %d, want %d", pending, 1)
	}

	if queued != len(txs)/2-1 {
		t.Fatalf("queued transactions mismatched: have %d, want %d", queued, len(txs)/2-1)
	}

	// Try to add all of them now and ensure previous ones error out as knowns
	errs = pool.addRemotesSync(txs)
	if len(errs) != len(txs) {
		t.Fatalf("all add mismatching result count: have %d, want %d", len(errs), 0)
	}

	for i, err := range errs {
		if i%2 == 0 && err == nil {
			t.Errorf("add %d succeeded, should have failed as known", i)
		}

		if i%2 == 1 && err != nil {
			t.Errorf("add %d failed: %v", i, err)
		}
	}

	pending, queued = pool.Stats()

	if pending != len(txs) {
		t.Fatalf("pending transactions mismatched: have %d, want %d", pending, len(txs))
	}

	if queued != 0 {
		t.Fatalf("queued transactions mismatched: have %d, want %d", queued, 0)
	}

	if err := validatePoolInternals(pool); err != nil {
		t.Fatalf("pool internal state corrupted: %v", err)
	}
}

// Tests that the pool rejects replacement transactions that don't meet the minimum
// price bump required.
func TestReplacement(t *testing.T) {
	t.Parallel()

	// Create the pool to test the pricing enforcement with
	statedb, _ := state.New(types.EmptyRootHash, state.NewDatabaseForTesting())
	blockchain := newTestBlockChain(params.TestChainConfig, 1000000, statedb, new(event.Feed))

	pool := New(testTxPoolConfig, blockchain)
	pool.Init(testTxPoolConfig.PriceLimit, blockchain.CurrentBlock(), newReserver())
	defer pool.Close()

	// Keep track of transaction events to ensure all executables get announced
	events := make(chan core.NewTxsEvent, 32)

	sub := pool.txFeed.Subscribe(events)
	defer sub.Unsubscribe()

	// Create a test account to add transactions with
	key, _ := crypto.GenerateKey()
	testAddBalance(pool, crypto.PubkeyToAddress(key.PublicKey), big.NewInt(1000000000))

	// Add pending transactions, ensuring the minimum price bump is enforced for replacement (for ultra low prices too)
	price := int64(100)
	threshold := (price * (100 + int64(testTxPoolConfig.PriceBump))) / 100

	if err := pool.addRemoteSync(pricedTransaction(0, 100000, big.NewInt(1), key)); err != nil {
		t.Fatalf("failed to add original cheap pending transaction: %v", err)
	}
	if err := pool.addRemote(pricedTransaction(0, 100001, big.NewInt(1), key)); !errors.Is(err, txpool.ErrReplaceUnderpriced) {
		t.Fatalf("original cheap pending transaction replacement error mismatch: have %v, want %v", err, txpool.ErrReplaceUnderpriced)
	}
	if err := pool.addRemote(pricedTransaction(0, 100000, big.NewInt(2), key)); err != nil {
		t.Fatalf("failed to replace original cheap pending transaction: %v", err)
	}

	if err := validateEvents(events, 2); err != nil {
		t.Fatalf("cheap replacement event firing failed: %v", err)
	}

	if err := pool.addRemoteSync(pricedTransaction(0, 100000, big.NewInt(price), key)); err != nil {
		t.Fatalf("failed to add original proper pending transaction: %v", err)
	}
	if err := pool.addRemote(pricedTransaction(0, 100001, big.NewInt(threshold-1), key)); !errors.Is(err, txpool.ErrReplaceUnderpriced) {
		t.Fatalf("original proper pending transaction replacement error mismatch: have %v, want %v", err, txpool.ErrReplaceUnderpriced)
	}
	if err := pool.addRemote(pricedTransaction(0, 100000, big.NewInt(threshold), key)); err != nil {
		t.Fatalf("failed to replace original proper pending transaction: %v", err)
	}

	if err := validateEvents(events, 2); err != nil {
		t.Fatalf("proper replacement event firing failed: %v", err)
	}

	// Add queued transactions, ensuring the minimum price bump is enforced for replacement (for ultra low prices too)
	if err := pool.addRemote(pricedTransaction(2, 100000, big.NewInt(1), key)); err != nil {
		t.Fatalf("failed to add original cheap queued transaction: %v", err)
	}
	if err := pool.addRemote(pricedTransaction(2, 100001, big.NewInt(1), key)); !errors.Is(err, txpool.ErrReplaceUnderpriced) {
		t.Fatalf("original cheap queued transaction replacement error mismatch: have %v, want %v", err, txpool.ErrReplaceUnderpriced)
	}
	if err := pool.addRemote(pricedTransaction(2, 100000, big.NewInt(2), key)); err != nil {
		t.Fatalf("failed to replace original cheap queued transaction: %v", err)
	}

	if err := pool.addRemote(pricedTransaction(2, 100000, big.NewInt(price), key)); err != nil {
		t.Fatalf("failed to add original proper queued transaction: %v", err)
	}
	if err := pool.addRemote(pricedTransaction(2, 100001, big.NewInt(threshold-1), key)); !errors.Is(err, txpool.ErrReplaceUnderpriced) {
		t.Fatalf("original proper queued transaction replacement error mismatch: have %v, want %v", err, txpool.ErrReplaceUnderpriced)
	}
	if err := pool.addRemote(pricedTransaction(2, 100000, big.NewInt(threshold), key)); err != nil {
		t.Fatalf("failed to replace original proper queued transaction: %v", err)
	}

	if err := validateEvents(events, 0); err != nil {
		t.Fatalf("queued replacement event firing failed: %v", err)
	}

	if err := validatePoolInternals(pool); err != nil {
		t.Fatalf("pool internal state corrupted: %v", err)
	}
}

// Tests that the pool rejects replacement dynamic fee transactions that don't
// meet the minimum price bump required.
func TestReplacementDynamicFee(t *testing.T) {
	t.Parallel()

	// Create the pool to test the pricing enforcement with
	pool, key := setupPoolWithConfig(eip1559Config)
	defer pool.Close()
	testAddBalance(pool, crypto.PubkeyToAddress(key.PublicKey), big.NewInt(1000000000))

	// Keep track of transaction events to ensure all executables get announced
	events := make(chan core.NewTxsEvent, 32)

	sub := pool.txFeed.Subscribe(events)
	defer sub.Unsubscribe()

	// Add pending transactions, ensuring the minimum price bump is enforced for replacement (for ultra low prices too)
	gasFeeCap := int64(100)
	feeCapThreshold := (gasFeeCap * (100 + int64(testTxPoolConfig.PriceBump))) / 100
	gasTipCap := int64(60)
	tipThreshold := (gasTipCap * (100 + int64(testTxPoolConfig.PriceBump))) / 100

	// Run the following identical checks for both the pending and queue pools:
	//	1.  Send initial tx => accept
	//	2.  Don't bump tip or fee cap => discard
	//	3.  Bump both more than min => accept
	//	4.  Check events match expected (2 new executable txs during pending, 0 during queue)
	//	5.  Send new tx with larger tip and gasFeeCap => accept
	//	6.  Bump tip max allowed so it's still underpriced => discard
	//	7.  Bump fee cap max allowed so it's still underpriced => discard
	//	8.  Bump tip min for acceptance => discard
	//	9.  Bump feecap min for acceptance => discard
	//	10. Bump feecap and tip min for acceptance => accept
	//	11. Check events match expected (2 new executable txs during pending, 0 during queue)
	stages := []string{"pending", "queued"}
	for _, stage := range stages {
		// Since state is empty, 0 nonce txs are "executable" and can go
		// into pending immediately. 2 nonce txs are "gapped"
		nonce := uint64(0)
		if stage == "queued" {
			nonce = 2
		}

		// 1.  Send initial tx => accept
		tx := dynamicFeeTx(nonce, 100000, big.NewInt(2), big.NewInt(1), key)
		if err := pool.addRemoteSync(tx); err != nil {
			t.Fatalf("failed to add original cheap %s transaction: %v", stage, err)
		}
		// 2.  Don't bump tip or feecap => discard
		tx = dynamicFeeTx(nonce, 100001, big.NewInt(2), big.NewInt(1), key)
		if err := pool.addRemote(tx); !errors.Is(err, txpool.ErrReplaceUnderpriced) {
			t.Fatalf("original cheap %s transaction replacement error mismatch: have %v, want %v", stage, err, txpool.ErrReplaceUnderpriced)
		}
		// 3.  Bump both more than min => accept
		tx = dynamicFeeTx(nonce, 100000, big.NewInt(3), big.NewInt(2), key)
		if err := pool.addRemote(tx); err != nil {
			t.Fatalf("failed to replace original cheap %s transaction: %v", stage, err)
		}
		// 4.  Check events match expected (2 new executable txs during pending, 0 during queue)
		count := 2
		if stage == "queued" {
			count = 0
		}

		if err := validateEvents(events, count); err != nil {
			t.Fatalf("cheap %s replacement event firing failed: %v", stage, err)
		}
		// 5.  Send new tx with larger tip and feeCap => accept
		tx = dynamicFeeTx(nonce, 100000, big.NewInt(gasFeeCap), big.NewInt(gasTipCap), key)
		if err := pool.addRemoteSync(tx); err != nil {
			t.Fatalf("failed to add original proper %s transaction: %v", stage, err)
		}

		// 6.  Bump tip max allowed so it's still underpriced => discard
		tx = dynamicFeeTx(nonce, 100000, big.NewInt(gasFeeCap), big.NewInt(tipThreshold-1), key)
		if err := pool.addRemote(tx); !errors.Is(err, txpool.ErrReplaceUnderpriced) {
			t.Fatalf("original proper %s transaction replacement error mismatch: have %v, want %v", stage, err, txpool.ErrReplaceUnderpriced)
		}
		// 7.  Bump fee cap max allowed so it's still underpriced => discard
		tx = dynamicFeeTx(nonce, 100000, big.NewInt(feeCapThreshold-1), big.NewInt(gasTipCap), key)
		if err := pool.addRemote(tx); !errors.Is(err, txpool.ErrReplaceUnderpriced) {
			t.Fatalf("original proper %s transaction replacement error mismatch: have %v, want %v", stage, err, txpool.ErrReplaceUnderpriced)
		}
		// 8.  Bump tip min for acceptance => accept
		tx = dynamicFeeTx(nonce, 100000, big.NewInt(gasFeeCap), big.NewInt(tipThreshold), key)
		if err := pool.addRemote(tx); !errors.Is(err, txpool.ErrReplaceUnderpriced) {
			t.Fatalf("original proper %s transaction replacement error mismatch: have %v, want %v", stage, err, txpool.ErrReplaceUnderpriced)
		}
		// 9.  Bump fee cap min for acceptance => accept
		tx = dynamicFeeTx(nonce, 100000, big.NewInt(feeCapThreshold), big.NewInt(gasTipCap), key)
		if err := pool.addRemote(tx); !errors.Is(err, txpool.ErrReplaceUnderpriced) {
			t.Fatalf("original proper %s transaction replacement error mismatch: have %v, want %v", stage, err, txpool.ErrReplaceUnderpriced)
		}
		// 10. Check events match expected (3 new executable txs during pending, 0 during queue)
		tx = dynamicFeeTx(nonce, 100000, big.NewInt(feeCapThreshold), big.NewInt(tipThreshold), key)
		if err := pool.addRemote(tx); err != nil {
			t.Fatalf("failed to replace original cheap %s transaction: %v", stage, err)
		}
		// 11. Check events match expected (3 new executable txs during pending, 0 during queue)
		count = 2
		if stage == "queued" {
			count = 0
		}

		if err := validateEvents(events, count); err != nil {
			t.Fatalf("replacement %s event firing failed: %v", stage, err)
		}
	}

	if err := validatePoolInternals(pool); err != nil {
		t.Fatalf("pool internal state corrupted: %v", err)
	}
}

// TestStatusCheck tests that the pool can correctly retrieve the
// pending status of individual transactions.
func TestStatusCheck(t *testing.T) {
	t.Parallel()

	// Create the pool to test the status retrievals with
	statedb, _ := state.New(types.EmptyRootHash, state.NewDatabaseForTesting())
	blockchain := newTestBlockChain(params.TestChainConfig, 1000000, statedb, new(event.Feed))

	pool := New(testTxPoolConfig, blockchain)
	pool.Init(testTxPoolConfig.PriceLimit, blockchain.CurrentBlock(), newReserver())
	defer pool.Close()

	// Create the test accounts to check various transaction statuses with
	keys := make([]*ecdsa.PrivateKey, 3)
	for i := 0; i < len(keys); i++ {
		keys[i], _ = crypto.GenerateKey()
		testAddBalance(pool, crypto.PubkeyToAddress(keys[i].PublicKey), big.NewInt(1000000))
	}
	// Generate and queue a batch of transactions, both pending and queued
	txs := types.Transactions{}

	txs = append(txs, pricedTransaction(0, 100000, big.NewInt(1), keys[0])) // Pending only
	txs = append(txs, pricedTransaction(0, 100000, big.NewInt(1), keys[1])) // Pending and queued
	txs = append(txs, pricedTransaction(2, 100000, big.NewInt(1), keys[1]))
	txs = append(txs, pricedTransaction(2, 100000, big.NewInt(1), keys[2])) // Queued only

	// Import the transaction and ensure they are correctly added
	pool.addRemotesSync(txs)

	pending, queued := pool.Stats()
	if pending != 2 {
		t.Fatalf("pending transactions mismatched: have %d, want %d", pending, 2)
	}

	if queued != 2 {
		t.Fatalf("queued transactions mismatched: have %d, want %d", queued, 2)
	}

	if err := validatePoolInternals(pool); err != nil {
		t.Fatalf("pool internal state corrupted: %v", err)
	}
	// Retrieve the status of each transaction and validate them
	hashes := make([]common.Hash, len(txs))
	for i, tx := range txs {
		hashes[i] = tx.Hash()
	}

	hashes = append(hashes, common.Hash{})
	expect := []txpool.TxStatus{txpool.TxStatusPending, txpool.TxStatusPending, txpool.TxStatusQueued, txpool.TxStatusQueued, txpool.TxStatusUnknown}

	for i := 0; i < len(hashes); i++ {
		if status := pool.Status(hashes[i]); status != expect[i] {
			t.Errorf("transaction %d: status mismatch: have %v, want %v", i, status, expect[i])
		}
	}
}

// Test the transaction slots consumption is computed correctly
func TestSlotCount(t *testing.T) {
	t.Parallel()

	key, _ := crypto.GenerateKey()

	// Check that an empty transaction consumes a single slot
	smallTx := pricedDataTransaction(0, 0, big.NewInt(0), key, 0)
	if slots := numSlots(smallTx); slots != 1 {
		t.Fatalf("small transactions slot count mismatch: have %d want %d", slots, 1)
	}
	// Check that a large transaction consumes the correct number of slots
	bigTx := pricedDataTransaction(0, 0, big.NewInt(0), key, uint64(10*txSlotSize))
	if slots := numSlots(bigTx); slots != 11 {
		t.Fatalf("big transactions slot count mismatch: have %d want %d", slots, 11)
	}
}

// TestSetCodeTransactions tests a few scenarios regarding the EIP-7702
// SetCodeTx.
func TestSetCodeTransactions(t *testing.T) {
	t.Parallel()

	// Create the pool to test the status retrievals with
	statedb, _ := state.New(types.EmptyRootHash, state.NewDatabaseForTesting())
	blockchain := newTestBlockChain(params.MergedTestChainConfig, 1000000, statedb, new(event.Feed))

	pool := New(testTxPoolConfig, blockchain)
	pool.Init(testTxPoolConfig.PriceLimit, blockchain.CurrentBlock(), newReserver())
	defer pool.Close()

	// Create the test accounts
	var (
		keyA, _ = crypto.GenerateKey()
		keyB, _ = crypto.GenerateKey()
		keyC, _ = crypto.GenerateKey()
		addrA   = crypto.PubkeyToAddress(keyA.PublicKey)
		addrB   = crypto.PubkeyToAddress(keyB.PublicKey)
		addrC   = crypto.PubkeyToAddress(keyC.PublicKey)
	)
	testAddBalance(pool, addrA, big.NewInt(params.Ether))
	testAddBalance(pool, addrB, big.NewInt(params.Ether))
	testAddBalance(pool, addrC, big.NewInt(params.Ether))

	for _, tt := range []struct {
		name    string
		pending int
		queued  int
		run     func(string)
	}{
		{
			// Check that only one in-flight transaction is allowed for accounts
			// with delegation set.
			name:    "accept-one-inflight-tx-of-delegated-account",
			pending: 1,
			run: func(name string) {
				aa := common.Address{0xaa, 0xaa}
				statedb.SetCode(addrA, append(types.DelegationPrefix, aa.Bytes()...))
				statedb.SetCode(aa, []byte{byte(vm.ADDRESS), byte(vm.PUSH0), byte(vm.SSTORE)})

				// Send gapped transaction, it should be rejected.
				if err := pool.addRemoteSync(pricedTransaction(2, 100000, big.NewInt(1), keyA)); !errors.Is(err, ErrOutOfOrderTxFromDelegated) {
					t.Fatalf("%s: error mismatch: want %v, have %v", name, ErrOutOfOrderTxFromDelegated, err)
				}
				// Send transactions. First is accepted, second is rejected.
				if err := pool.addRemoteSync(pricedTransaction(0, 100000, big.NewInt(1), keyA)); err != nil {
					t.Fatalf("%s: failed to add remote transaction: %v", name, err)
				}
				// Second and further transactions shall be rejected
				if err := pool.addRemoteSync(pricedTransaction(1, 100000, big.NewInt(1), keyA)); !errors.Is(err, txpool.ErrInflightTxLimitReached) {
					t.Fatalf("%s: error mismatch: want %v, have %v", name, txpool.ErrInflightTxLimitReached, err)
				}
				// Check gapped transaction again.
				if err := pool.addRemoteSync(pricedTransaction(2, 100000, big.NewInt(1), keyA)); !errors.Is(err, txpool.ErrInflightTxLimitReached) {
					t.Fatalf("%s: error mismatch: want %v, have %v", name, txpool.ErrInflightTxLimitReached, err)
				}
				// Replace by fee.
				if err := pool.addRemoteSync(pricedTransaction(0, 100000, big.NewInt(10), keyA)); err != nil {
					t.Fatalf("%s: failed to replace with remote transaction: %v", name, err)
				}

				// Reset the delegation, avoid leaking state into the other tests
				statedb.SetCode(addrA, nil)
			},
		},
		{
			// This test is analogous to the previous one, but the delegation is pending
			// instead of set.
			name:    "allow-one-tx-from-pooled-delegation",
			pending: 2,
			run: func(name string) {
				// Create a pending delegation request from B.
				if err := pool.addRemoteSync(setCodeTx(0, keyA, []unsignedAuth{{0, keyB}})); err != nil {
					t.Fatalf("%s: failed to add with remote setcode transaction: %v", name, err)
				}
				// First transaction from B is accepted.
				if err := pool.addRemoteSync(pricedTransaction(0, 100000, big.NewInt(1), keyB)); err != nil {
					t.Fatalf("%s: failed to add remote transaction: %v", name, err)
				}
				// Second transaction fails due to limit.
				if err := pool.addRemoteSync(pricedTransaction(1, 100000, big.NewInt(1), keyB)); !errors.Is(err, txpool.ErrInflightTxLimitReached) {
					t.Fatalf("%s: error mismatch: want %v, have %v", name, txpool.ErrInflightTxLimitReached, err)
				}
				// Replace by fee for first transaction from B works.
				if err := pool.addRemoteSync(pricedTransaction(0, 100000, big.NewInt(2), keyB)); err != nil {
					t.Fatalf("%s: failed to add remote transaction: %v", name, err)
				}
			},
		},
		{
			// This is the symmetric case of the previous one, where the delegation request
			// is received after the transaction. The resulting state shall be the same.
			name:    "accept-authorization-from-sender-of-one-inflight-tx",
			pending: 2,
			run: func(name string) {
				// The first in-flight transaction is accepted.
				if err := pool.addRemoteSync(pricedTransaction(0, 100000, big.NewInt(1), keyB)); err != nil {
					t.Fatalf("%s: failed to add with pending delegation: %v", name, err)
				}
				// Delegation is accepted.
				if err := pool.addRemoteSync(setCodeTx(0, keyA, []unsignedAuth{{0, keyB}})); err != nil {
					t.Fatalf("%s: failed to add remote transaction: %v", name, err)
				}
				// The second in-flight transaction is rejected.
				if err := pool.addRemoteSync(pricedTransaction(1, 100000, big.NewInt(1), keyB)); !errors.Is(err, txpool.ErrInflightTxLimitReached) {
					t.Fatalf("%s: error mismatch: want %v, have %v", name, txpool.ErrInflightTxLimitReached, err)
				}
			},
		},
		{
			name:    "reject-authorization-from-sender-with-more-than-one-inflight-tx",
			pending: 2,
			run: func(name string) {
				// Submit two transactions.
				if err := pool.addRemoteSync(pricedTransaction(0, 100000, big.NewInt(1), keyB)); err != nil {
					t.Fatalf("%s: failed to add with pending delegation: %v", name, err)
				}
				if err := pool.addRemoteSync(pricedTransaction(1, 100000, big.NewInt(1), keyB)); err != nil {
					t.Fatalf("%s: failed to add with pending delegation: %v", name, err)
				}
				// Delegation rejected since two txs are already in-flight.
				if err := pool.addRemoteSync(setCodeTx(0, keyA, []unsignedAuth{{0, keyB}})); !errors.Is(err, ErrAuthorityReserved) {
					t.Fatalf("%s: error mismatch: want %v, have %v", name, ErrAuthorityReserved, err)
				}
			},
		},
		{
			name:    "allow-setcode-tx-with-pending-authority-tx",
			pending: 2,
			run: func(name string) {
				// Send two transactions where the first has no conflicting delegations and
				// the second should be allowed despite conflicting with the authorities in the first.
				if err := pool.addRemoteSync(setCodeTx(0, keyA, []unsignedAuth{{1, keyC}})); err != nil {
					t.Fatalf("%s: failed to add with remote setcode transaction: %v", name, err)
				}
				if err := pool.addRemoteSync(setCodeTx(0, keyB, []unsignedAuth{{1, keyC}})); err != nil {
					t.Fatalf("%s: failed to add conflicting delegation: %v", name, err)
				}
			},
		},
		{
			name:    "replace-by-fee-setcode-tx",
			pending: 1,
			run: func(name string) {
				if err := pool.addRemoteSync(setCodeTx(0, keyB, []unsignedAuth{{1, keyC}})); err != nil {
					t.Fatalf("%s: failed to add with remote setcode transaction: %v", name, err)
				}
				if err := pool.addRemoteSync(pricedSetCodeTx(0, 250000, uint256.NewInt(2000), uint256.NewInt(2), keyB, []unsignedAuth{{0, keyC}})); err != nil {
					t.Fatalf("%s: failed to add with remote setcode transaction: %v", name, err)
				}
			},
		},
		{
			name:    "allow-more-than-one-tx-from-replaced-authority",
			pending: 3,
			run: func(name string) {
				// Send transaction from A with B as an authority.
				if err := pool.addRemoteSync(pricedSetCodeTx(0, 250000, uint256.NewInt(10), uint256.NewInt(3), keyA, []unsignedAuth{{0, keyB}})); err != nil {
					t.Fatalf("%s: failed to add with remote setcode transaction: %v", name, err)
				}
				// Replace transaction with another having C as an authority.
				if err := pool.addRemoteSync(pricedSetCodeTx(0, 250000, uint256.NewInt(3000), uint256.NewInt(300), keyA, []unsignedAuth{{0, keyC}})); err != nil {
					t.Fatalf("%s: failed to add with remote setcode transaction: %v", name, err)
				}
				// B should not be considred as having an in-flight delegation, so
				// should allow more than one pooled transaction.
				if err := pool.addRemoteSync(pricedTransaction(0, 100000, big.NewInt(10), keyB)); err != nil {
					t.Fatalf("%s: failed to replace with remote transaction: %v", name, err)
				}
				if err := pool.addRemoteSync(pricedTransaction(1, 100000, big.NewInt(10), keyB)); err != nil {
					t.Fatalf("%s: failed to replace with remote transaction: %v", name, err)
				}
			},
		},
		{
			// This test is analogous to the previous one, but the the replaced
			// transaction is self-sponsored.
			name:    "allow-tx-from-replaced-self-sponsor-authority",
			pending: 3,
			run: func(name string) {
				// Send transaction from A with A as an authority.
				if err := pool.addRemoteSync(pricedSetCodeTx(0, 250000, uint256.NewInt(10), uint256.NewInt(3), keyA, []unsignedAuth{{0, keyA}})); err != nil {
					t.Fatalf("%s: failed to add with remote setcode transaction: %v", name, err)
				}
				// Replace transaction with a transaction with B as an authority.
				if err := pool.addRemoteSync(pricedSetCodeTx(0, 250000, uint256.NewInt(30), uint256.NewInt(30), keyA, []unsignedAuth{{0, keyB}})); err != nil {
					t.Fatalf("%s: failed to add with remote setcode transaction: %v", name, err)
				}
				// The one in-flight transaction limit from A no longer applies, so we
				// can stack a second transaction for the account.
				if err := pool.addRemoteSync(pricedTransaction(1, 100000, big.NewInt(1000), keyA)); err != nil {
					t.Fatalf("%s: failed to replace with remote transaction: %v", name, err)
				}
				// B should still be able to send transactions.
				if err := pool.addRemoteSync(pricedTransaction(0, 100000, big.NewInt(1000), keyB)); err != nil {
					t.Fatalf("%s: failed to replace with remote transaction: %v", name, err)
				}
				// However B still has the limitation to one in-flight transaction.
				if err := pool.addRemoteSync(pricedTransaction(1, 100000, big.NewInt(1), keyB)); !errors.Is(err, txpool.ErrInflightTxLimitReached) {
					t.Fatalf("%s: error mismatch: want %v, have %v", name, txpool.ErrInflightTxLimitReached, err)
				}
			},
		},
		{
			name:    "replacements-respect-inflight-tx-count",
			pending: 2,
			run: func(name string) {
				// Send transaction from A with B as an authority.
				if err := pool.addRemoteSync(pricedSetCodeTx(0, 250000, uint256.NewInt(10), uint256.NewInt(3), keyA, []unsignedAuth{{0, keyB}})); err != nil {
					t.Fatalf("%s: failed to add with remote setcode transaction: %v", name, err)
				}
				// Send two transactions from B. Only the first should be accepted due
				// to in-flight limit.
				if err := pool.addRemoteSync(pricedTransaction(0, 100000, big.NewInt(1), keyB)); err != nil {
					t.Fatalf("%s: failed to add remote transaction: %v", name, err)
				}
				if err := pool.addRemoteSync(pricedTransaction(1, 100000, big.NewInt(1), keyB)); !errors.Is(err, txpool.ErrInflightTxLimitReached) {
					t.Fatalf("%s: error mismatch: want %v, have %v", name, txpool.ErrInflightTxLimitReached, err)
				}
				// Replace the in-flight transaction from B.
				if err := pool.addRemoteSync(pricedTransaction(0, 100000, big.NewInt(30), keyB)); err != nil {
					t.Fatalf("%s: failed to replace with remote transaction: %v", name, err)
				}
				// Ensure the in-flight limit for B is still in place.
				if err := pool.addRemoteSync(pricedTransaction(1, 100000, big.NewInt(1), keyB)); !errors.Is(err, txpool.ErrInflightTxLimitReached) {
					t.Fatalf("%s: error mismatch: want %v, have %v", name, txpool.ErrInflightTxLimitReached, err)
				}
			},
		},
		{
			// Since multiple authorizations can be pending simultaneously, replacing
			// one of them should not break the one in-flight-transaction limit.
			name:    "track-multiple-conflicting-delegations",
			pending: 3,
			run: func(name string) {
				// Send two setcode txs both with C as an authority.
				if err := pool.addRemoteSync(pricedSetCodeTx(0, 250000, uint256.NewInt(10), uint256.NewInt(3), keyA, []unsignedAuth{{0, keyC}})); err != nil {
					t.Fatalf("%s: failed to add with remote setcode transaction: %v", name, err)
				}
				if err := pool.addRemoteSync(pricedSetCodeTx(0, 250000, uint256.NewInt(30), uint256.NewInt(30), keyB, []unsignedAuth{{0, keyC}})); err != nil {
					t.Fatalf("%s: failed to add with remote setcode transaction: %v", name, err)
				}
				// Replace the tx from A with a non-setcode tx.
				if err := pool.addRemoteSync(pricedTransaction(0, 100000, big.NewInt(1000), keyA)); err != nil {
					t.Fatalf("%s: failed to replace with remote transaction: %v", name, err)
				}
				// Make sure we can only pool one tx from keyC since it is still a
				// pending authority.
				if err := pool.addRemoteSync(pricedTransaction(0, 100000, big.NewInt(1000), keyC)); err != nil {
					t.Fatalf("%s: failed to added single pooled for account with pending delegation: %v", name, err)
				}
				if err, want := pool.addRemoteSync(pricedTransaction(1, 100000, big.NewInt(1000), keyC)), txpool.ErrInflightTxLimitReached; !errors.Is(err, want) {
					t.Fatalf("%s: error mismatch: want %v, have %v", name, want, err)
				}
			},
		},
		{
			name:    "remove-hash-from-authority-tracker",
			pending: 10,
			run: func(name string) {
				var keys []*ecdsa.PrivateKey
				for i := 0; i < 30; i++ {
					key, _ := crypto.GenerateKey()
					keys = append(keys, key)
					addr := crypto.PubkeyToAddress(key.PublicKey)
					testAddBalance(pool, addr, big.NewInt(params.Ether))
				}
				// Create a transactions with 3 unique auths so the lookup's auth map is
				// filled with addresses.
				for i := 0; i < 30; i += 3 {
					if err := pool.addRemoteSync(pricedSetCodeTx(0, 250000, uint256.NewInt(10), uint256.NewInt(3), keys[i], []unsignedAuth{{0, keys[i]}, {0, keys[i+1]}, {0, keys[i+2]}})); err != nil {
						t.Fatalf("%s: failed to add with remote setcode transaction: %v", name, err)
					}
				}
				// Replace one of the transactions with a normal transaction so that the
				// original hash is removed from the tracker. The hash should be
				// associated with 3 different authorities.
				if err := pool.addRemoteSync(pricedTransaction(0, 100000, big.NewInt(1000), keys[0])); err != nil {
					t.Fatalf("%s: failed to replace with remote transaction: %v", name, err)
				}
			},
		},
	} {
		tt.run(tt.name)
		pending, queued := pool.Stats()
		if pending != tt.pending {
			t.Fatalf("%s: pending transactions mismatched: have %d, want %d", tt.name, pending, tt.pending)
		}
		if queued != tt.queued {
			t.Fatalf("%s: queued transactions mismatched: have %d, want %d", tt.name, queued, tt.queued)
		}
		if err := validatePoolInternals(pool); err != nil {
			t.Fatalf("%s: pool internal state corrupted: %v", tt.name, err)
		}
		pool.Clear()
	}
}

func TestSetCodeTransactionsReorg(t *testing.T) {
	t.Parallel()

	// Create the pool to test the status retrievals with
	statedb, _ := state.New(types.EmptyRootHash, state.NewDatabaseForTesting())
	blockchain := newTestBlockChain(params.MergedTestChainConfig, 1000000, statedb, new(event.Feed))

	pool := New(testTxPoolConfig, blockchain)
	pool.Init(testTxPoolConfig.PriceLimit, blockchain.CurrentBlock(), newReserver())
	defer pool.Close()

	// Create the test accounts
	var (
		keyA, _ = crypto.GenerateKey()
		addrA   = crypto.PubkeyToAddress(keyA.PublicKey)
	)
	testAddBalance(pool, addrA, big.NewInt(params.Ether))
	// Send an authorization for 0x42
	var authList []types.SetCodeAuthorization
	auth, _ := types.SignSetCode(keyA, types.SetCodeAuthorization{
		ChainID: *uint256.MustFromBig(params.TestChainConfig.ChainID),
		Address: common.Address{0x42},
		Nonce:   0,
	})
	authList = append(authList, auth)
	if err := pool.addRemoteSync(pricedSetCodeTxWithAuth(0, 250000, uint256.NewInt(10), uint256.NewInt(3), keyA, authList)); err != nil {
		t.Fatalf("failed to add with remote setcode transaction: %v", err)
	}
	// Simulate the chain moving
	blockchain.statedb.SetNonce(addrA, 1, tracing.NonceChangeAuthorization)
	blockchain.statedb.SetCode(addrA, types.AddressToDelegation(auth.Address))
	<-pool.requestReset(nil, nil)
	// Set an authorization for 0x00
	auth, _ = types.SignSetCode(keyA, types.SetCodeAuthorization{
		ChainID: *uint256.MustFromBig(params.TestChainConfig.ChainID),
		Address: common.Address{},
		Nonce:   0,
	})
	authList = append(authList, auth)
	if err := pool.addRemoteSync(pricedSetCodeTxWithAuth(1, 250000, uint256.NewInt(10), uint256.NewInt(3), keyA, authList)); err != nil {
		t.Fatalf("failed to add with remote setcode transaction: %v", err)
	}
	// Try to add a transactions in
	if err := pool.addRemoteSync(pricedTransaction(2, 100000, big.NewInt(1000), keyA)); !errors.Is(err, txpool.ErrInflightTxLimitReached) {
		t.Fatalf("unexpected error %v, expecting %v", err, txpool.ErrInflightTxLimitReached)
	}
	// Simulate the chain moving
	blockchain.statedb.SetNonce(addrA, 2, tracing.NonceChangeAuthorization)
	blockchain.statedb.SetCode(addrA, nil)
	<-pool.requestReset(nil, nil)
	// Now send two transactions from addrA
	if err := pool.addRemoteSync(pricedTransaction(2, 100000, big.NewInt(1000), keyA)); err != nil {
		t.Fatalf("failed to added single transaction: %v", err)
	}
	if err := pool.addRemoteSync(pricedTransaction(3, 100000, big.NewInt(1000), keyA)); err != nil {
		t.Fatalf("failed to added single transaction: %v", err)
	}
}

// Benchmarks the speed of validating the contents of the pending queue of the
// transaction pool.
func BenchmarkPendingDemotion100(b *testing.B)   { benchmarkPendingDemotion(b, 100) }
func BenchmarkPendingDemotion1000(b *testing.B)  { benchmarkPendingDemotion(b, 1000) }
func BenchmarkPendingDemotion10000(b *testing.B) { benchmarkPendingDemotion(b, 10000) }

func benchmarkPendingDemotion(b *testing.B, size int) {
	// Add a batch of transactions to a pool one by one
	pool, key := setupPool()
	defer pool.Close()

	account := crypto.PubkeyToAddress(key.PublicKey)
	testAddBalance(pool, account, big.NewInt(1000000))

	for i := 0; i < size; i++ {
		tx := transaction(uint64(i), 100000, key)
		pool.promoteTx(account, tx.Hash(), tx)
	}
	// Benchmark the speed of pool validation
	b.ResetTimer()
	b.ReportAllocs()

	for i := 0; i < b.N; i++ {
		pool.demoteUnexecutables()
	}
}

// Benchmarks the speed of scheduling the contents of the future queue of the
// transaction pool.
func BenchmarkFuturePromotion100(b *testing.B)   { benchmarkFuturePromotion(b, 100) }
func BenchmarkFuturePromotion1000(b *testing.B)  { benchmarkFuturePromotion(b, 1000) }
func BenchmarkFuturePromotion10000(b *testing.B) { benchmarkFuturePromotion(b, 10000) }

func benchmarkFuturePromotion(b *testing.B, size int) {
	// Add a batch of transactions to a pool one by one
	pool, key := setupPool()
	defer pool.Close()

	account := crypto.PubkeyToAddress(key.PublicKey)
	testAddBalance(pool, account, big.NewInt(1000000))

	for i := 0; i < size; i++ {
		tx := transaction(uint64(1+i), 100000, key)
		pool.enqueueTx(tx.Hash(), tx, true)
	}
	// Benchmark the speed of pool validation
	b.ResetTimer()

	for i := 0; i < b.N; i++ {
		pool.promoteExecutables(nil)
	}
}

// Benchmarks the speed of batched transaction insertion.
func BenchmarkBatchInsert100(b *testing.B)   { benchmarkBatchInsert(b, 100) }
func BenchmarkBatchInsert1000(b *testing.B)  { benchmarkBatchInsert(b, 1000) }
func BenchmarkBatchInsert10000(b *testing.B) { benchmarkBatchInsert(b, 10000) }

func benchmarkBatchInsert(b *testing.B, size int) {
	// Generate a batch of transactions to enqueue into the pool
	pool, key := setupPool()
	defer pool.Close()

	account := crypto.PubkeyToAddress(key.PublicKey)
	testAddBalance(pool, account, big.NewInt(1000000000000000000))

	batches := make([]types.Transactions, b.N)
	for i := 0; i < b.N; i++ {
		batches[i] = make(types.Transactions, size)
		for j := 0; j < size; j++ {
			batches[i][j] = transaction(uint64(size*i+j), 100000, key)
		}
	}
	// Benchmark importing the transactions into the queue
	b.ResetTimer()
	for _, batch := range batches {
		pool.addRemotes(batch)
	}
}

// Benchmarks the speed of batch transaction insertion in case of multiple accounts.
func BenchmarkPoolAccountMultiBatchInsert(b *testing.B) {
	// Generate a batch of transactions to enqueue into the pool
	pool, _ := setupPool()
	defer pool.Close()

	batches := make(types.Transactions, b.N)

	for i := 0; i < b.N; i++ {
		key, _ := crypto.GenerateKey()
		account := crypto.PubkeyToAddress(key.PublicKey)

		pool.currentState.AddBalance(account, uint256.NewInt(1000000), tracing.BalanceChangeTransfer)

		tx := transaction(uint64(0), 100000, key)

		batches[i] = tx
	}

	// Benchmark importing the transactions into the queue
	b.ReportAllocs()
	b.ResetTimer()

	for _, tx := range batches {
		pool.addRemotesSync([]*types.Transaction{tx})
	}
}

func BenchmarkPoolAccountMultiBatchInsertRace(b *testing.B) {
	// Generate a batch of transactions to enqueue into the pool
	pool, _ := setupPool()
	defer pool.Close()

	batches := make(types.Transactions, b.N)

	for i := 0; i < b.N; i++ {
		key, _ := crypto.GenerateKey()
		account := crypto.PubkeyToAddress(key.PublicKey)
		tx := transaction(uint64(0), 100000, key)

		pool.currentState.AddBalance(account, uint256.NewInt(1000000), tracing.BalanceChangeTransfer)

		batches[i] = tx
	}

	done := make(chan struct{})

	go func() {
		t := time.NewTicker(time.Microsecond)
		defer t.Stop()

		var pending map[common.Address][]*txpool.LazyTransaction

	loop:
		for {
			select {
			case <-t.C:
				pending = pool.Pending(txpool.PendingFilter{})
			case <-done:
				break loop
			}
		}

		fmt.Fprint(io.Discard, pending)
	}()

	b.ReportAllocs()
	b.ResetTimer()

	for _, tx := range batches {
		pool.addRemotesSync([]*types.Transaction{tx})
	}

	close(done)
}

func MakeWithPromoteTxCh(ch chan struct{}) func(*LegacyPool) {
	return func(pool *LegacyPool) {
		pool.promoteTxCh = ch
	}
}

func BenchmarkPoolAccountMultiBatchInsertNoLockRace(b *testing.B) {
	// Generate a batch of transactions to enqueue into the pool
	pendingAddedCh := make(chan struct{}, 1024)

	pool, localKey := setupPoolWithConfig(params.TestChainConfig, MakeWithPromoteTxCh(pendingAddedCh))
	defer pool.Close()

	_ = localKey

	batches := make(types.Transactions, b.N)

	for i := 0; i < b.N; i++ {
		key, _ := crypto.GenerateKey()
		account := crypto.PubkeyToAddress(key.PublicKey)
		tx := transaction(uint64(0), 100000, key)

		pool.currentState.AddBalance(account, uint256.NewInt(1000000), tracing.BalanceChangeTransfer)

		batches[i] = tx
	}

	done := make(chan struct{})

	go func() {
		t := time.NewTicker(time.Microsecond)
		defer t.Stop()

		var pending map[common.Address][]*txpool.LazyTransaction

		for range t.C {
			pending = pool.Pending(txpool.PendingFilter{})

			if len(pending) >= b.N/2 {
				close(done)

				return
			}
		}
	}()

	b.ReportAllocs()
	b.ResetTimer()

	for _, tx := range batches {
		pool.addRemotes([]*types.Transaction{tx})
	}

	<-done
}

func BenchmarkPoolAccountsBatchInsert(b *testing.B) {
	// Generate a batch of transactions to enqueue into the pool
	pool, _ := setupPool()
	defer pool.Close()

	batches := make(types.Transactions, b.N)

	for i := 0; i < b.N; i++ {
		key, _ := crypto.GenerateKey()
		account := crypto.PubkeyToAddress(key.PublicKey)

		pool.currentState.AddBalance(account, uint256.NewInt(1000000), tracing.BalanceChangeTransfer)

		tx := transaction(uint64(0), 100000, key)

		batches[i] = tx
	}

	// Benchmark importing the transactions into the queue
	b.ReportAllocs()
	b.ResetTimer()

	for _, tx := range batches {
		_ = pool.addRemoteSync(tx)
	}
}

func BenchmarkPoolAccountsBatchInsertRace(b *testing.B) {
	// Generate a batch of transactions to enqueue into the pool
	pool, _ := setupPool()
	defer pool.Close()

	batches := make(types.Transactions, b.N)

	for i := 0; i < b.N; i++ {
		key, _ := crypto.GenerateKey()
		account := crypto.PubkeyToAddress(key.PublicKey)
		tx := transaction(uint64(0), 100000, key)

		pool.currentState.AddBalance(account, uint256.NewInt(1000000), tracing.BalanceChangeTransfer)

		batches[i] = tx
	}

	done := make(chan struct{})

	go func() {
		t := time.NewTicker(time.Microsecond)
		defer t.Stop()

		var pending map[common.Address][]*txpool.LazyTransaction

	loop:
		for {
			select {
			case <-t.C:
				pending = pool.Pending(txpool.PendingFilter{})
			case <-done:
				break loop
			}
		}

		fmt.Fprint(io.Discard, pending)
	}()

	b.ReportAllocs()
	b.ResetTimer()

	for _, tx := range batches {
		_ = pool.addRemoteSync(tx)
	}

	close(done)
}

func BenchmarkPoolAccountsBatchInsertNoLockRace(b *testing.B) {
	// Generate a batch of transactions to enqueue into the pool
	pendingAddedCh := make(chan struct{}, 1024)

	pool, localKey := setupPoolWithConfig(params.TestChainConfig, MakeWithPromoteTxCh(pendingAddedCh))
	defer pool.Close()

	_ = localKey

	batches := make(types.Transactions, b.N)

	for i := 0; i < b.N; i++ {
		key, _ := crypto.GenerateKey()
		account := crypto.PubkeyToAddress(key.PublicKey)
		tx := transaction(uint64(0), 100000, key)

		pool.currentState.AddBalance(account, uint256.NewInt(1000000), tracing.BalanceChangeTransfer)

		batches[i] = tx
	}

	done := make(chan struct{})

	go func() {
		t := time.NewTicker(time.Microsecond)
		defer t.Stop()

		var pending map[common.Address][]*txpool.LazyTransaction

		for range t.C {
			pending = pool.Pending(txpool.PendingFilter{})

			if len(pending) >= b.N/2 {
				close(done)

				return
			}
		}
	}()

	b.ReportAllocs()
	b.ResetTimer()

	for _, tx := range batches {
		_ = pool.addRemote(tx)
	}

	<-done
}

func TestPoolMultiAccountBatchInsertRace(t *testing.T) {
	t.Parallel()

	// Generate a batch of transactions to enqueue into the pool
	pool, _ := setupPool()
	defer pool.Close()

	const n = 5000

	batches := make(types.Transactions, n)
	batchesSecond := make(types.Transactions, n)

	for i := 0; i < n; i++ {
		batches[i] = newTxs(pool)
		batchesSecond[i] = newTxs(pool)
	}

	done := make(chan struct{})

	go func() {
		t := time.NewTicker(time.Microsecond)
		defer t.Stop()

		var (
			pending map[common.Address][]*txpool.LazyTransaction
			total   int
		)

		for range t.C {
			pending = pool.Pending(txpool.PendingFilter{})
			total = len(pending)

			if total >= n {
				close(done)

				return
			}
		}
	}()

	for _, tx := range batches {
		pool.addRemotesSync([]*types.Transaction{tx})
	}

	for _, tx := range batchesSecond {
		pool.addRemotes([]*types.Transaction{tx})
	}

	<-done
}

func newTxs(pool *LegacyPool) *types.Transaction {
	key, _ := crypto.GenerateKey()
	account := crypto.PubkeyToAddress(key.PublicKey)
	tx := transaction(uint64(0), 100000, key)

	pool.currentState.AddBalance(account, uint256.NewInt(1_000_000_000), tracing.BalanceChangeTransfer)

	return tx
}

// type acc struct {
// 	nonce   uint64
// 	key     *ecdsa.PrivateKey
// 	account common.Address
// }

// type testTx struct {
// 	tx      *types.Transaction
// 	idx     int
// 	isLocal bool
// }

// const localIdx = 0

// func getTransactionGen(t *rapid.T, keys []*acc, nonces []uint64, localKey *acc, gasPriceMin, gasPriceMax, gasLimitMin, gasLimitMax uint64) *testTx {
// 	idx := rapid.IntRange(0, len(keys)-1).Draw(t, "accIdx").(int)

// 	var (
// 		isLocal bool
// 		key     *ecdsa.PrivateKey
// 	)

// 	if idx == localIdx {
// 		isLocal = true
// 		key = localKey.key
// 	} else {
// 		key = keys[idx].key
// 	}

// 	nonces[idx]++

// 	gasPriceUint := rapid.Uint64Range(gasPriceMin, gasPriceMax).Draw(t, "gasPrice").(uint64)
// 	gasPrice := big.NewInt(0).SetUint64(gasPriceUint)
// 	gasLimit := rapid.Uint64Range(gasLimitMin, gasLimitMax).Draw(t, "gasLimit").(uint64)

// 	return &testTx{
// 		tx:      pricedTransaction(nonces[idx]-1, gasLimit, gasPrice, key),
// 		idx:     idx,
// 		isLocal: isLocal,
// 	}
// }

// type transactionBatches struct {
// 	txs      []*testTx
// 	totalTxs int
// }

// func transactionsGen(keys []*acc, nonces []uint64, localKey *acc, minTxs int, maxTxs int, gasPriceMin, gasPriceMax, gasLimitMin, gasLimitMax uint64, caseParams *strings.Builder) func(t *rapid.T) *transactionBatches {
// 	return func(t *rapid.T) *transactionBatches {
// 		totalTxs := rapid.IntRange(minTxs, maxTxs).Draw(t, "totalTxs").(int)
// 		txs := make([]*testTx, totalTxs)

// 		gasValues := make([]float64, totalTxs)

// 		fmt.Fprintf(caseParams, " totalTxs = %d;", totalTxs)

// 		keys = keys[:len(nonces)]

// 		for i := 0; i < totalTxs; i++ {
// 			txs[i] = getTransactionGen(t, keys, nonces, localKey, gasPriceMin, gasPriceMax, gasLimitMin, gasLimitMax)

// 			gasValues[i] = float64(txs[i].tx.Gas())
// 		}

// 		mean, stddev := stat.MeanStdDev(gasValues, nil)
// 		fmt.Fprintf(caseParams, " gasValues mean %d, stdev %d, %d-%d);", int64(mean), int64(stddev), int64(floats.Min(gasValues)), int64(floats.Max(gasValues)))

// 		return &transactionBatches{txs, totalTxs}
// 	}
// }

// type txPoolRapidConfig struct {
// 	gasLimit    uint64
// 	avgBlockTxs uint64

// 	minTxs int
// 	maxTxs int

// 	minAccs int
// 	maxAccs int

// 	// less tweakable, more like constants
// 	gasPriceMin uint64
// 	gasPriceMax uint64

// 	gasLimitMin uint64
// 	gasLimitMax uint64

// 	balance int64

// 	blockTime      time.Duration
// 	maxEmptyBlocks int
// 	maxStuckBlocks int
// }

// func defaultTxPoolRapidConfig() txPoolRapidConfig {
// 	gasLimit := uint64(30_000_000)
// 	avgBlockTxs := gasLimit/params.TxGas + 1
// 	maxTxs := int(25 * avgBlockTxs)

// 	return txPoolRapidConfig{
// 		gasLimit: gasLimit,

// 		avgBlockTxs: avgBlockTxs,

// 		minTxs: 1,
// 		maxTxs: maxTxs,

// 		minAccs: 1,
// 		maxAccs: maxTxs,

// 		// less tweakable, more like constants
// 		gasPriceMin: 1,
// 		gasPriceMax: 1_000,

// 		gasLimitMin: params.TxGas,
// 		gasLimitMax: gasLimit / 2,

// 		balance: 0xffffffffffffff,

// 		blockTime:      2 * time.Second,
// 		maxEmptyBlocks: 10,
// 		maxStuckBlocks: 10,
// 	}
// }

// TODO - Fix Later
// TestSmallTxPool is not something to run in parallel as far it uses all CPUs
// nolint:paralleltest
// func TestSmallTxPool(t *testing.T) {
// 	t.Parallel()

// 	t.Skip("a red test to be fixed")

// 	cfg := defaultTxPoolRapidConfig()

// 	cfg.maxEmptyBlocks = 10
// 	cfg.maxStuckBlocks = 10

// 	cfg.minTxs = 1
// 	cfg.maxTxs = 2

// 	cfg.minAccs = 1
// 	cfg.maxAccs = 2

// 	testPoolBatchInsert(t, cfg)
// }

// TODO - Fix Later
// // This test is not something to run in parallel as far it uses all CPUs
// // nolint:paralleltest
// func TestBigTxPool(t *testing.T) {
// 	t.Parallel()

// 	t.Skip("a red test to be fixed")

// 	cfg := defaultTxPoolRapidConfig()

// 	testPoolBatchInsert(t, cfg)
// }

//nolint:gocognit,thelper
// func testPoolBatchInsert(t *testing.T, cfg txPoolRapidConfig) {
// 	t.Helper()

// 	t.Parallel()

// 	const debug = false

// 	initialBalance := big.NewInt(cfg.balance)

// 	keys := make([]*acc, cfg.maxAccs)

// 	var key *ecdsa.PrivateKey

// 	// prealloc keys
// 	for idx := 0; idx < cfg.maxAccs; idx++ {
// 		key, _ = crypto.GenerateKey()

// 		keys[idx] = &acc{
// 			key:     key,
// 			nonce:   0,
// 			account: crypto.PubkeyToAddress(key.PublicKey),
// 		}
// 	}

// 	var threads = runtime.NumCPU()

// 	if debug {
// 		// 1 is set only for debug
// 		threads = 1
// 	}

// 	testsDone := new(uint64)

// 	for i := 0; i < threads; i++ {
// 		t.Run(fmt.Sprintf("thread %d", i), func(t *testing.T) {
// 			t.Parallel()

// 			rapid.Check(t, func(rt *rapid.T) {
// 				caseParams := new(strings.Builder)

// 				defer func() {
// 					res := atomic.AddUint64(testsDone, 1)

// 					if res%100 == 0 {
// 						fmt.Println("case-done", res)
// 					}
// 				}()

// 				// Generate a batch of transactions to enqueue into the pool
// 				testTxPoolConfig := testTxPoolConfig

// 				// from sentry config
// 				testTxPoolConfig.AccountQueue = 16
// 				testTxPoolConfig.AccountSlots = 16
// 				testTxPoolConfig.GlobalQueue = 32768
// 				testTxPoolConfig.GlobalSlots = 32768
// 				testTxPoolConfig.Lifetime = time.Hour + 30*time.Minute //"1h30m0s"
// 				testTxPoolConfig.PriceLimit = 1

// 				now := time.Now()
// 				pendingAddedCh := make(chan struct{}, 1024)

// 				pool, key := setupPoolWithConfig(params.TestChainConfig)
// 				defer pool.Close()

// 				totalAccs := rapid.IntRange(cfg.minAccs, cfg.maxAccs).Draw(rt, "totalAccs").(int)

// 				fmt.Fprintf(caseParams, "Case params: totalAccs = %d;", totalAccs)

// 				defer func() {
// 					pending, queued := pool.Content()

// 					if len(pending) != 0 {
// 						pendingGas := make([]float64, 0, len(pending))

// 						for _, txs := range pending {
// 							for _, tx := range txs {
// 								pendingGas = append(pendingGas, float64(tx.Gas()))
// 							}
// 						}

// 						mean, stddev := stat.MeanStdDev(pendingGas, nil)
// 						fmt.Fprintf(caseParams, "\tpending mean %d, stdev %d, %d-%d;\n", int64(mean), int64(stddev), int64(floats.Min(pendingGas)), int64(floats.Max(pendingGas)))
// 					}

// 					if len(queued) != 0 {
// 						queuedGas := make([]float64, 0, len(queued))

// 						for _, txs := range queued {
// 							for _, tx := range txs {
// 								queuedGas = append(queuedGas, float64(tx.Gas()))
// 							}
// 						}

// 						mean, stddev := stat.MeanStdDev(queuedGas, nil)
// 						fmt.Fprintf(caseParams, "\tqueued mean %d, stdev %d, %d-%d);\n\n", int64(mean), int64(stddev), int64(floats.Min(queuedGas)), int64(floats.Max(queuedGas)))
// 					}

// 					rt.Log(caseParams)
// 				}()

// 				// regenerate only local key
// 				localKey := &acc{
// 					key:     key,
// 					account: crypto.PubkeyToAddress(key.PublicKey),
// 				}

// 				if err := validatePoolInternals(pool); err != nil {
// 					rt.Fatalf("pool internal state corrupted: %v", err)
// 				}

// 				var wg sync.WaitGroup

// 				wg.Add(1)

// 				go func() {
// 					defer wg.Done()

// 					now = time.Now()

// 					testAddBalance(pool, localKey.account, initialBalance)

// 					for idx := 0; idx < totalAccs; idx++ {
// 						testAddBalance(pool, keys[idx].account, initialBalance)
// 					}
// 				}()

// 				nonces := make([]uint64, totalAccs)
// 				gen := rapid.Custom(transactionsGen(keys, nonces, localKey, cfg.minTxs, cfg.maxTxs, cfg.gasPriceMin, cfg.gasPriceMax, cfg.gasLimitMin, cfg.gasLimitMax, caseParams))

// 				txs := gen.Draw(rt, "batches").(*transactionBatches)

// 				wg.Wait()

// 				var (
// 					addIntoTxPool func(tx *types.Transaction) error
// 					totalInBatch  int
// 				)

// 				for _, tx := range txs.txs {
// 					addIntoTxPool = pool.addRemoteSync

// 					if tx.isLocal {
// 						addIntoTxPool = pool.addLocal
// 					}

// 					err := addIntoTxPool(tx.tx)
// 					if err != nil {
// 						rt.Log("on adding a transaction to the tx pool", err, tx.tx.Gas(), tx.tx.GasPrice(), tx.tx.GasPrice(), getBalance(pool, keys[tx.idx].account))
// 					}
// 				}

// 				var (
// 					block              int
// 					emptyBlocks        int
// 					stuckBlocks        int
// 					lastTxPoolStats    int
// 					currentTxPoolStats int
// 				)

// 				for {
// 					// we'd expect fulfilling block take comparable, but less than blockTime
// 					ctx, cancel := context.WithTimeout(context.Background(), time.Duration(cfg.maxStuckBlocks)*cfg.blockTime)

// 					select {
// 					case <-pendingAddedCh:
// 					case <-ctx.Done():
// 						pendingStat, queuedStat := pool.Stats()
// 						if pendingStat+queuedStat == 0 {
// 							cancel()

// 							break
// 						}

// 						rt.Fatalf("got %ds block timeout (expected less then %s): total accounts %d. Pending %d, queued %d)",
// 							block, 5*cfg.blockTime, txs.totalTxs, pendingStat, queuedStat)
// 					}

// 					pendingStat, queuedStat := pool.Stats()

// 					currentTxPoolStats = pendingStat + queuedStat
// 					if currentTxPoolStats == 0 {
// 						cancel()
// 						break
// 					}

// 					// check if txPool got stuck
// 					if currentTxPoolStats == lastTxPoolStats {
// 						stuckBlocks++ //todo: need something better then that
// 					} else {
// 						stuckBlocks = 0
// 						lastTxPoolStats = currentTxPoolStats
// 					}

// 					// copy-paste
// 					start := time.Now()
// 					pending := pool.Pending(true)
// 					locals := pool.Locals()

// 					// from fillTransactions
// 					removedFromPool, blockGasLeft, err := fillTransactions(ctx, pool, locals, pending, cfg.gasLimit)

// 					done := time.Since(start)

// 					if removedFromPool > 0 {
// 						emptyBlocks = 0
// 					} else {
// 						emptyBlocks++
// 					}

// 					if emptyBlocks >= cfg.maxEmptyBlocks || stuckBlocks >= cfg.maxStuckBlocks {
// 						// check for nonce gaps
// 						var lastNonce, currentNonce int

// 						pending = pool.Pending(true)

// 						for txAcc, pendingTxs := range pending {
// 							lastNonce = int(pool.Nonce(txAcc)) - len(pendingTxs) - 1

// 							isFirst := true

// 							for _, tx := range pendingTxs {
// 								currentNonce = int(tx.Nonce())
// 								if currentNonce-lastNonce != 1 {
// 									rt.Fatalf("got a nonce gap for account %q. Current pending nonce %d, previous %d %v; emptyBlocks - %v; stuckBlocks - %v",
// 										txAcc, currentNonce, lastNonce, isFirst, emptyBlocks >= cfg.maxEmptyBlocks, stuckBlocks >= cfg.maxStuckBlocks)
// 								}

// 								lastNonce = currentNonce
// 							}
// 						}
// 					}

// 					if emptyBlocks >= cfg.maxEmptyBlocks {
// 						rt.Fatalf("got %d empty blocks in a row(expected less then %d): total time %s, total accounts %d. Pending %d, locals %d)",
// 							emptyBlocks, cfg.maxEmptyBlocks, done, txs.totalTxs, len(pending), len(locals))
// 					}

// 					if stuckBlocks >= cfg.maxStuckBlocks {
// 						rt.Fatalf("got %d empty blocks in a row(expected less then %d): total time %s, total accounts %d. Pending %d, locals %d)",
// 							emptyBlocks, cfg.maxEmptyBlocks, done, txs.totalTxs, len(pending), len(locals))
// 					}

// 					if err != nil {
// 						rt.Fatalf("took too long: total time %s(expected %s), total accounts %d. Pending %d, locals %d)",
// 							done, cfg.blockTime, txs.totalTxs, len(pending), len(locals))
// 					}

// 					rt.Log("current_total", txs.totalTxs, "in_batch", totalInBatch, "removed", removedFromPool, "emptyBlocks", emptyBlocks, "blockGasLeft", blockGasLeft, "pending", len(pending), "locals", len(locals),
// 						"locals+pending", done)

// 					rt.Log("block", block, "pending", pendingStat, "queued", queuedStat, "elapsed", done)

// 					block++

// 					cancel()
// 					// time.Sleep(time.Second)
// 				}

// 				rt.Logf("case completed totalTxs %d %v\n\n", txs.totalTxs, time.Since(now))
// 			})
// 		})
// 	}

// 	t.Log("done test cases", atomic.LoadUint64(testsDone))
// }

// func fillTransactions(ctx context.Context, pool *LegacyPool, locals []common.Address, pending map[common.Address][]*txpool.LazyTransaction, gasLimit uint64) (int, uint64, error) {
// 	localTxs := make(map[common.Address]types.Transactions)
// 	remoteTxs := pending

// 	for _, txAcc := range locals {
// 		if txs := remoteTxs[txAcc]; len(txs) > 0 {
// 			delete(remoteTxs, txAcc)

// 			localTxs[txAcc] = txs
// 		}
// 	}

// 	// fake signer
// 	signer := types.NewLondonSigner(big.NewInt(1))

// 	// fake baseFee
// 	baseFee := uint256.NewInt(1)

// 	blockGasLimit := gasLimit

// 	var (
// 		txLocalCount  int
// 		txRemoteCount int
// 	)

// 	if len(localTxs) > 0 {
// 		txs := types.NewTransactionsByPriceAndNonce(signer, localTxs, baseFee)

// 		select {
// 		case <-ctx.Done():
// 			return txLocalCount + txRemoteCount, blockGasLimit, ctx.Err()
// 		default:
// 		}

// 		blockGasLimit, txLocalCount = commitTransactions(pool, txs, blockGasLimit)
// 	}

// 	select {
// 	case <-ctx.Done():
// 		return txLocalCount + txRemoteCount, blockGasLimit, ctx.Err()
// 	default:
// 	}

// 	if len(remoteTxs) > 0 {
// 		txs := types.NewTransactionsByPriceAndNonce(signer, remoteTxs, baseFee)

// 		select {
// 		case <-ctx.Done():
// 			return txLocalCount + txRemoteCount, blockGasLimit, ctx.Err()
// 		default:
// 		}

// 		blockGasLimit, txRemoteCount = commitTransactions(pool, txs, blockGasLimit)
// 	}

// 	return txLocalCount + txRemoteCount, blockGasLimit, nil
// }

// func commitTransactions(pool *LegacyPool, txs *types.TransactionsByPriceAndNonce, blockGasLimit uint64) (uint64, int) {
// 	var (
// 		tx      *types.Transaction
// 		txCount int
// 	)

// 	for {
// 		tx = txs.Peek()

// 		if tx == nil {
// 			return blockGasLimit, txCount
// 		}

// 		if tx.Gas() <= blockGasLimit {
// 			blockGasLimit -= tx.Gas()

// 			pool.mu.Lock()
// 			pool.removeTx(tx.Hash(), false, false)
// 			pool.mu.Unlock()

// 			txCount++
// 		} else {
// 			// we don't maximize fulfillment of the block. just fill somehow
// 			return blockGasLimit, txCount
// 		}
// 	}
// }

// func MakeWithPromoteTxCh(ch chan struct{}) func(*LegacyPool) {
// 	return func(pool *LegacyPool) {
// 		pool.promoteTxCh = ch
// 	}
// }

func BenchmarkBigs(b *testing.B) {
	// max 256-bit
	max := new(big.Int)
	max.Exp(big.NewInt(2), big.NewInt(256), nil).Sub(max, big.NewInt(1))

	ints := make([]*big.Int, 1000000)
	intUs := make([]*uint256.Int, 1000000)

	var over bool

	for i := 0; i < len(ints); i++ {
		ints[i] = crand2.BigInt(max)
		intUs[i], over = uint256.FromBig(ints[i])

		if over {
			b.Fatal(ints[i], over)
		}
	}

	b.Run("*big.Int", func(b *testing.B) {
		var r int

		for i := 0; i < b.N; i++ {
			r = ints[i%len(ints)%b.N].Cmp(ints[(i+1)%len(ints)%b.N])
		}

		fmt.Fprintln(io.Discard, r)
	})
	b.Run("*uint256.Int", func(b *testing.B) {
		var r int

		for i := 0; i < b.N; i++ {
			r = intUs[i%len(intUs)%b.N].Cmp(intUs[(i+1)%len(intUs)%b.N])
		}

		fmt.Fprintln(io.Discard, r)
	})
}

//nolint:thelper
// func mining(tb testing.TB, pool *LegacyPool, signer types.Signer, baseFee *uint256.Int, blockGasLimit uint64, totalBlocks int) (int, time.Duration, time.Duration) {
// 	var (
// 		localTxsCount  int
// 		remoteTxsCount int
// 		localTxs       = make(map[common.Address]types.Transactions)
// 		remoteTxs      map[common.Address]types.Transactions
// 		total          int
// 	)

// 	start := time.Now()

// 	pending := pool.Pending(true)

// 	pendingDuration := time.Since(start)

// 	remoteTxs = pending

// 	locals := pool.Locals()

// 	pendingLen, queuedLen := pool.Stats()

// 	for _, account := range locals {
// 		if txs := remoteTxs[account]; len(txs) > 0 {
// 			delete(remoteTxs, account)

// 			localTxs[account] = txs
// 		}
// 	}

// 	localTxsCount = len(localTxs)
// 	remoteTxsCount = len(remoteTxs)

// 	var txLocalCount int

// 	if localTxsCount > 0 {
// 		txs := miner.newTransactionsByPriceAndNonce(signer, localTxs, baseFee)

// 		blockGasLimit, txLocalCount = commitTransactions(pool, txs, blockGasLimit)

// 		total += txLocalCount
// 	}

// 	var txRemoteCount int

// 	if remoteTxsCount > 0 {
// 		txs := types.NewTransactionsByPriceAndNonce(signer, remoteTxs, baseFee)

// 		_, txRemoteCount = commitTransactions(pool, txs, blockGasLimit)

// 		total += txRemoteCount
// 	}

// 	miningDuration := time.Since(start)

// 	tb.Logf("[%s] mining block. block %d. total %d: pending %d(added %d), local %d(added %d), queued %d, localTxsCount %d, remoteTxsCount %d, pending %v, mining %v",
// 		common.NowMilliseconds(), totalBlocks, total, pendingLen, txRemoteCount, localTxsCount, txLocalCount, queuedLen, localTxsCount, remoteTxsCount, pendingDuration, miningDuration)

// 	return total, pendingDuration, miningDuration
// }

// TODO - Fix Later
//nolint:paralleltest
// func TestPoolMiningDataRaces(t *testing.T) {
// 	if testing.Short() {
// 		t.Skip("only for data race testing")
// 	}

// 	const format = "size %d, txs ticker %v, api ticker %v"

// 	cases := []struct {
// 		name              string
// 		size              int
// 		txsTickerDuration time.Duration
// 		apiTickerDuration time.Duration
// 	}{
// 		{
// 			size:              1,
// 			txsTickerDuration: 200 * time.Millisecond,
// 			apiTickerDuration: 10 * time.Millisecond,
// 		},
// 		{
// 			size:              1,
// 			txsTickerDuration: 400 * time.Millisecond,
// 			apiTickerDuration: 10 * time.Millisecond,
// 		},
// 		{
// 			size:              1,
// 			txsTickerDuration: 600 * time.Millisecond,
// 			apiTickerDuration: 10 * time.Millisecond,
// 		},
// 		{
// 			size:              1,
// 			txsTickerDuration: 800 * time.Millisecond,
// 			apiTickerDuration: 10 * time.Millisecond,
// 		},

// 		{
// 			size:              5,
// 			txsTickerDuration: 200 * time.Millisecond,
// 			apiTickerDuration: 10 * time.Millisecond,
// 		},
// 		{
// 			size:              5,
// 			txsTickerDuration: 400 * time.Millisecond,
// 			apiTickerDuration: 10 * time.Millisecond,
// 		},
// 		{
// 			size:              5,
// 			txsTickerDuration: 600 * time.Millisecond,
// 			apiTickerDuration: 10 * time.Millisecond,
// 		},
// 		{
// 			size:              5,
// 			txsTickerDuration: 800 * time.Millisecond,
// 			apiTickerDuration: 10 * time.Millisecond,
// 		},

// 		{
// 			size:              10,
// 			txsTickerDuration: 200 * time.Millisecond,
// 			apiTickerDuration: 10 * time.Millisecond,
// 		},
// 		{
// 			size:              10,
// 			txsTickerDuration: 400 * time.Millisecond,
// 			apiTickerDuration: 10 * time.Millisecond,
// 		},
// 		{
// 			size:              10,
// 			txsTickerDuration: 600 * time.Millisecond,
// 			apiTickerDuration: 10 * time.Millisecond,
// 		},
// 		{
// 			size:              10,
// 			txsTickerDuration: 800 * time.Millisecond,
// 			apiTickerDuration: 10 * time.Millisecond,
// 		},

// 		{
// 			size:              20,
// 			txsTickerDuration: 200 * time.Millisecond,
// 			apiTickerDuration: 10 * time.Millisecond,
// 		},
// 		{
// 			size:              20,
// 			txsTickerDuration: 400 * time.Millisecond,
// 			apiTickerDuration: 10 * time.Millisecond,
// 		},
// 		{
// 			size:              20,
// 			txsTickerDuration: 600 * time.Millisecond,
// 			apiTickerDuration: 10 * time.Millisecond,
// 		},
// 		{
// 			size:              20,
// 			txsTickerDuration: 800 * time.Millisecond,
// 			apiTickerDuration: 10 * time.Millisecond,
// 		},

// 		{
// 			size:              30,
// 			txsTickerDuration: 200 * time.Millisecond,
// 			apiTickerDuration: 10 * time.Millisecond,
// 		},
// 		{
// 			size:              30,
// 			txsTickerDuration: 400 * time.Millisecond,
// 			apiTickerDuration: 10 * time.Millisecond,
// 		},
// 		{
// 			size:              30,
// 			txsTickerDuration: 600 * time.Millisecond,
// 			apiTickerDuration: 10 * time.Millisecond,
// 		},
// 		{
// 			size:              30,
// 			txsTickerDuration: 800 * time.Millisecond,
// 			apiTickerDuration: 10 * time.Millisecond,
// 		},
// 	}

// 	for i := range cases {
// 		cases[i].name = fmt.Sprintf(format, cases[i].size, cases[i].txsTickerDuration, cases[i].apiTickerDuration)
// 	}

// 	//nolint:paralleltest
// 	for _, testCase := range cases {
// 		singleCase := testCase

// 		t.Run(singleCase.name, func(t *testing.T) {
// 			defer goleak.VerifyNone(t, leak.IgnoreList()...)

// 			const (
// 				blocks          = 300
// 				blockGasLimit   = 40_000_000
// 				blockPeriod     = time.Second
// 				threads         = 10
// 				batchesSize     = 10_000
// 				timeoutDuration = 10 * blockPeriod

// 				balanceStr = "1_000_000_000_000"
// 			)

// 			apiWithMining(t, balanceStr, batchesSize, singleCase, timeoutDuration, threads, blockPeriod, blocks, blockGasLimit)
// 		})
// 	}
// }

// //nolint:gocognit,thelper
// func apiWithMining(tb testing.TB, balanceStr string, batchesSize int, singleCase struct {
// 	name              string
// 	size              int
// 	txsTickerDuration time.Duration
// 	apiTickerDuration time.Duration
// }, timeoutDuration time.Duration, threads int, blockPeriod time.Duration, blocks int, blockGasLimit uint64) {
// 	done := make(chan struct{})

// 	var wg sync.WaitGroup

// 	defer func() {
// 		close(done)

// 		tb.Logf("[%s] finishing apiWithMining", common.NowMilliseconds())

// 		wg.Wait()

// 		tb.Logf("[%s] apiWithMining finished", common.NowMilliseconds())
// 	}()

// 	// Generate a batch of transactions to enqueue into the pool
// 	pendingAddedCh := make(chan struct{}, 1024)

// 	pool, localKey := setupPoolWithConfig(params.TestChainConfig, testTxPoolConfig, txPoolGasLimit, MakeWithPromoteTxCh(pendingAddedCh))
// 	defer pool.Close()

// 	localKeyPub := localKey.PublicKey
// 	account := crypto.PubkeyToAddress(localKeyPub)

// 	balance, ok := big.NewInt(0).SetString(balanceStr, 0)
// 	if !ok {
// 		tb.Fatal("incorrect initial balance", balanceStr)
// 	}

// 	testAddBalance(pool, account, balance)

// 	signer := types.NewEIP155Signer(big.NewInt(1))
// 	baseFee := uint256.NewInt(1)

// 	batchesLocal := make([]types.Transactions, batchesSize)
// 	batchesRemote := make([]types.Transactions, batchesSize)
// 	batchesRemotes := make([]types.Transactions, batchesSize)
// 	batchesRemoteSync := make([]types.Transactions, batchesSize)
// 	batchesRemotesSync := make([]types.Transactions, batchesSize)

// 	for i := 0; i < batchesSize; i++ {
// 		batchesLocal[i] = make(types.Transactions, singleCase.size)

// 		for j := 0; j < singleCase.size; j++ {
// 			batchesLocal[i][j] = pricedTransaction(uint64(singleCase.size*i+j), 100_000, big.NewInt(int64(i+1)), localKey)
// 		}

// 		batchesRemote[i] = make(types.Transactions, singleCase.size)

// 		remoteKey, _ := crypto.GenerateKey()
// 		remoteAddr := crypto.PubkeyToAddress(remoteKey.PublicKey)
// 		testAddBalance(pool, remoteAddr, balance)

// 		for j := 0; j < singleCase.size; j++ {
// 			batchesRemote[i][j] = pricedTransaction(uint64(j), 100_000, big.NewInt(int64(i+1)), remoteKey)
// 		}

// 		batchesRemotes[i] = make(types.Transactions, singleCase.size)

// 		remotesKey, _ := crypto.GenerateKey()
// 		remotesAddr := crypto.PubkeyToAddress(remotesKey.PublicKey)
// 		testAddBalance(pool, remotesAddr, balance)

// 		for j := 0; j < singleCase.size; j++ {
// 			batchesRemotes[i][j] = pricedTransaction(uint64(j), 100_000, big.NewInt(int64(i+1)), remotesKey)
// 		}

// 		batchesRemoteSync[i] = make(types.Transactions, singleCase.size)

// 		remoteSyncKey, _ := crypto.GenerateKey()
// 		remoteSyncAddr := crypto.PubkeyToAddress(remoteSyncKey.PublicKey)
// 		testAddBalance(pool, remoteSyncAddr, balance)

// 		for j := 0; j < singleCase.size; j++ {
// 			batchesRemoteSync[i][j] = pricedTransaction(uint64(j), 100_000, big.NewInt(int64(i+1)), remoteSyncKey)
// 		}

// 		batchesRemotesSync[i] = make(types.Transactions, singleCase.size)

// 		remotesSyncKey, _ := crypto.GenerateKey()
// 		remotesSyncAddr := crypto.PubkeyToAddress(remotesSyncKey.PublicKey)
// 		testAddBalance(pool, remotesSyncAddr, balance)

// 		for j := 0; j < singleCase.size; j++ {
// 			batchesRemotesSync[i][j] = pricedTransaction(uint64(j), 100_000, big.NewInt(int64(i+1)), remotesSyncKey)
// 		}
// 	}

// 	tb.Logf("[%s] starting goroutines", common.NowMilliseconds())

// 	txsTickerDuration := singleCase.txsTickerDuration
// 	apiTickerDuration := singleCase.apiTickerDuration

// 	// locals
// 	wg.Add(1)

// 	go func() {
// 		defer func() {
// 			tb.Logf("[%s] stopping addLocal(s)", common.NowMilliseconds())

// 			wg.Done()

// 			tb.Logf("[%s] stopped addLocal(s)", common.NowMilliseconds())
// 		}()

// 		tb.Logf("[%s] starting addLocal(s)", common.NowMilliseconds())

// 		for _, batch := range batchesLocal {
// 			batch := batch

// 			select {
// 			case <-done:
// 				return
// 			default:
// 			}

// 			if rand.Int()%2 == 0 {
// 				runWithTimeout(tb, func(_ chan struct{}) {
// 					errs := pool.addLocals(batch)
// 					if len(errs) != 0 {
// 						tb.Logf("[%s] addLocals error, %v", common.NowMilliseconds(), errs)
// 					}
// 				}, done, "addLocals", timeoutDuration, 0, 0)
// 			} else {
// 				for _, tx := range batch {
// 					tx := tx

// 					runWithTimeout(tb, func(_ chan struct{}) {
// 						err := pool.addLocal(tx)
// 						if err != nil {
// 							tb.Logf("[%s] addLocal error %s", common.NowMilliseconds(), err)
// 						}
// 					}, done, "addLocal", timeoutDuration, 0, 0)

// 					time.Sleep(txsTickerDuration)
// 				}
// 			}

// 			time.Sleep(txsTickerDuration)
// 		}
// 	}()

// 	// remotes
// 	wg.Add(1)

// 	go func() {
// 		defer func() {
// 			tb.Logf("[%s] stopping addRemotes", common.NowMilliseconds())

// 			wg.Done()

// 			tb.Logf("[%s] stopped addRemotes", common.NowMilliseconds())
// 		}()

// 		addTransactionsBatches(tb, batchesRemotes, getFnForBatches(pool.addRemotes), done, timeoutDuration, txsTickerDuration, "addRemotes", 0)
// 	}()

// 	// remote
// 	wg.Add(1)

// 	go func() {
// 		defer func() {
// 			tb.Logf("[%s] stopping addRemote", common.NowMilliseconds())

// 			wg.Done()

// 			tb.Logf("[%s] stopped addRemote", common.NowMilliseconds())
// 		}()

// 		addTransactions(tb, batchesRemote, pool.addRemote, done, timeoutDuration, txsTickerDuration, "addRemote", 0)
// 	}()

// 	// sync
// 	// remotes
// 	wg.Add(1)

// 	go func() {
// 		defer func() {
// 			tb.Logf("[%s] stopping addRemotesSync", common.NowMilliseconds())

// 			wg.Done()

// 			tb.Logf("[%s] stopped addRemotesSync", common.NowMilliseconds())
// 		}()

// 		addTransactionsBatches(tb, batchesRemotesSync, getFnForBatches(pool.addRemotesSync), done, timeoutDuration, txsTickerDuration, "addRemotesSync", 0)
// 	}()

// 	// remote
// 	wg.Add(1)

// 	go func() {
// 		defer func() {
// 			tb.Logf("[%s] stopping addRemoteSync", common.NowMilliseconds())

// 			wg.Done()

// 			tb.Logf("[%s] stopped addRemoteSync", common.NowMilliseconds())
// 		}()

// 		addTransactions(tb, batchesRemoteSync, pool.addRemoteSync, done, timeoutDuration, txsTickerDuration, "addRemoteSync", 0)
// 	}()

// 	// tx pool API
// 	for i := 0; i < threads; i++ {
// 		i := i

// 		wg.Add(1)

// 		go func() {
// 			defer func() {
// 				tb.Logf("[%s] stopping Pending-no-tips, thread %d", common.NowMilliseconds(), i)

// 				wg.Done()

// 				tb.Logf("[%s] stopped Pending-no-tips, thread %d", common.NowMilliseconds(), i)
// 			}()

// 			runWithTicker(tb, func(_ chan struct{}) {
// 				p := pool.Pending(false)
// 				fmt.Fprint(io.Discard, p)
// 			}, done, "Pending-no-tips", apiTickerDuration, timeoutDuration, i)
// 		}()

// 		wg.Add(1)

// 		go func() {
// 			defer func() {
// 				tb.Logf("[%s] stopping Pending-with-tips, thread %d", common.NowMilliseconds(), i)

// 				wg.Done()

// 				tb.Logf("[%s] stopped Pending-with-tips, thread %d", common.NowMilliseconds(), i)
// 			}()

// 			runWithTicker(tb, func(_ chan struct{}) {
// 				p := pool.Pending(true)
// 				fmt.Fprint(io.Discard, p)
// 			}, done, "Pending-with-tips", apiTickerDuration, timeoutDuration, i)
// 		}()

// 		wg.Add(1)

// 		go func() {
// 			defer func() {
// 				tb.Logf("[%s] stopping Locals, thread %d", common.NowMilliseconds(), i)

// 				wg.Done()

// 				tb.Logf("[%s] stopped Locals, thread %d", common.NowMilliseconds(), i)
// 			}()

// 			runWithTicker(tb, func(_ chan struct{}) {
// 				l := pool.Locals()
// 				fmt.Fprint(io.Discard, l)
// 			}, done, "Locals", apiTickerDuration, timeoutDuration, i)
// 		}()

// 		wg.Add(1)

// 		go func() {
// 			defer func() {
// 				tb.Logf("[%s] stopping Content, thread %d", common.NowMilliseconds(), i)

// 				wg.Done()

// 				tb.Logf("[%s] stopped Content, thread %d", common.NowMilliseconds(), i)
// 			}()

// 			runWithTicker(tb, func(_ chan struct{}) {
// 				p, q := pool.Content()
// 				fmt.Fprint(io.Discard, p, q)
// 			}, done, "Content", apiTickerDuration, timeoutDuration, i)
// 		}()

// 		wg.Add(1)

// 		go func() {
// 			defer func() {
// 				tb.Logf("[%s] stopping GasPriceUint256, thread %d", common.NowMilliseconds(), i)

// 				wg.Done()

// 				tb.Logf("[%s] stopped GasPriceUint256, thread %d", common.NowMilliseconds(), i)
// 			}()

// 			runWithTicker(tb, func(_ chan struct{}) {
// 				res := pool.GasPriceUint256()
// 				fmt.Fprint(io.Discard, res)
// 			}, done, "GasPriceUint256", apiTickerDuration, timeoutDuration, i)
// 		}()

// 		wg.Add(1)

// 		go func() {
// 			defer func() {
// 				tb.Logf("[%s] stopping GasPrice, thread %d", common.NowMilliseconds(), i)

// 				wg.Done()

// 				tb.Logf("[%s] stopped GasPrice, thread %d", common.NowMilliseconds(), i)
// 			}()

// 			runWithTicker(tb, func(_ chan struct{}) {
// 				res := pool.GasPrice()
// 				fmt.Fprint(io.Discard, res)
// 			}, done, "GasPrice", apiTickerDuration, timeoutDuration, i)
// 		}()

// 		wg.Add(1)

// 		go func() {
// 			defer func() {
// 				tb.Logf("[%s] stopping SetGasPrice, thread %d", common.NowMilliseconds(), i)

// 				wg.Done()

// 				tb.Logf("[%s] stopped SetGasPrice, , thread %d", common.NowMilliseconds(), i)
// 			}()

// 			runWithTicker(tb, func(_ chan struct{}) {
// 				pool.SetGasPrice(pool.GasPrice())
// 			}, done, "SetGasPrice", apiTickerDuration, timeoutDuration, i)
// 		}()

// 		wg.Add(1)

// 		go func() {
// 			defer func() {
// 				tb.Logf("[%s] stopping ContentFrom, thread %d", common.NowMilliseconds(), i)

// 				wg.Done()

// 				tb.Logf("[%s] stopped ContentFrom, thread %d", common.NowMilliseconds(), i)
// 			}()

// 			runWithTicker(tb, func(_ chan struct{}) {
// 				p, q := pool.ContentFrom(account)
// 				fmt.Fprint(io.Discard, p, q)
// 			}, done, "ContentFrom", apiTickerDuration, timeoutDuration, i)
// 		}()

// 		wg.Add(1)

// 		go func() {
// 			defer func() {
// 				tb.Logf("[%s] stopping Has, thread %d", common.NowMilliseconds(), i)

// 				wg.Done()

// 				tb.Logf("[%s] stopped Has, thread %d", common.NowMilliseconds(), i)
// 			}()

// 			runWithTicker(tb, func(_ chan struct{}) {
// 				res := pool.Has(batchesRemotes[0][0].Hash())
// 				fmt.Fprint(io.Discard, res)
// 			}, done, "Has", apiTickerDuration, timeoutDuration, i)
// 		}()

// 		wg.Add(1)

// 		go func() {
// 			defer func() {
// 				tb.Logf("[%s] stopping Get, thread %d", common.NowMilliseconds(), i)

// 				wg.Done()

// 				tb.Logf("[%s] stopped Get, thread %d", common.NowMilliseconds(), i)
// 			}()

// 			runWithTicker(tb, func(_ chan struct{}) {
// 				tx := pool.Get(batchesRemotes[0][0].Hash())
// 				fmt.Fprint(io.Discard, tx == nil)
// 			}, done, "Get", apiTickerDuration, timeoutDuration, i)
// 		}()

// 		wg.Add(1)

// 		go func() {
// 			defer func() {
// 				tb.Logf("[%s] stopping Nonce, thread %d", common.NowMilliseconds(), i)

// 				wg.Done()

// 				tb.Logf("[%s] stopped Nonce, thread %d", common.NowMilliseconds(), i)
// 			}()

// 			runWithTicker(tb, func(_ chan struct{}) {
// 				res := pool.Nonce(account)
// 				fmt.Fprint(io.Discard, res)
// 			}, done, "Nonce", apiTickerDuration, timeoutDuration, i)
// 		}()

// 		wg.Add(1)

// 		go func() {
// 			defer func() {
// 				tb.Logf("[%s] stopping Stats, thread %d", common.NowMilliseconds(), i)

// 				wg.Done()

// 				tb.Logf("[%s] stopped Stats, thread %d", common.NowMilliseconds(), i)
// 			}()

// 			runWithTicker(tb, func(_ chan struct{}) {
// 				p, q := pool.Stats()
// 				fmt.Fprint(io.Discard, p, q)
// 			}, done, "Stats", apiTickerDuration, timeoutDuration, i)
// 		}()

// 		wg.Add(1)

// 		go func() {
// 			defer func() {
// 				tb.Logf("[%s] stopping Status, thread %d", common.NowMilliseconds(), i)

// 				wg.Done()

// 				tb.Logf("[%s] stopped Status, thread %d", common.NowMilliseconds(), i)
// 			}()

// 			runWithTicker(tb, func(_ chan struct{}) {
// 				st := pool.Status([]common.Hash{batchesRemotes[1][0].Hash()})
// 				fmt.Fprint(io.Discard, st)
// 			}, done, "Status", apiTickerDuration, timeoutDuration, i)
// 		}()

// 		wg.Add(1)

// 		go func() {
// 			defer func() {
// 				tb.Logf("[%s] stopping SubscribeNewTxsEvent, thread %d", common.NowMilliseconds(), i)

// 				wg.Done()

// 				tb.Logf("[%s] stopped SubscribeNewTxsEvent, thread %d", common.NowMilliseconds(), i)
// 			}()

// 			runWithTicker(tb, func(c chan struct{}) {
// 				ch := make(chan core.NewTxsEvent, 10)
// 				sub := pool.SubscribeNewTxsEvent(ch)

// 				if sub == nil {
// 					return
// 				}

// 				defer sub.Unsubscribe()

// 				select {
// 				case <-done:
// 					return
// 				case <-c:
// 				case res := <-ch:
// 					fmt.Fprint(io.Discard, res)
// 				}
// 			}, done, "SubscribeNewTxsEvent", apiTickerDuration, timeoutDuration, i)
// 		}()
// 	}

// 	// wait for the start
// 	tb.Logf("[%s] before the first propagated transaction", common.NowMilliseconds())
// 	<-pendingAddedCh
// 	tb.Logf("[%s] after the first propagated transaction", common.NowMilliseconds())

// 	var (
// 		totalTxs    int
// 		totalBlocks int
// 	)

// 	pendingDurations := make([]time.Duration, 0, blocks)

// 	var (
// 		added           int
// 		pendingDuration time.Duration
// 		miningDuration  time.Duration
// 		diff            time.Duration
// 	)

// 	for {
// 		added, pendingDuration, miningDuration = mining(tb, pool, signer, baseFee, blockGasLimit, totalBlocks)

// 		totalTxs += added

// 		pendingDurations = append(pendingDurations, pendingDuration)

// 		totalBlocks++

// 		if totalBlocks > blocks {
// 			fmt.Fprint(io.Discard, totalTxs)
// 			break
// 		}

// 		diff = blockPeriod - miningDuration
// 		if diff > 0 {
// 			time.Sleep(diff)
// 		}
// 	}

// 	pendingDurationsFloat := make([]float64, len(pendingDurations))

// 	for i, v := range pendingDurations {
// 		pendingDurationsFloat[i] = float64(v.Nanoseconds())
// 	}

// 	mean, stddev := stat.MeanStdDev(pendingDurationsFloat, nil)
// 	tb.Logf("[%s] pending mean %v, stddev %v, %v-%v",
// 		common.NowMilliseconds(), time.Duration(mean), time.Duration(stddev), time.Duration(floats.Min(pendingDurationsFloat)), time.Duration(floats.Max(pendingDurationsFloat)))
// }

// func addTransactionsBatches(tb testing.TB, batches []types.Transactions, fn func(types.Transactions) error, done chan struct{}, timeoutDuration time.Duration, tickerDuration time.Duration, name string, thread int) {
// 	tb.Helper()

// 	tb.Logf("[%s] starting %s", common.NowMilliseconds(), name)

// 	defer func() {
// 		tb.Logf("[%s] stop %s", common.NowMilliseconds(), name)
// 	}()

// 	for _, batch := range batches {
// 		batch := batch

// 		select {
// 		case <-done:
// 			return
// 		default:
// 		}

// 		runWithTimeout(tb, func(_ chan struct{}) {
// 			err := fn(batch)
// 			if err != nil {
// 				tb.Logf("[%s] %s error: %s", common.NowMilliseconds(), name, err)
// 			}
// 		}, done, name, timeoutDuration, 0, thread)

// 		time.Sleep(tickerDuration)
// 	}
// }

// func addTransactions(tb testing.TB, batches []types.Transactions, fn func(*types.Transaction) error, done chan struct{}, timeoutDuration time.Duration, tickerDuration time.Duration, name string, thread int) {
// 	tb.Helper()

// 	tb.Logf("[%s] starting %s", common.NowMilliseconds(), name)

// 	defer func() {
// 		tb.Logf("[%s] stop %s", common.NowMilliseconds(), name)
// 	}()

// 	for _, batch := range batches {
// 		for _, tx := range batch {
// 			tx := tx

// 			select {
// 			case <-done:
// 				return
// 			default:
// 			}

// 			runWithTimeout(tb, func(_ chan struct{}) {
// 				err := fn(tx)
// 				if err != nil {
// 					tb.Logf("%s error: %s", name, err)
// 				}
// 			}, done, name, timeoutDuration, 0, thread)

// 			time.Sleep(tickerDuration)
// 		}

// 		time.Sleep(tickerDuration)
// 	}
// }

// func getFnForBatches(fn func([]*types.Transaction) []error) func(types.Transactions) error {
// 	return func(batch types.Transactions) error {
// 		errs := fn(batch)
// 		if len(errs) != 0 {
// 			return errs[0]
// 		}

// 		return nil
// 	}
// }

//nolint:unparam
// func runWithTicker(tb testing.TB, fn func(c chan struct{}), done chan struct{}, name string, tickerDuration, timeoutDuration time.Duration, thread int) {
// 	tb.Helper()

// 	select {
// 	case <-done:
// 		tb.Logf("[%s] Short path. finishing outer runWithTicker for %q, thread %d", common.NowMilliseconds(), name, thread)

// 		return
// 	default:
// 	}

// 	defer func() {
// 		tb.Logf("[%s] finishing outer runWithTicker for %q, thread %d", common.NowMilliseconds(), name, thread)
// 	}()

// 	localTicker := time.NewTicker(tickerDuration)
// 	defer localTicker.Stop()

// 	n := 0

// 	for range localTicker.C {
// 		select {
// 		case <-done:
// 			return
// 		default:
// 		}

// 		runWithTimeout(tb, fn, done, name, timeoutDuration, n, thread)

// 		n++
// 	}
// }

// func runWithTimeout(tb testing.TB, fn func(chan struct{}), outerDone chan struct{}, name string, timeoutDuration time.Duration, n, thread int) {
// 	tb.Helper()

// 	select {
// 	case <-outerDone:
// 		tb.Logf("[%s] Short path. exiting inner runWithTimeout by outer exit event for %q, thread %d, iteration %d", common.NowMilliseconds(), name, thread, n)

// 		return
// 	default:
// 	}

// 	timeout := time.NewTimer(timeoutDuration)
// 	defer timeout.Stop()

// 	doneCh := make(chan struct{})

// 	isError := new(int32)
// 	*isError = 0

// 	go func() {
// 		defer close(doneCh)

// 		select {
// 		case <-outerDone:
// 			return
// 		default:
// 			fn(doneCh)
// 		}
// 	}()

// 	const isDebug = false

// 	var stack string

// 	select {
// 	case <-outerDone:
// 		tb.Logf("[%s] exiting inner runWithTimeout by outer exit event for %q, thread %d, iteration %d", common.NowMilliseconds(), name, thread, n)
// 	case <-doneCh:
// 		// only for debug
// 		//tb.Logf("[%s] exiting inner runWithTimeout by successful call for %q, thread %d, iteration %d", common.NowMilliseconds(), name, thread, n)
// 	case <-timeout.C:
// 		atomic.StoreInt32(isError, 1)

// 		if isDebug {
// 			stack = string(debug.Stack(true))
// 		}

// 		tb.Errorf("[%s] %s timeouted, thread %d, iteration %d. Stack %s", common.NowMilliseconds(), name, thread, n, stack)
// 	}
// }

// Benchmarks the speed of batch transaction insertion in case of multiple accounts.
func BenchmarkMultiAccountBatchInsert(b *testing.B) {
	// Generate a batch of transactions to enqueue into the pool
	pool, _ := setupPool()
	defer pool.Close()
	b.ReportAllocs()
	batches := make(types.Transactions, b.N)

	for i := 0; i < b.N; i++ {
		key, _ := crypto.GenerateKey()
		account := crypto.PubkeyToAddress(key.PublicKey)
		pool.currentState.AddBalance(account, uint256.NewInt(1000000), tracing.BalanceChangeUnspecified)
		tx := transaction(uint64(0), 100000, key)
		batches[i] = tx
	}
	// Benchmark importing the transactions into the queue
	b.ResetTimer()

	for _, tx := range batches {
		pool.addRemotesSync([]*types.Transaction{tx})
	}
}<|MERGE_RESOLUTION|>--- conflicted
+++ resolved
@@ -124,14 +124,6 @@
 	return tx
 }
 
-<<<<<<< HEAD
-func pricedDataTransaction(nonce uint64, gaslimit uint64, gasprice *big.Int, key *ecdsa.PrivateKey, bytes uint64) *types.Transaction {
-	data := make([]byte, bytes)
-	crand.Read(data)
-
-	tx, _ := types.SignTx(types.NewTransaction(nonce, common.Address{}, big.NewInt(0), gaslimit, gasprice, data), types.HomesteadSigner{}, key)
-
-=======
 // pricedDataTransaction generates a signed transaction with fixed-size data,
 // and ensures that the resulting signature components (r and s) are exactly 32 bytes each,
 // producing transactions with deterministic size.
@@ -159,7 +151,6 @@
 			break
 		}
 	}
->>>>>>> 12b4131f
 	return tx
 }
 
