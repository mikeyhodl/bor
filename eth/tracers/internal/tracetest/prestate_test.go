--- conflicted
+++ resolved
@@ -51,39 +51,21 @@
 }
 
 func TestPrestateTracerLegacy(t *testing.T) {
-<<<<<<< HEAD
 	t.Parallel()
-	testPrestateDiffTracer(t, "prestateTracerLegacy", "prestate_tracer_legacy")
+	testPrestateTracer("prestateTracerLegacy", "prestate_tracer_legacy", t)
 }
 
 func TestPrestateTracer(t *testing.T) {
 	t.Parallel()
-	testPrestateDiffTracer(t, "prestateTracer", "prestate_tracer")
+	testPrestateTracer("prestateTracer", "prestate_tracer", t)
 }
 
 func TestPrestateWithDiffModeTracer(t *testing.T) {
 	t.Parallel()
-	testPrestateDiffTracer(t, "prestateTracer", "prestate_tracer_with_diff_mode")
-}
-
-// nolint:gocognit
-func testPrestateDiffTracer(t *testing.T, tracerName string, dirPath string) {
-	t.Helper()
-
-=======
-	testPrestateTracer("prestateTracerLegacy", "prestate_tracer_legacy", t)
-}
-
-func TestPrestateTracer(t *testing.T) {
-	testPrestateTracer("prestateTracer", "prestate_tracer", t)
-}
-
-func TestPrestateWithDiffModeTracer(t *testing.T) {
 	testPrestateTracer("prestateTracer", "prestate_tracer_with_diff_mode", t)
 }
 
 func testPrestateTracer(tracerName string, dirPath string, t *testing.T) {
->>>>>>> 827d3fcc
 	files, err := os.ReadDir(filepath.Join("testdata", dirPath))
 	if err != nil {
 		t.Fatalf("failed to retrieve tracer test suite: %v", err)
@@ -123,19 +105,11 @@
 				t.Fatalf("failed to create call tracer: %v", err)
 			}
 
-<<<<<<< HEAD
 			msg, err := core.TransactionToMessage(tx, signer, blockContext.BaseFee)
 			if err != nil {
 				t.Fatalf("failed to prepare transaction for tracing: %v", err)
 			}
-			evm := vm.NewEVM(blockContext, core.NewEVMTxContext(msg), state.StateDB, test.Genesis.Config, vm.Config{Tracer: tracer.Hooks})
-=======
-			msg, err := core.TransactionToMessage(tx, signer, context.BaseFee)
-			if err != nil {
-				t.Fatalf("failed to prepare transaction for tracing: %v", err)
-			}
-			evm := vm.NewEVM(context, state.StateDB, test.Genesis.Config, vm.Config{Tracer: tracer.Hooks})
->>>>>>> 827d3fcc
+			evm := vm.NewEVM(blockContext, state.StateDB, test.Genesis.Config, vm.Config{Tracer: tracer.Hooks})
 			tracer.OnTxStart(evm.GetVMContext(), tx, msg.From)
 			vmRet, err := core.ApplyMessage(evm, msg, new(core.GasPool).AddGas(tx.Gas()), context.Background())
 			if err != nil {
