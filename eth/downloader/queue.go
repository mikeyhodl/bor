--- conflicted
+++ resolved
@@ -86,12 +86,8 @@
 	} else if header.WithdrawalsHash != nil {
 		item.Withdrawals = make(types.Withdrawals, 0)
 	}
-<<<<<<< HEAD
 
 	if syncMode == SnapSync && !header.EmptyReceipts() {
-=======
-	if fastSync && !header.EmptyReceipts() {
->>>>>>> 5b4e58d8
 		item.pending.Store(item.pending.Load() | (1 << receiptType))
 	}
 
