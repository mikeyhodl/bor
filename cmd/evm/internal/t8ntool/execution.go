--- conflicted
+++ resolved
@@ -203,7 +203,7 @@
 		evm := vm.NewEVM(vmContext, vm.TxContext{}, statedb, chainConfig, vmConfig)
 		core.ProcessBeaconBlockRoot(*beaconRoot, evm, statedb)
 	}
-	if pre.Env.BlockHashes != nil && chainConfig.IsPrague(new(big.Int).SetUint64(pre.Env.Number), pre.Env.Timestamp) {
+	if pre.Env.BlockHashes != nil && chainConfig.IsPrague(new(big.Int).SetUint64(pre.Env.Number)) {
 		var (
 			prevNumber = pre.Env.Number - 1
 			prevHash   = pre.Env.BlockHashes[math.HexOrDecimal64(prevNumber)]
@@ -262,7 +262,7 @@
 			tracer.OnTxStart(evm.GetVMContext(), tx, msg.From)
 		}
 		// (ret []byte, usedGas uint64, failed bool, err error)
-		msgResult, err := core.ApplyMessage(evm, msg, gaspool, nil)
+		msgResult, err := core.ApplyMessage(evm, msg, gaspool)
 		if err != nil {
 			statedb.RevertToSnapshot(snapshot)
 			log.Info("rejected tx", "index", i, "hash", tx.Hash(), "from", msg.From, "error", err)
@@ -394,7 +394,7 @@
 		execRs.CurrentExcessBlobGas = (*math.HexOrDecimal64)(&excessBlobGas)
 		execRs.CurrentBlobGasUsed = (*math.HexOrDecimal64)(&blobGasUsed)
 	}
-	if chainConfig.IsPrague(vmContext.BlockNumber, vmContext.Time) {
+	if chainConfig.IsPrague(vmContext.BlockNumber) {
 		// Parse the requests from the logs
 		var allLogs []*types.Log
 		for _, receipt := range receipts {
@@ -440,12 +440,7 @@
 	}
 	// Commit and re-open to start with a clean state.
 	root, _ := statedb.Commit(0, false)
-<<<<<<< HEAD
-	statedb, _ = state.New(root, sdb, nil)
-
-=======
 	statedb, _ = state.New(root, sdb)
->>>>>>> 1015a42d
 	return statedb
 }
 
