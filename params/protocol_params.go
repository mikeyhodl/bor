--- conflicted
+++ resolved
@@ -183,7 +183,8 @@
 	BlobTxTargetBlobGasPerBlock = 3 * BlobTxBlobGasPerBlob // Target consumable blob gas for data blobs per block (for 1559-like pricing)
 	MaxBlobGasPerBlock          = 6 * BlobTxBlobGasPerBlob // Maximum consumable blob gas for data blobs per block
 
-<<<<<<< HEAD
+	HistoryServeWindow = 8192 // Number of blocks to serve historical block hashes for, EIP-2935.
+
 	// BorDefaultMinerGasPrice defines the minimum gas price for bor validators to mine a transaction.
 	BorDefaultMinerGasPrice = 25 * GWei
 
@@ -192,9 +193,6 @@
 
 	// BorDefaultGpoIgnorePrice defines the minimum gas price below which bor gpo will ignore transactions.
 	BorDefaultGpoIgnorePrice = 25 * GWei
-=======
-	HistoryServeWindow = 8192 // Number of blocks to serve historical block hashes for, EIP-2935.
->>>>>>> 1015a42d
 )
 
 // Gas discount table for BLS12-381 G1 and G2 multi exponentiation operations
@@ -214,7 +212,10 @@
 
 	// SystemAddress is where the system-transaction is sent from as per EIP-4788
 	SystemAddress = common.HexToAddress("0xfffffffffffffffffffffffffffffffffffffffe")
-<<<<<<< HEAD
+	// HistoryStorageAddress is where the historical block hashes are stored.
+	HistoryStorageAddress = common.HexToAddress("0x0aae40965e6800cd9b1f4b05ff21581047e3f91e")
+	// HistoryStorageCode is the code with getters for historical block hashes.
+	HistoryStorageCode = common.FromHex("3373fffffffffffffffffffffffffffffffffffffffe1460575767ffffffffffffffff5f3511605357600143035f3511604b575f35612000014311604b57611fff5f3516545f5260205ff35b5f5f5260205ff35b5f5ffd5b5f35611fff60014303165500")
 )
 
 func BaseFeeChangeDenominator(borConfig *BorConfig, number *big.Int) uint64 {
@@ -223,11 +224,4 @@
 	} else {
 		return BaseFeeChangeDenominatorPreDelhi
 	}
-}
-=======
-	// HistoryStorageAddress is where the historical block hashes are stored.
-	HistoryStorageAddress = common.HexToAddress("0x0aae40965e6800cd9b1f4b05ff21581047e3f91e")
-	// HistoryStorageCode is the code with getters for historical block hashes.
-	HistoryStorageCode = common.FromHex("3373fffffffffffffffffffffffffffffffffffffffe1460575767ffffffffffffffff5f3511605357600143035f3511604b575f35612000014311604b57611fff5f3516545f5260205ff35b5f5f5260205ff35b5f5ffd5b5f35611fff60014303165500")
-)
->>>>>>> 1015a42d
+}