--- conflicted
+++ resolved
@@ -9,24 +9,7 @@
         - azure-osx
 
   include:
-<<<<<<< HEAD
-    # This builder only tests code linters on latest version of Go
-    - stage: lint
-      os: linux
-      dist: bionic
-      go: 1.22.x
-      env:
-        - lint
-      git:
-        submodules: false # avoid cloning ethereum/tests
-      script:
-        - go run build/ci.go lint
-
-    # These builders create the Docker sub-images for multi-arch push and each
-    # will attempt to push the multi-arch image if they are the last builder
-=======
     # This builder create and push the Docker images for all architectures
->>>>>>> f3c696fa
     - stage: build
       if: type = push
       os: linux
