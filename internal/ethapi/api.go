// Copyright 2015 The go-ethereum Authors
// This file is part of the go-ethereum library.
//
// The go-ethereum library is free software: you can redistribute it and/or modify
// it under the terms of the GNU Lesser General Public License as published by
// the Free Software Foundation, either version 3 of the License, or
// (at your option) any later version.
//
// The go-ethereum library is distributed in the hope that it will be useful,
// but WITHOUT ANY WARRANTY; without even the implied warranty of
// MERCHANTABILITY or FITNESS FOR A PARTICULAR PURPOSE. See the
// GNU Lesser General Public License for more details.
//
// You should have received a copy of the GNU Lesser General Public License
// along with the go-ethereum library. If not, see <http://www.gnu.org/licenses/>.

package ethapi

import (
	"context"
	"encoding/hex"
	"errors"
	"fmt"
	"math/big"
	"runtime"
	"strings"
	"time"

	"github.com/davecgh/go-spew/spew"
	"github.com/tyler-smith/go-bip39"

	"github.com/ethereum/go-ethereum/accounts"
	"github.com/ethereum/go-ethereum/accounts/abi"
	"github.com/ethereum/go-ethereum/accounts/keystore"
	"github.com/ethereum/go-ethereum/accounts/scwallet"
	"github.com/ethereum/go-ethereum/common"
	"github.com/ethereum/go-ethereum/common/hexutil"
	"github.com/ethereum/go-ethereum/common/math"
	"github.com/ethereum/go-ethereum/consensus"
	"github.com/ethereum/go-ethereum/consensus/misc/eip1559"
	"github.com/ethereum/go-ethereum/core"
	"github.com/ethereum/go-ethereum/core/rawdb"
	"github.com/ethereum/go-ethereum/core/state"
	"github.com/ethereum/go-ethereum/core/types"
	"github.com/ethereum/go-ethereum/core/vm"
	"github.com/ethereum/go-ethereum/crypto"
	"github.com/ethereum/go-ethereum/eth/tracers/logger"
	"github.com/ethereum/go-ethereum/ethdb"
	"github.com/ethereum/go-ethereum/log"
	"github.com/ethereum/go-ethereum/p2p"
	"github.com/ethereum/go-ethereum/params"
	"github.com/ethereum/go-ethereum/rlp"
	"github.com/ethereum/go-ethereum/rpc"
)

// EthereumAPI provides an API to access Ethereum related information.
type EthereumAPI struct {
	b Backend
}

// NewEthereumAPI creates a new Ethereum protocol API.
func NewEthereumAPI(b Backend) *EthereumAPI {
	return &EthereumAPI{b}
}

// GasPrice returns a suggestion for a gas price for legacy transactions.
func (s *EthereumAPI) GasPrice(ctx context.Context) (*hexutil.Big, error) {
	tipcap, err := s.b.SuggestGasTipCap(ctx)
	if err != nil {
		return nil, err
	}

	if head := s.b.CurrentHeader(); head.BaseFee != nil {
		tipcap.Add(tipcap, head.BaseFee)
	}

	return (*hexutil.Big)(tipcap), err
}

// MaxPriorityFeePerGas returns a suggestion for a gas tip cap for dynamic fee transactions.
func (s *EthereumAPI) MaxPriorityFeePerGas(ctx context.Context) (*hexutil.Big, error) {
	tipcap, err := s.b.SuggestGasTipCap(ctx)
	if err != nil {
		return nil, err
	}

	return (*hexutil.Big)(tipcap), err
}

type feeHistoryResult struct {
	OldestBlock  *hexutil.Big     `json:"oldestBlock"`
	Reward       [][]*hexutil.Big `json:"reward,omitempty"`
	BaseFee      []*hexutil.Big   `json:"baseFeePerGas,omitempty"`
	GasUsedRatio []float64        `json:"gasUsedRatio"`
}

// FeeHistory returns the fee market history.
func (s *EthereumAPI) FeeHistory(ctx context.Context, blockCount math.HexOrDecimal64, lastBlock rpc.BlockNumber, rewardPercentiles []float64) (*feeHistoryResult, error) {
	oldest, reward, baseFee, gasUsed, err := s.b.FeeHistory(ctx, uint64(blockCount), lastBlock, rewardPercentiles)
	if err != nil {
		return nil, err
	}

	results := &feeHistoryResult{
		OldestBlock:  (*hexutil.Big)(oldest),
		GasUsedRatio: gasUsed,
	}
	if reward != nil {
		results.Reward = make([][]*hexutil.Big, len(reward))
		for i, w := range reward {
			results.Reward[i] = make([]*hexutil.Big, len(w))
			for j, v := range w {
				results.Reward[i][j] = (*hexutil.Big)(v)
			}
		}
	}

	if baseFee != nil {
		results.BaseFee = make([]*hexutil.Big, len(baseFee))
		for i, v := range baseFee {
			results.BaseFee[i] = (*hexutil.Big)(v)
		}
	}

	return results, nil
}

// Syncing returns false in case the node is currently not syncing with the network. It can be up-to-date or has not
// yet received the latest block headers from its pears. In case it is synchronizing:
// - startingBlock: block number this node started to synchronize from
// - currentBlock:  block number this node is currently importing
// - highestBlock:  block number of the highest block header this node has received from peers
// - pulledStates:  number of state entries processed until now
// - knownStates:   number of known state entries that still need to be pulled
func (s *EthereumAPI) Syncing() (interface{}, error) {
	progress := s.b.SyncProgress()

	// Return not syncing if the synchronisation already completed
	if progress.CurrentBlock >= progress.HighestBlock {
		return false, nil
	}
	// Otherwise gather the block sync stats
	return map[string]interface{}{
		"startingBlock":       hexutil.Uint64(progress.StartingBlock),
		"currentBlock":        hexutil.Uint64(progress.CurrentBlock),
		"highestBlock":        hexutil.Uint64(progress.HighestBlock),
		"syncedAccounts":      hexutil.Uint64(progress.SyncedAccounts),
		"syncedAccountBytes":  hexutil.Uint64(progress.SyncedAccountBytes),
		"syncedBytecodes":     hexutil.Uint64(progress.SyncedBytecodes),
		"syncedBytecodeBytes": hexutil.Uint64(progress.SyncedBytecodeBytes),
		"syncedStorage":       hexutil.Uint64(progress.SyncedStorage),
		"syncedStorageBytes":  hexutil.Uint64(progress.SyncedStorageBytes),
		"healedTrienodes":     hexutil.Uint64(progress.HealedTrienodes),
		"healedTrienodeBytes": hexutil.Uint64(progress.HealedTrienodeBytes),
		"healedBytecodes":     hexutil.Uint64(progress.HealedBytecodes),
		"healedBytecodeBytes": hexutil.Uint64(progress.HealedBytecodeBytes),
		"healingTrienodes":    hexutil.Uint64(progress.HealingTrienodes),
		"healingBytecode":     hexutil.Uint64(progress.HealingBytecode),
	}, nil
}

// TxPoolAPI offers and API for the transaction pool. It only operates on data that is non-confidential.
type TxPoolAPI struct {
	b Backend
}

// NewTxPoolAPI creates a new tx pool service that gives information about the transaction pool.
func NewTxPoolAPI(b Backend) *TxPoolAPI {
	return &TxPoolAPI{b}
}

// Content returns the transactions contained within the transaction pool.
func (s *TxPoolAPI) Content() map[string]map[string]map[string]*RPCTransaction {
	content := map[string]map[string]map[string]*RPCTransaction{
		"pending": make(map[string]map[string]*RPCTransaction),
		"queued":  make(map[string]map[string]*RPCTransaction),
	}
	pending, queue := s.b.TxPoolContent()
	curHeader := s.b.CurrentHeader()
	// Flatten the pending transactions
	for account, txs := range pending {
		dump := make(map[string]*RPCTransaction)
		for _, tx := range txs {
			dump[fmt.Sprintf("%d", tx.Nonce())] = NewRPCPendingTransaction(tx, curHeader, s.b.ChainConfig())
		}

		content["pending"][account.Hex()] = dump
	}
	// Flatten the queued transactions
	for account, txs := range queue {
		dump := make(map[string]*RPCTransaction)
		for _, tx := range txs {
			dump[fmt.Sprintf("%d", tx.Nonce())] = NewRPCPendingTransaction(tx, curHeader, s.b.ChainConfig())
		}

		content["queued"][account.Hex()] = dump
	}

	return content
}

// ContentFrom returns the transactions contained within the transaction pool.
func (s *TxPoolAPI) ContentFrom(addr common.Address) map[string]map[string]*RPCTransaction {
	content := make(map[string]map[string]*RPCTransaction, 2)
	pending, queue := s.b.TxPoolContentFrom(addr)
	curHeader := s.b.CurrentHeader()

	// Build the pending transactions
	dump := make(map[string]*RPCTransaction, len(pending))
	for _, tx := range pending {
		dump[fmt.Sprintf("%d", tx.Nonce())] = NewRPCPendingTransaction(tx, curHeader, s.b.ChainConfig())
	}

	content["pending"] = dump

	// Build the queued transactions
	dump = make(map[string]*RPCTransaction, len(queue))
	for _, tx := range queue {
		dump[fmt.Sprintf("%d", tx.Nonce())] = NewRPCPendingTransaction(tx, curHeader, s.b.ChainConfig())
	}

	content["queued"] = dump

	return content
}

// Status returns the number of pending and queued transaction in the pool.
func (s *TxPoolAPI) Status() map[string]hexutil.Uint {
	pending, queue := s.b.Stats()

	return map[string]hexutil.Uint{
		"pending": hexutil.Uint(pending),
		"queued":  hexutil.Uint(queue),
	}
}

// Inspect retrieves the content of the transaction pool and flattens it into an
// easily inspectable list.
func (s *TxPoolAPI) Inspect() map[string]map[string]map[string]string {
	content := map[string]map[string]map[string]string{
		"pending": make(map[string]map[string]string),
		"queued":  make(map[string]map[string]string),
	}
	pending, queue := s.b.TxPoolContent()

	// Define a formatter to flatten a transaction into a string
	var format = func(tx *types.Transaction) string {
		if to := tx.To(); to != nil {
			return fmt.Sprintf("%s: %v wei + %v gas × %v wei", tx.To().Hex(), tx.Value(), tx.Gas(), tx.GasPrice())
		}
		return fmt.Sprintf("contract creation: %v wei + %v gas × %v wei", tx.Value(), tx.Gas(), tx.GasPrice())
	}
	// Flatten the pending transactions
	for account, txs := range pending {
		dump := make(map[string]string)
		for _, tx := range txs {
			dump[fmt.Sprintf("%d", tx.Nonce())] = format(tx)
		}

		content["pending"][account.Hex()] = dump
	}
	// Flatten the queued transactions
	for account, txs := range queue {
		dump := make(map[string]string)
		for _, tx := range txs {
			dump[fmt.Sprintf("%d", tx.Nonce())] = format(tx)
		}

		content["queued"][account.Hex()] = dump
	}

	return content
}

// EthereumAccountAPI provides an API to access accounts managed by this node.
// It offers only methods that can retrieve accounts.
type EthereumAccountAPI struct {
	am *accounts.Manager
}

// NewEthereumAccountAPI creates a new EthereumAccountAPI.
func NewEthereumAccountAPI(am *accounts.Manager) *EthereumAccountAPI {
	return &EthereumAccountAPI{am: am}
}

// Accounts returns the collection of accounts this node manages.
func (s *EthereumAccountAPI) Accounts() []common.Address {
	return s.am.Accounts()
}

// PersonalAccountAPI provides an API to access accounts managed by this node.
// It offers methods to create, (un)lock en list accounts. Some methods accept
// passwords and are therefore considered private by default.
type PersonalAccountAPI struct {
	am        *accounts.Manager
	nonceLock *AddrLocker
	b         Backend
}

// NewPersonalAccountAPI create a new PersonalAccountAPI.
func NewPersonalAccountAPI(b Backend, nonceLock *AddrLocker) *PersonalAccountAPI {
	return &PersonalAccountAPI{
		am:        b.AccountManager(),
		nonceLock: nonceLock,
		b:         b,
	}
}

// ListAccounts will return a list of addresses for accounts this node manages.
func (s *PersonalAccountAPI) ListAccounts() []common.Address {
	return s.am.Accounts()
}

// rawWallet is a JSON representation of an accounts.Wallet interface, with its
// data contents extracted into plain fields.
type rawWallet struct {
	URL      string             `json:"url"`
	Status   string             `json:"status"`
	Failure  string             `json:"failure,omitempty"`
	Accounts []accounts.Account `json:"accounts,omitempty"`
}

// ListWallets will return a list of wallets this node manages.
func (s *PersonalAccountAPI) ListWallets() []rawWallet {
	wallets := make([]rawWallet, 0) // return [] instead of nil if empty

	for _, wallet := range s.am.Wallets() {
		status, failure := wallet.Status()

		raw := rawWallet{
			URL:      wallet.URL().String(),
			Status:   status,
			Accounts: wallet.Accounts(),
		}
		if failure != nil {
			raw.Failure = failure.Error()
		}

		wallets = append(wallets, raw)
	}

	return wallets
}

// OpenWallet initiates a hardware wallet opening procedure, establishing a USB
// connection and attempting to authenticate via the provided passphrase. Note,
// the method may return an extra challenge requiring a second open (e.g. the
// Trezor PIN matrix challenge).
func (s *PersonalAccountAPI) OpenWallet(url string, passphrase *string) error {
	wallet, err := s.am.Wallet(url)
	if err != nil {
		return err
	}

	pass := ""
	if passphrase != nil {
		pass = *passphrase
	}

	return wallet.Open(pass)
}

// DeriveAccount requests an HD wallet to derive a new account, optionally pinning
// it for later reuse.
func (s *PersonalAccountAPI) DeriveAccount(url string, path string, pin *bool) (accounts.Account, error) {
	wallet, err := s.am.Wallet(url)
	if err != nil {
		return accounts.Account{}, err
	}

	derivPath, err := accounts.ParseDerivationPath(path)
	if err != nil {
		return accounts.Account{}, err
	}

	if pin == nil {
		pin = new(bool)
	}

	return wallet.Derive(derivPath, *pin)
}

// NewAccount will create a new account and returns the address for the new account.
func (s *PersonalAccountAPI) NewAccount(password string) (common.AddressEIP55, error) {
	ks, err := fetchKeystore(s.am)
	if err != nil {
		return common.AddressEIP55{}, err
	}

	acc, err := ks.NewAccount(password)
	if err == nil {
		addrEIP55 := common.AddressEIP55(acc.Address)
		log.Info("Your new key was generated", "address", addrEIP55.String())
		log.Warn("Please backup your key file!", "path", acc.URL.Path)
		log.Warn("Please remember your password!")
<<<<<<< HEAD

		return acc.Address, nil
	}

	return common.Address{}, err
=======
		return addrEIP55, nil
	}
	return common.AddressEIP55{}, err
>>>>>>> bed84606
}

// fetchKeystore retrieves the encrypted keystore from the account manager.
func fetchKeystore(am *accounts.Manager) (*keystore.KeyStore, error) {
	if ks := am.Backends(keystore.KeyStoreType); len(ks) > 0 {
		return ks[0].(*keystore.KeyStore), nil
	}

	return nil, errors.New("local keystore not used")
}

// ImportRawKey stores the given hex encoded ECDSA key into the key directory,
// encrypting it with the passphrase.
func (s *PersonalAccountAPI) ImportRawKey(privkey string, password string) (common.Address, error) {
	key, err := crypto.HexToECDSA(privkey)
	if err != nil {
		return common.Address{}, err
	}

	ks, err := fetchKeystore(s.am)
	if err != nil {
		return common.Address{}, err
	}

	acc, err := ks.ImportECDSA(key, password)

	return acc.Address, err
}

// UnlockAccount will unlock the account associated with the given address with
// the given password for duration seconds. If duration is nil it will use a
// default of 300 seconds. It returns an indication if the account was unlocked.
func (s *PersonalAccountAPI) UnlockAccount(ctx context.Context, addr common.Address, password string, duration *uint64) (bool, error) {
	// When the API is exposed by external RPC(http, ws etc), unless the user
	// explicitly specifies to allow the insecure account unlocking, otherwise
	// it is disabled.
	if s.b.ExtRPCEnabled() && !s.b.AccountManager().Config().InsecureUnlockAllowed {
		return false, errors.New("account unlock with HTTP access is forbidden")
	}

	const max = uint64(time.Duration(math.MaxInt64) / time.Second)

	var d time.Duration
	if duration == nil {
		d = 300 * time.Second
	} else if *duration > max {
		return false, errors.New("unlock duration too large")
	} else {
		d = time.Duration(*duration) * time.Second
	}

	ks, err := fetchKeystore(s.am)
	if err != nil {
		return false, err
	}

	err = ks.TimedUnlock(accounts.Account{Address: addr}, password, d)
	if err != nil {
		log.Warn("Failed account unlock attempt", "address", addr, "err", err)
	}

	return err == nil, err
}

// LockAccount will lock the account associated with the given address when it's unlocked.
func (s *PersonalAccountAPI) LockAccount(addr common.Address) bool {
	if ks, err := fetchKeystore(s.am); err == nil {
		return ks.Lock(addr) == nil
	}

	return false
}

// signTransaction sets defaults and signs the given transaction
// NOTE: the caller needs to ensure that the nonceLock is held, if applicable,
// and release it after the transaction has been submitted to the tx pool
func (s *PersonalAccountAPI) signTransaction(ctx context.Context, args *TransactionArgs, passwd string) (*types.Transaction, error) {
	// Look up the wallet containing the requested signer
	account := accounts.Account{Address: args.from()}

	wallet, err := s.am.Find(account)
	if err != nil {
		return nil, err
	}
	// Set some sanity defaults and terminate on failure
	if err := args.setDefaults(ctx, s.b); err != nil {
		return nil, err
	}
	// Assemble the transaction and sign with the wallet
	tx := args.toTransaction()

	return wallet.SignTxWithPassphrase(account, passwd, tx, s.b.ChainConfig().ChainID)
}

// SendTransaction will create a transaction from the given arguments and
// tries to sign it with the key associated with args.From. If the given
// passwd isn't able to decrypt the key it fails.
func (s *PersonalAccountAPI) SendTransaction(ctx context.Context, args TransactionArgs, passwd string) (common.Hash, error) {
	if args.Nonce == nil {
		// Hold the mutex around signing to prevent concurrent assignment of
		// the same nonce to multiple accounts.
		s.nonceLock.LockAddr(args.from())
		defer s.nonceLock.UnlockAddr(args.from())
	}

	signed, err := s.signTransaction(ctx, &args, passwd)
	if err != nil {
		log.Warn("Failed transaction send attempt", "from", args.from(), "to", args.To, "value", args.Value.ToInt(), "err", err)
		return common.Hash{}, err
	}

	return SubmitTransaction(ctx, s.b, signed)
}

// SignTransaction will create a transaction from the given arguments and
// tries to sign it with the key associated with args.From. If the given passwd isn't
// able to decrypt the key it fails. The transaction is returned in RLP-form, not broadcast
// to other nodes
func (s *PersonalAccountAPI) SignTransaction(ctx context.Context, args TransactionArgs, passwd string) (*SignTransactionResult, error) {
	// No need to obtain the noncelock mutex, since we won't be sending this
	// tx into the transaction pool, but right back to the user
	if args.From == nil {
		return nil, errors.New("sender not specified")
	}

	if args.Gas == nil {
		return nil, errors.New("gas not specified")
	}

	if args.GasPrice == nil && (args.MaxFeePerGas == nil || args.MaxPriorityFeePerGas == nil) {
		return nil, errors.New("missing gasPrice or maxFeePerGas/maxPriorityFeePerGas")
	}

	if args.Nonce == nil {
		return nil, errors.New("nonce not specified")
	}
	// Before actually signing the transaction, ensure the transaction fee is reasonable.
	tx := args.toTransaction()
	if err := checkTxFee(tx.GasPrice(), tx.Gas(), s.b.RPCTxFeeCap()); err != nil {
		return nil, err
	}

	signed, err := s.signTransaction(ctx, &args, passwd)
	if err != nil {
		log.Warn("Failed transaction sign attempt", "from", args.from(), "to", args.To, "value", args.Value.ToInt(), "err", err)
		return nil, err
	}

	data, err := signed.MarshalBinary()
	if err != nil {
		return nil, err
	}

	return &SignTransactionResult{data, signed}, nil
}

// Sign calculates an Ethereum ECDSA signature for:
// keccak256("\x19Ethereum Signed Message:\n" + len(message) + message))
//
// Note, the produced signature conforms to the secp256k1 curve R, S and V values,
// where the V value will be 27 or 28 for legacy reasons.
//
// The key used to calculate the signature is decrypted with the given password.
//
// https://github.com/ethereum/go-ethereum/wiki/Management-APIs#personal_sign
func (s *PersonalAccountAPI) Sign(ctx context.Context, data hexutil.Bytes, addr common.Address, passwd string) (hexutil.Bytes, error) {
	// Look up the wallet containing the requested signer
	account := accounts.Account{Address: addr}

	wallet, err := s.b.AccountManager().Find(account)
	if err != nil {
		return nil, err
	}
	// Assemble sign the data with the wallet
	signature, err := wallet.SignTextWithPassphrase(account, passwd, data)
	if err != nil {
		log.Warn("Failed data sign attempt", "address", addr, "err", err)
		return nil, err
	}

	signature[crypto.RecoveryIDOffset] += 27 // Transform V from 0/1 to 27/28 according to the yellow paper

	return signature, nil
}

// EcRecover returns the address for the account that was used to create the signature.
// Note, this function is compatible with eth_sign and personal_sign. As such it recovers
// the address of:
// hash = keccak256("\x19Ethereum Signed Message:\n"${message length}${message})
// addr = ecrecover(hash, signature)
//
// Note, the signature must conform to the secp256k1 curve R, S and V values, where
// the V value must be 27 or 28 for legacy reasons.
//
// https://github.com/ethereum/go-ethereum/wiki/Management-APIs#personal_ecRecover
func (s *PersonalAccountAPI) EcRecover(ctx context.Context, data, sig hexutil.Bytes) (common.Address, error) {
	if len(sig) != crypto.SignatureLength {
		return common.Address{}, fmt.Errorf("signature must be %d bytes long", crypto.SignatureLength)
	}

	if sig[crypto.RecoveryIDOffset] != 27 && sig[crypto.RecoveryIDOffset] != 28 {
		return common.Address{}, errors.New("invalid Ethereum signature (V is not 27 or 28)")
	}

	sig[crypto.RecoveryIDOffset] -= 27 // Transform yellow paper V from 27/28 to 0/1

	rpk, err := crypto.SigToPub(accounts.TextHash(data), sig)
	if err != nil {
		return common.Address{}, err
	}

	return crypto.PubkeyToAddress(*rpk), nil
}

// InitializeWallet initializes a new wallet at the provided URL, by generating and returning a new private key.
func (s *PersonalAccountAPI) InitializeWallet(ctx context.Context, url string) (string, error) {
	wallet, err := s.am.Wallet(url)
	if err != nil {
		return "", err
	}

	entropy, err := bip39.NewEntropy(256)
	if err != nil {
		return "", err
	}

	mnemonic, err := bip39.NewMnemonic(entropy)
	if err != nil {
		return "", err
	}

	seed := bip39.NewSeed(mnemonic, "")

	switch wallet := wallet.(type) {
	case *scwallet.Wallet:
		return mnemonic, wallet.Initialize(seed)
	default:
		return "", errors.New("specified wallet does not support initialization")
	}
}

// Unpair deletes a pairing between wallet and geth.
func (s *PersonalAccountAPI) Unpair(ctx context.Context, url string, pin string) error {
	wallet, err := s.am.Wallet(url)
	if err != nil {
		return err
	}

	switch wallet := wallet.(type) {
	case *scwallet.Wallet:
		return wallet.Unpair([]byte(pin))
	default:
		return errors.New("specified wallet does not support pairing")
	}
}

// BlockChainAPI provides an API to access Ethereum blockchain data.
type BlockChainAPI struct {
	b Backend
}

// NewBlockChainAPI creates a new Ethereum blockchain API.
func NewBlockChainAPI(b Backend) *BlockChainAPI {
	return &BlockChainAPI{b}
}

// GetTransactionReceiptsByBlock returns the transaction receipts for the given block number or hash.
func (s *BlockChainAPI) GetTransactionReceiptsByBlock(ctx context.Context, blockNrOrHash rpc.BlockNumberOrHash) ([]map[string]interface{}, error) {
	block, err := s.b.BlockByNumberOrHash(ctx, blockNrOrHash)
	if err != nil {
		return nil, err
	}

	if block == nil {
		return nil, errors.New("block not found")
	}

	receipts, err := s.b.GetReceipts(ctx, block.Hash())
	if err != nil {
		return nil, err
	}

	txs := block.Transactions()

	var txHash common.Hash

	borReceipt := rawdb.ReadBorReceipt(s.b.ChainDb(), block.Hash(), block.NumberU64(), s.b.ChainConfig())
	if borReceipt != nil {
		receipts = append(receipts, borReceipt)

		txHash = types.GetDerivedBorTxHash(types.BorReceiptKey(block.Number().Uint64(), block.Hash()))
		if txHash != (common.Hash{}) {
			borTx, _, _, _, _ := s.b.GetBorBlockTransactionWithBlockHash(ctx, txHash, block.Hash())
			txs = append(txs, borTx)
		}
	}

	if len(txs) != len(receipts) {
		return nil, fmt.Errorf("txs length %d doesn't equal to receipts' length %d", len(txs), len(receipts))
	}

	txReceipts := make([]map[string]interface{}, 0, len(txs))

	for idx, receipt := range receipts {
		tx := txs[idx]

		var signer types.Signer = types.FrontierSigner{}

		if tx.Protected() {
			signer = types.NewEIP155Signer(tx.ChainId())
		}

		from, _ := types.Sender(signer, tx)

		fields := map[string]interface{}{
			"blockHash":         block.Hash(),
			"blockNumber":       hexutil.Uint64(block.NumberU64()),
			"transactionHash":   tx.Hash(),
			"transactionIndex":  hexutil.Uint64(idx),
			"from":              from,
			"to":                tx.To(),
			"gasUsed":           hexutil.Uint64(receipt.GasUsed),
			"cumulativeGasUsed": hexutil.Uint64(receipt.CumulativeGasUsed),
			"contractAddress":   nil,
			"logs":              receipt.Logs,
			"logsBloom":         receipt.Bloom,
			"type":              hexutil.Uint(tx.Type()),
		}

		// Assign receipt status or post state.
		if len(receipt.PostState) > 0 {
			fields["root"] = hexutil.Bytes(receipt.PostState)
		} else {
			fields["status"] = hexutil.Uint(receipt.Status)
		}

		if receipt.Logs == nil {
			fields["logs"] = [][]*types.Log{}
		}

		if borReceipt != nil && idx == len(receipts)-1 {
			fields["transactionHash"] = txHash
		}

		// If the ContractAddress is 20 0x0 bytes, assume it is not a contract creation
		if receipt.ContractAddress != (common.Address{}) {
			fields["contractAddress"] = receipt.ContractAddress
		}

		txReceipts = append(txReceipts, fields)
	}

	return txReceipts, nil
}

// ChainId is the EIP-155 replay-protection chain id for the current Ethereum chain config.
//
// Note, this method does not conform to EIP-695 because the configured chain ID is always
// returned, regardless of the current head block. We used to return an error when the chain
// wasn't synced up to a block where EIP-155 is enabled, but this behavior caused issues
// in CL clients.
func (api *BlockChainAPI) ChainId() *hexutil.Big {
	return (*hexutil.Big)(api.b.ChainConfig().ChainID)
}

// BlockNumber returns the block number of the chain head.
func (s *BlockChainAPI) BlockNumber() hexutil.Uint64 {
	header, _ := s.b.HeaderByNumber(context.Background(), rpc.LatestBlockNumber) // latest header should always be available
	return hexutil.Uint64(header.Number.Uint64())
}

// GetBalance returns the amount of wei for the given address in the state of the
// given block number. The rpc.LatestBlockNumber and rpc.PendingBlockNumber meta
// block numbers are also allowed.
func (s *BlockChainAPI) GetBalance(ctx context.Context, address common.Address, blockNrOrHash rpc.BlockNumberOrHash) (*hexutil.Big, error) {
	state, _, err := s.b.StateAndHeaderByNumberOrHash(ctx, blockNrOrHash)
	if state == nil || err != nil {
		return nil, err
	}

	return (*hexutil.Big)(state.GetBalance(address)), state.Error()
}

// Result structs for GetProof
type AccountResult struct {
	Address      common.Address  `json:"address"`
	AccountProof []string        `json:"accountProof"`
	Balance      *hexutil.Big    `json:"balance"`
	CodeHash     common.Hash     `json:"codeHash"`
	Nonce        hexutil.Uint64  `json:"nonce"`
	StorageHash  common.Hash     `json:"storageHash"`
	StorageProof []StorageResult `json:"storageProof"`
}

type StorageResult struct {
	Key   string       `json:"key"`
	Value *hexutil.Big `json:"value"`
	Proof []string     `json:"proof"`
}

// proofList implements ethdb.KeyValueWriter and collects the proofs as
// hex-strings for delivery to rpc-caller.
type proofList []string

func (n *proofList) Put(key []byte, value []byte) error {
	*n = append(*n, hexutil.Encode(value))
	return nil
}

func (n *proofList) Delete(key []byte) error {
	panic("not supported")
}

// GetProof returns the Merkle-proof for a given account and optionally some storage keys.
func (s *BlockChainAPI) GetProof(ctx context.Context, address common.Address, storageKeys []string, blockNrOrHash rpc.BlockNumberOrHash) (*AccountResult, error) {
	var (
		keys         = make([]common.Hash, len(storageKeys))
		keyLengths   = make([]int, len(storageKeys))
		storageProof = make([]StorageResult, len(storageKeys))
		storageTrie  state.Trie
		storageHash  = types.EmptyRootHash
		codeHash     = types.EmptyCodeHash
	)
	// Deserialize all keys. This prevents state access on invalid input.
	for i, hexKey := range storageKeys {
		var err error
		keys[i], keyLengths[i], err = decodeHash(hexKey)
		if err != nil {
			return nil, err
		}
	}

	state, _, err := s.b.StateAndHeaderByNumberOrHash(ctx, blockNrOrHash)
	if state == nil || err != nil {
		return nil, err
	}
<<<<<<< HEAD

	storageTrie, err := state.StorageTrie(address)
	if err != nil {
		return nil, err
	}

	storageHash := types.EmptyRootHash
	codeHash := state.GetCodeHash(address)
	storageProof := make([]StorageResult, len(storageKeys))
=======
	if storageTrie, err = state.StorageTrie(address); err != nil {
		return nil, err
	}
>>>>>>> bed84606

	// If we have a storageTrie, the account exists and we must update
	// the storage root hash and the code hash.
	if storageTrie != nil {
		storageHash = storageTrie.Hash()
		codeHash = state.GetCodeHash(address)
	}
	// Create the proofs for the storageKeys.
	for i, key := range keys {
		// Output key encoding is a bit special: if the input was a 32-byte hash, it is
		// returned as such. Otherwise, we apply the QUANTITY encoding mandated by the
		// JSON-RPC spec for getProof. This behavior exists to preserve backwards
		// compatibility with older client versions.
		var outputKey string
		if keyLengths[i] != 32 {
			outputKey = hexutil.EncodeBig(key.Big())
		} else {
			outputKey = hexutil.Encode(key[:])
		}

		if storageTrie == nil {
			storageProof[i] = StorageResult{outputKey, &hexutil.Big{}, []string{}}
			continue
		}
<<<<<<< HEAD

		if storageTrie != nil {
			proof, storageError := state.GetStorageProof(address, key)
			if storageError != nil {
				return nil, storageError
			}

			storageProof[i] = StorageResult{hexKey, (*hexutil.Big)(state.GetState(address, key).Big()), toHexSlice(proof)}
		} else {
			storageProof[i] = StorageResult{hexKey, &hexutil.Big{}, []string{}}
=======
		var proof proofList
		if err := storageTrie.Prove(crypto.Keccak256(key.Bytes()), &proof); err != nil {
			return nil, err
>>>>>>> bed84606
		}
		value := (*hexutil.Big)(state.GetState(address, key).Big())
		storageProof[i] = StorageResult{outputKey, value, proof}
	}

	// Create the accountProof.
	accountProof, proofErr := state.GetProof(address)
	if proofErr != nil {
		return nil, proofErr
	}

	return &AccountResult{
		Address:      address,
		AccountProof: toHexSlice(accountProof),
		Balance:      (*hexutil.Big)(state.GetBalance(address)),
		CodeHash:     codeHash,
		Nonce:        hexutil.Uint64(state.GetNonce(address)),
		StorageHash:  storageHash,
		StorageProof: storageProof,
	}, state.Error()
}

// decodeHash parses a hex-encoded 32-byte hash. The input may optionally
// be prefixed by 0x and can have a byte length up to 32.
func decodeHash(s string) (h common.Hash, inputLength int, err error) {
	if strings.HasPrefix(s, "0x") || strings.HasPrefix(s, "0X") {
		s = s[2:]
	}

	if (len(s) & 1) > 0 {
		s = "0" + s
	}

	b, err := hex.DecodeString(s)
	if err != nil {
		return common.Hash{}, 0, errors.New("hex string invalid")
	}

	if len(b) > 32 {
		return common.Hash{}, len(b), errors.New("hex string too long, want at most 32 bytes")
	}
<<<<<<< HEAD

	return common.BytesToHash(b), nil
=======
	return common.BytesToHash(b), len(b), nil
>>>>>>> bed84606
}

// GetHeaderByNumber returns the requested canonical block header.
//   - When blockNr is -1 the chain pending header is returned.
//   - When blockNr is -2 the chain latest header is returned.
//   - When blockNr is -3 the chain finalized header is returned.
//   - When blockNr is -4 the chain safe header is returned.
func (s *BlockChainAPI) GetHeaderByNumber(ctx context.Context, number rpc.BlockNumber) (map[string]interface{}, error) {
	header, err := s.b.HeaderByNumber(ctx, number)
	if header != nil && err == nil {
		response := s.rpcMarshalHeader(ctx, header)

		if number == rpc.PendingBlockNumber {
			// Pending header need to nil out a few fields
			for _, field := range []string{"hash", "nonce", "miner"} {
				response[field] = nil
			}
		}

		return response, err
	}

	return nil, err
}

// GetHeaderByHash returns the requested header by hash.
func (s *BlockChainAPI) GetHeaderByHash(ctx context.Context, hash common.Hash) map[string]interface{} {
	header, _ := s.b.HeaderByHash(ctx, hash)
	if header != nil {
		return s.rpcMarshalHeader(ctx, header)
	}

	return nil
}

// GetBlockByNumber returns the requested canonical block.
//   - When blockNr is -1 the chain pending block is returned.
//   - When blockNr is -2 the chain latest block is returned.
//   - When blockNr is -3 the chain finalized block is returned.
//   - When blockNr is -4 the chain safe block is returned.
//   - When fullTx is true all transactions in the block are returned, otherwise
//     only the transaction hash is returned.
func (s *BlockChainAPI) GetBlockByNumber(ctx context.Context, number rpc.BlockNumber, fullTx bool) (map[string]interface{}, error) {
	block, err := s.b.BlockByNumber(ctx, number)
	if block != nil && err == nil {
		response, err := s.rpcMarshalBlock(ctx, block, true, fullTx)
		if err == nil && number == rpc.PendingBlockNumber {
			// Pending blocks need to nil out a few fields
			for _, field := range []string{"hash", "nonce", "miner"} {
				response[field] = nil
			}
		}

		// append marshalled bor transaction
		if err == nil && response != nil {
			response = s.appendRPCMarshalBorTransaction(ctx, block, response, fullTx)
		}

		return response, err
	}

	return nil, err
}

// GetBlockByHash returns the requested block. When fullTx is true all transactions in the block are returned in full
// detail, otherwise only the transaction hash is returned.
func (s *BlockChainAPI) GetBlockByHash(ctx context.Context, hash common.Hash, fullTx bool) (map[string]interface{}, error) {
	block, err := s.b.BlockByHash(ctx, hash)
	if block != nil {
		response, err := s.rpcMarshalBlock(ctx, block, true, fullTx)
		// append marshalled bor transaction
		if err == nil && response != nil {
			return s.appendRPCMarshalBorTransaction(ctx, block, response, fullTx), err
		}

		return response, err
	}

	return nil, err
}

// GetUncleByBlockNumberAndIndex returns the uncle block for the given block hash and index.
func (s *BlockChainAPI) GetUncleByBlockNumberAndIndex(ctx context.Context, blockNr rpc.BlockNumber, index hexutil.Uint) (map[string]interface{}, error) {
	block, err := s.b.BlockByNumber(ctx, blockNr)
	if block != nil {
		uncles := block.Uncles()
		if index >= hexutil.Uint(len(uncles)) {
			log.Debug("Requested uncle not found", "number", blockNr, "hash", block.Hash(), "index", index)
			return nil, nil
		}

		block = types.NewBlockWithHeader(uncles[index])

		return s.rpcMarshalBlock(ctx, block, false, false)
	}

	return nil, err
}

// GetUncleByBlockHashAndIndex returns the uncle block for the given block hash and index.
func (s *BlockChainAPI) GetUncleByBlockHashAndIndex(ctx context.Context, blockHash common.Hash, index hexutil.Uint) (map[string]interface{}, error) {
	block, err := s.b.BlockByHash(ctx, blockHash)
	if block != nil {
		uncles := block.Uncles()
		if index >= hexutil.Uint(len(uncles)) {
			log.Debug("Requested uncle not found", "number", block.Number(), "hash", blockHash, "index", index)
			return nil, nil
		}

		block = types.NewBlockWithHeader(uncles[index])

		return s.rpcMarshalBlock(ctx, block, false, false)
	}

	return nil, err
}

// GetUncleCountByBlockNumber returns number of uncles in the block for the given block number
func (s *BlockChainAPI) GetUncleCountByBlockNumber(ctx context.Context, blockNr rpc.BlockNumber) *hexutil.Uint {
	if block, _ := s.b.BlockByNumber(ctx, blockNr); block != nil {
		n := hexutil.Uint(len(block.Uncles()))
		return &n
	}

	return nil
}

// GetUncleCountByBlockHash returns number of uncles in the block for the given block hash
func (s *BlockChainAPI) GetUncleCountByBlockHash(ctx context.Context, blockHash common.Hash) *hexutil.Uint {
	if block, _ := s.b.BlockByHash(ctx, blockHash); block != nil {
		n := hexutil.Uint(len(block.Uncles()))
		return &n
	}

	return nil
}

// GetCode returns the code stored at the given address in the state for the given block number.
func (s *BlockChainAPI) GetCode(ctx context.Context, address common.Address, blockNrOrHash rpc.BlockNumberOrHash) (hexutil.Bytes, error) {
	state, _, err := s.b.StateAndHeaderByNumberOrHash(ctx, blockNrOrHash)
	if state == nil || err != nil {
		return nil, err
	}

	code := state.GetCode(address)

	return code, state.Error()
}

// GetStorageAt returns the storage from the state at the given address, key and
// block number. The rpc.LatestBlockNumber and rpc.PendingBlockNumber meta block
// numbers are also allowed.
func (s *BlockChainAPI) GetStorageAt(ctx context.Context, address common.Address, hexKey string, blockNrOrHash rpc.BlockNumberOrHash) (hexutil.Bytes, error) {
	state, _, err := s.b.StateAndHeaderByNumberOrHash(ctx, blockNrOrHash)
	if state == nil || err != nil {
		return nil, err
	}
<<<<<<< HEAD

	key, err := decodeHash(hexKey)
=======
	key, _, err := decodeHash(hexKey)
>>>>>>> bed84606
	if err != nil {
		return nil, fmt.Errorf("unable to decode storage key: %s", err)
	}

	res := state.GetState(address, key)

	return res[:], state.Error()
}

// OverrideAccount indicates the overriding fields of account during the execution
// of a message call.
// Note, state and stateDiff can't be specified at the same time. If state is
// set, message execution will only use the data in the given state. Otherwise
// if statDiff is set, all diff will be applied first and then execute the call
// message.
type OverrideAccount struct {
	Nonce     *hexutil.Uint64              `json:"nonce"`
	Code      *hexutil.Bytes               `json:"code"`
	Balance   **hexutil.Big                `json:"balance"`
	State     *map[common.Hash]common.Hash `json:"state"`
	StateDiff *map[common.Hash]common.Hash `json:"stateDiff"`
}

// StateOverride is the collection of overridden accounts.
type StateOverride map[common.Address]OverrideAccount

// Apply overrides the fields of specified accounts into the given state.
func (diff *StateOverride) Apply(state *state.StateDB) error {
	if diff == nil {
		return nil
	}

	for addr, account := range *diff {
		// Override account nonce.
		if account.Nonce != nil {
			state.SetNonce(addr, uint64(*account.Nonce))
		}
		// Override account(contract) code.
		if account.Code != nil {
			state.SetCode(addr, *account.Code)
		}
		// Override account balance.
		if account.Balance != nil {
			state.SetBalance(addr, (*big.Int)(*account.Balance))
		}

		if account.State != nil && account.StateDiff != nil {
			return fmt.Errorf("account %s has both 'state' and 'stateDiff'", addr.Hex())
		}
		// Replace entire state if caller requires.
		if account.State != nil {
			state.SetStorage(addr, *account.State)
		}
		// Apply state diff into specified accounts.
		if account.StateDiff != nil {
			for key, value := range *account.StateDiff {
				state.SetState(addr, key, value)
			}
		}
	}
	// Now finalize the changes. Finalize is normally performed between transactions.
	// By using finalize, the overrides are semantically behaving as
	// if they were created in a transaction just before the tracing occur.
	state.Finalise(false)

	return nil
}

// BlockOverrides is a set of header fields to override.
type BlockOverrides struct {
	Number     *hexutil.Big
	Difficulty *hexutil.Big
	Time       *hexutil.Uint64
	GasLimit   *hexutil.Uint64
	Coinbase   *common.Address
	Random     *common.Hash
	BaseFee    *hexutil.Big
}

// Apply overrides the given header fields into the given block context.
func (diff *BlockOverrides) Apply(blockCtx *vm.BlockContext) {
	if diff == nil {
		return
	}

	if diff.Number != nil {
		blockCtx.BlockNumber = diff.Number.ToInt()
	}

	if diff.Difficulty != nil {
		blockCtx.Difficulty = diff.Difficulty.ToInt()
	}

	if diff.Time != nil {
		blockCtx.Time = uint64(*diff.Time)
	}

	if diff.GasLimit != nil {
		blockCtx.GasLimit = uint64(*diff.GasLimit)
	}

	if diff.Coinbase != nil {
		blockCtx.Coinbase = *diff.Coinbase
	}

	if diff.Random != nil {
		blockCtx.Random = diff.Random
	}

	if diff.BaseFee != nil {
		blockCtx.BaseFee = diff.BaseFee.ToInt()
	}
}

<<<<<<< HEAD
func DoCall(ctx context.Context, b Backend, args TransactionArgs, blockNrOrHash rpc.BlockNumberOrHash, state *state.StateDB, overrides *StateOverride, timeout time.Duration, globalGasCap uint64) (*core.ExecutionResult, error) {
	defer func(start time.Time) { log.Debug("Executing EVM call finished", "runtime", time.Since(start)) }(time.Now())

	var (
		header *types.Header
		err    error
	)

	// Fetch the state and header from blockNumberOrHash if it's coming from normal eth_call path.
	if state == nil {
		state, header, err = b.StateAndHeaderByNumberOrHash(ctx, blockNrOrHash)
		if state == nil || err != nil {
			return nil, err
		}
	} else {
		// Fetch the header from the given blockNumberOrHash. Note that this path is only taken
		// when we're doing a call from bor consensus to fetch data from genesis contracts. It's
		// necessary to fetch header using header hash as we might be experiencing a reorg and there
		// can be multiple headers with same number.
		header, err = b.HeaderByHash(ctx, *blockNrOrHash.BlockHash)
		if header == nil || err != nil {
			log.Warn("Error fetching header on CallWithState", "err", err)
			return nil, err
		}
	}

=======
// ChainContextBackend provides methods required to implement ChainContext.
type ChainContextBackend interface {
	Engine() consensus.Engine
	HeaderByNumber(context.Context, rpc.BlockNumber) (*types.Header, error)
}

// ChainContext is an implementation of core.ChainContext. It's main use-case
// is instantiating a vm.BlockContext without having access to the BlockChain object.
type ChainContext struct {
	b   ChainContextBackend
	ctx context.Context
}

// NewChainContext creates a new ChainContext object.
func NewChainContext(ctx context.Context, backend ChainContextBackend) *ChainContext {
	return &ChainContext{ctx: ctx, b: backend}
}

func (context *ChainContext) Engine() consensus.Engine {
	return context.b.Engine()
}

func (context *ChainContext) GetHeader(hash common.Hash, number uint64) *types.Header {
	// This method is called to get the hash for a block number when executing the BLOCKHASH
	// opcode. Hence no need to search for non-canonical blocks.
	header, err := context.b.HeaderByNumber(context.ctx, rpc.BlockNumber(number))
	if err != nil || header.Hash() != hash {
		return nil
	}
	return header
}

func doCall(ctx context.Context, b Backend, args TransactionArgs, state *state.StateDB, header *types.Header, overrides *StateOverride, blockOverrides *BlockOverrides, timeout time.Duration, globalGasCap uint64) (*core.ExecutionResult, error) {
>>>>>>> bed84606
	if err := overrides.Apply(state); err != nil {
		return nil, err
	}

	return doCallWithState(ctx, b, args, header, state, timeout, globalGasCap)
}

func doCallWithState(ctx context.Context, b Backend, args TransactionArgs, header *types.Header, state *state.StateDB, timeout time.Duration, globalGasCap uint64) (*core.ExecutionResult, error) {
	// Setup context so it may be cancelled the call has completed
	// or, in case of unmetered gas, setup a context with a timeout.
	var cancel context.CancelFunc
	if timeout > 0 {
		ctx, cancel = context.WithTimeout(ctx, timeout)
	} else {
		ctx, cancel = context.WithCancel(ctx)
	}
	// Make sure the context is cancelled when the call has completed
	// this makes sure resources are cleaned up.
	defer cancel()

	// Get a new instance of the EVM.
	msg, err := args.ToMessage(globalGasCap, header.BaseFee)
	if err != nil {
		return nil, err
	}
<<<<<<< HEAD

	evm, vmError, err := b.GetEVM(ctx, msg, state, header, &vm.Config{NoBaseFee: true})
	if err != nil {
		return nil, err
=======
	blockCtx := core.NewEVMBlockContext(header, NewChainContext(ctx, b), nil)
	if blockOverrides != nil {
		blockOverrides.Apply(&blockCtx)
>>>>>>> bed84606
	}
	evm, vmError := b.GetEVM(ctx, msg, state, header, &vm.Config{NoBaseFee: true}, &blockCtx)

	// Wait for the context to be done and cancel the evm. Even if the
	// EVM has finished, cancelling may be done (repeatedly)
	go func() {
		<-ctx.Done()
		evm.Cancel()
	}()

	// Execute the message.
	gp := new(core.GasPool).AddGas(math.MaxUint64)
	// nolint : contextcheck
	result, err := core.ApplyMessage(evm, msg, gp, context.Background())
	if err := vmError(); err != nil {
		return nil, err
	}

	// If the timer caused an abort, return an appropriate error message
	if evm.Cancelled() {
		return nil, fmt.Errorf("execution aborted (timeout = %v)", timeout)
	}

	if err != nil {
		return result, fmt.Errorf("err: %w (supplied gas %d)", err, msg.GasLimit)
	}

	return result, nil
}

func DoCall(ctx context.Context, b Backend, args TransactionArgs, blockNrOrHash rpc.BlockNumberOrHash, overrides *StateOverride, blockOverrides *BlockOverrides, timeout time.Duration, globalGasCap uint64) (*core.ExecutionResult, error) {
	defer func(start time.Time) { log.Debug("Executing EVM call finished", "runtime", time.Since(start)) }(time.Now())

	state, header, err := b.StateAndHeaderByNumberOrHash(ctx, blockNrOrHash)
	if state == nil || err != nil {
		return nil, err
	}

	return doCall(ctx, b, args, state, header, overrides, blockOverrides, timeout, globalGasCap)
}

func newRevertError(result *core.ExecutionResult) *revertError {
	reason, errUnpack := abi.UnpackRevert(result.Revert())
	err := errors.New("execution reverted")

	if errUnpack == nil {
		err = fmt.Errorf("execution reverted: %v", reason)
	}

	return &revertError{
		error:  err,
		reason: hexutil.Encode(result.Revert()),
	}
}

// revertError is an API error that encompasses an EVM revertal with JSON error
// code and a binary data blob.
type revertError struct {
	error
	reason string // revert reason hex encoded
}

// ErrorCode returns the JSON error code for a revertal.
// See: https://github.com/ethereum/wiki/wiki/JSON-RPC-Error-Codes-Improvement-Proposal
func (e *revertError) ErrorCode() int {
	return 3
}

// ErrorData returns the hex encoded revert reason.
func (e *revertError) ErrorData() interface{} {
	return e.reason
}

// Call executes the given transaction on the state for the given block number.
//
// Additionally, the caller can specify a batch of contract for fields overriding.
//
// Note, this function doesn't make and changes in the state/blockchain and is
// useful to execute and retrieve values.
<<<<<<< HEAD
func (s *BlockChainAPI) Call(ctx context.Context, args TransactionArgs, blockNrOrHash rpc.BlockNumberOrHash, overrides *StateOverride) (hexutil.Bytes, error) {
	return s.CallWithState(ctx, args, blockNrOrHash, nil, overrides)
}

// CallWithState executes the given transaction on the given state for
// the given block number. Note that as it does an EVM call, fields in
// the underlying state will change. Make sure to handle it outside of
// this function (ideally by sending a copy of state).
//
// Additionally, the caller can specify a batch of contract for fields overriding.
//
// Note, this function doesn't make and changes in the state/blockchain and is
// useful to execute and retrieve values.
func (s *BlockChainAPI) CallWithState(ctx context.Context, args TransactionArgs, blockNrOrHash rpc.BlockNumberOrHash, state *state.StateDB, overrides *StateOverride) (hexutil.Bytes, error) {
	result, err := DoCall(ctx, s.b, args, blockNrOrHash, state, overrides, s.b.RPCEVMTimeout(), s.b.RPCGasCap())
=======
func (s *BlockChainAPI) Call(ctx context.Context, args TransactionArgs, blockNrOrHash rpc.BlockNumberOrHash, overrides *StateOverride, blockOverrides *BlockOverrides) (hexutil.Bytes, error) {
	result, err := DoCall(ctx, s.b, args, blockNrOrHash, overrides, blockOverrides, s.b.RPCEVMTimeout(), s.b.RPCGasCap())
>>>>>>> bed84606
	if err != nil {
		return nil, err
	}

	if int(s.b.RPCRpcReturnDataLimit()) > 0 && len(result.ReturnData) > int(s.b.RPCRpcReturnDataLimit()) {
		return nil, fmt.Errorf("call returned result of length %d exceeding limit %d", len(result.ReturnData), int(s.b.RPCRpcReturnDataLimit()))
	}

	// If the result contains a revert reason, try to unpack and return it.
	if len(result.Revert()) > 0 {
		return nil, newRevertError(result)
	}

	return result.Return(), result.Err
}

func DoEstimateGas(ctx context.Context, b Backend, args TransactionArgs, blockNrOrHash rpc.BlockNumberOrHash, overrides *StateOverride, gasCap uint64) (hexutil.Uint64, error) {
	// Binary search the gas requirement, as it may be higher than the amount used
	var (
		lo  uint64 = params.TxGas - 1
		hi  uint64
		cap uint64
	)
	// Use zero address if sender unspecified.
	if args.From == nil {
		args.From = new(common.Address)
	}
	// Determine the highest gas limit can be used during the estimation.
	if args.Gas != nil && uint64(*args.Gas) >= params.TxGas {
		hi = uint64(*args.Gas)
	} else {
		// Retrieve the block to act as the gas ceiling
		block, err := b.BlockByNumberOrHash(ctx, blockNrOrHash)
		if err != nil {
			return 0, err
		}

		if block == nil {
			return 0, errors.New("block not found")
		}

		hi = block.GasLimit()
	}
	// Normalize the max fee per gas the call is willing to spend.
	var feeCap *big.Int

	if args.GasPrice != nil && (args.MaxFeePerGas != nil || args.MaxPriorityFeePerGas != nil) {
		return 0, errors.New("both gasPrice and (maxFeePerGas or maxPriorityFeePerGas) specified")
	} else if args.GasPrice != nil {
		feeCap = args.GasPrice.ToInt()
	} else if args.MaxFeePerGas != nil {
		feeCap = args.MaxFeePerGas.ToInt()
	} else {
		feeCap = common.Big0
	}
	// Recap the highest gas limit with account's available balance.
	if feeCap.BitLen() != 0 {
		state, _, err := b.StateAndHeaderByNumberOrHash(ctx, blockNrOrHash)
		if err != nil {
			return 0, err
		}
<<<<<<< HEAD

=======
		err = overrides.Apply(state)
		if err != nil {
			return 0, err
		}
>>>>>>> bed84606
		balance := state.GetBalance(*args.From) // from can't be nil

		available := new(big.Int).Set(balance)
		if args.Value != nil {
			if args.Value.ToInt().Cmp(available) >= 0 {
				return 0, core.ErrInsufficientFundsForTransfer
			}

			available.Sub(available, args.Value.ToInt())
		}

		allowance := new(big.Int).Div(available, feeCap)

		// If the allowance is larger than maximum uint64, skip checking
		if allowance.IsUint64() && hi > allowance.Uint64() {
			transfer := args.Value
			if transfer == nil {
				transfer = new(hexutil.Big)
			}

			log.Warn("Gas estimation capped by limited funds", "original", hi, "balance", balance,
				"sent", transfer.ToInt(), "maxFeePerGas", feeCap, "fundable", allowance)

			hi = allowance.Uint64()
		}
	}
	// Recap the highest gas allowance with specified gascap.
	if gasCap != 0 && hi > gasCap {
		log.Debug("Caller gas above allowance, capping", "requested", hi, "cap", gasCap)
		hi = gasCap
	}

	cap = hi

	// Create a helper to check if a gas allowance results in an executable transaction
	executable := func(gas uint64, state *state.StateDB, header *types.Header) (bool, *core.ExecutionResult, error) {
		args.Gas = (*hexutil.Uint64)(&gas)

<<<<<<< HEAD
		result, err := DoCall(ctx, b, args, blockNrOrHash, nil, nil, 0, gasCap)
=======
		result, err := doCall(ctx, b, args, state, header, nil, nil, 0, gasCap)
>>>>>>> bed84606
		if err != nil {
			if errors.Is(err, core.ErrIntrinsicGas) {
				return true, nil, nil // Special case, raise gas limit
			}

			return true, nil, err // Bail out
		}

		return result.Failed(), result, nil
	}
	state, header, err := b.StateAndHeaderByNumberOrHash(ctx, blockNrOrHash)
	if state == nil || err != nil {
		return 0, err
	}
	err = overrides.Apply(state)
	if err != nil {
		return 0, err
	}
	// Execute the binary search and hone in on an executable gas limit
	for lo+1 < hi {
		s := state.Copy()
		mid := (hi + lo) / 2
		failed, _, err := executable(mid, s, header)

		// If the error is not nil(consensus error), it means the provided message
		// call or transaction will never be accepted no matter how much gas it is
		// assigned. Return the error directly, don't struggle any more.
		if err != nil {
			return 0, err
		}

		if failed {
			lo = mid
		} else {
			hi = mid
		}
	}
	// Reject the transaction as invalid if it still fails at the highest allowance
	if hi == cap {
		failed, result, err := executable(hi, state, header)
		if err != nil {
			return 0, err
		}

		if failed {
			if result != nil && result.Err != vm.ErrOutOfGas {
				if len(result.Revert()) > 0 {
					return 0, newRevertError(result)
				}

				return 0, result.Err
			}
			// Otherwise, the specified gas cap is too low
			return 0, fmt.Errorf("gas required exceeds allowance (%d)", cap)
		}
	}

	return hexutil.Uint64(hi), nil
}

// EstimateGas returns an estimate of the amount of gas needed to execute the
// given transaction against the current pending block.
func (s *BlockChainAPI) EstimateGas(ctx context.Context, args TransactionArgs, blockNrOrHash *rpc.BlockNumberOrHash, overrides *StateOverride) (hexutil.Uint64, error) {
	bNrOrHash := rpc.BlockNumberOrHashWithNumber(rpc.LatestBlockNumber)
	if blockNrOrHash != nil {
		bNrOrHash = *blockNrOrHash
	}
<<<<<<< HEAD

	return DoEstimateGas(ctx, s.b, args, bNrOrHash, s.b.RPCGasCap())
=======
	return DoEstimateGas(ctx, s.b, args, bNrOrHash, overrides, s.b.RPCGasCap())
>>>>>>> bed84606
}

// ExecutionResult groups all structured logs emitted by the EVM
// while replaying a transaction in debug mode as well as transaction
// execution status, the amount of gas used and the return value
type ExecutionResult struct {
	Gas         uint64         `json:"gas"`
	Failed      bool           `json:"failed"`
	ReturnValue string         `json:"returnValue"`
	StructLogs  []StructLogRes `json:"structLogs"`
}

// StructLogRes stores a structured log emitted by the EVM while replaying a
// transaction in debug mode
type StructLogRes struct {
	Pc      uint64             `json:"pc"`
	Op      string             `json:"op"`
	Gas     uint64             `json:"gas"`
	GasCost uint64             `json:"gasCost"`
	Depth   int                `json:"depth"`
	Error   string             `json:"error,omitempty"`
	Stack   *[]string          `json:"stack,omitempty"`
	Memory  *[]string          `json:"memory,omitempty"`
	Storage *map[string]string `json:"storage,omitempty"`
}

// FormatLogs formats EVM returned structured logs for json output
func FormatLogs(logs []logger.StructLog) []StructLogRes {
	formatted := make([]StructLogRes, len(logs))
	for index, trace := range logs {
		formatted[index] = StructLogRes{
			Pc:      trace.Pc,
			Op:      trace.Op.String(),
			Gas:     trace.Gas,
			GasCost: trace.GasCost,
			Depth:   trace.Depth,
			Error:   trace.ErrorString(),
		}

		if trace.Stack != nil {
			stack := make([]string, len(trace.Stack))
			for i, stackValue := range trace.Stack {
				stack[i] = stackValue.Hex()
			}

			formatted[index].Stack = &stack
		}

		if trace.Memory != nil {
			memory := make([]string, 0, (len(trace.Memory)+31)/32)
			for i := 0; i+32 <= len(trace.Memory); i += 32 {
				memory = append(memory, fmt.Sprintf("%x", trace.Memory[i:i+32]))
			}

			formatted[index].Memory = &memory
		}

		if trace.Storage != nil {
			storage := make(map[string]string)
			for i, storageValue := range trace.Storage {
				storage[fmt.Sprintf("%x", i)] = fmt.Sprintf("%x", storageValue)
			}

			formatted[index].Storage = &storage
		}
	}

	return formatted
}

// RPCMarshalHeader converts the given header to the RPC output .
func RPCMarshalHeader(head *types.Header) map[string]interface{} {
	result := map[string]interface{}{
		"number":           (*hexutil.Big)(head.Number),
		"hash":             head.Hash(),
		"parentHash":       head.ParentHash,
		"nonce":            head.Nonce,
		"mixHash":          head.MixDigest,
		"sha3Uncles":       head.UncleHash,
		"logsBloom":        head.Bloom,
		"stateRoot":        head.Root,
		"miner":            head.Coinbase,
		"difficulty":       (*hexutil.Big)(head.Difficulty),
		"extraData":        hexutil.Bytes(head.Extra),
		"gasLimit":         hexutil.Uint64(head.GasLimit),
		"gasUsed":          hexutil.Uint64(head.GasUsed),
		"timestamp":        hexutil.Uint64(head.Time),
		"transactionsRoot": head.TxHash,
		"receiptsRoot":     head.ReceiptHash,
	}

	if head.BaseFee != nil {
		result["baseFeePerGas"] = (*hexutil.Big)(head.BaseFee)
	}

	if head.WithdrawalsHash != nil {
		result["withdrawalsRoot"] = head.WithdrawalsHash
	}

	return result
}

// RPCMarshalBlock converts the given block to the RPC output which depends on fullTx. If inclTx is true transactions are
// returned. When fullTx is true the returned block contains full transaction details, otherwise it will only contain
// transaction hashes.
<<<<<<< HEAD
func RPCMarshalBlock(block *types.Block, inclTx bool, fullTx bool, config *params.ChainConfig, db ethdb.Database) (map[string]interface{}, error) {
=======
func RPCMarshalBlock(block *types.Block, inclTx bool, fullTx bool, config *params.ChainConfig) map[string]interface{} {
>>>>>>> bed84606
	fields := RPCMarshalHeader(block.Header())
	fields["size"] = hexutil.Uint64(block.Size())

	if inclTx {
		formatTx := func(idx int, tx *types.Transaction) interface{} {
			return tx.Hash()
		}
		if fullTx {
<<<<<<< HEAD
			formatTx = func(tx *types.Transaction) (interface{}, error) {
				return newRPCTransactionFromBlockHash(block, tx.Hash(), config, db), nil
=======
			formatTx = func(idx int, tx *types.Transaction) interface{} {
				return newRPCTransactionFromBlockIndex(block, uint64(idx), config)
>>>>>>> bed84606
			}
		}

		txs := block.Transactions()
		transactions := make([]interface{}, len(txs))
<<<<<<< HEAD

		var err error
=======
>>>>>>> bed84606
		for i, tx := range txs {
			transactions[i] = formatTx(i, tx)
		}

		fields["transactions"] = transactions
	}

	uncles := block.Uncles()
	uncleHashes := make([]common.Hash, len(uncles))

	for i, uncle := range uncles {
		uncleHashes[i] = uncle.Hash()
	}

	fields["uncles"] = uncleHashes
	if block.Header().WithdrawalsHash != nil {
		fields["withdrawals"] = block.Withdrawals()
	}
<<<<<<< HEAD

	return fields, nil
=======
	return fields
>>>>>>> bed84606
}

// rpcMarshalHeader uses the generalized output filler, then adds the total difficulty field, which requires
// a `BlockchainAPI`.
func (s *BlockChainAPI) rpcMarshalHeader(ctx context.Context, header *types.Header) map[string]interface{} {
	fields := RPCMarshalHeader(header)
	fields["totalDifficulty"] = (*hexutil.Big)(s.b.GetTd(ctx, header.Hash()))

	return fields
}

// rpcMarshalBlock uses the generalized output filler, then adds the total difficulty field, which requires
// a `BlockchainAPI`.
func (s *BlockChainAPI) rpcMarshalBlock(ctx context.Context, b *types.Block, inclTx bool, fullTx bool) (map[string]interface{}, error) {
<<<<<<< HEAD
	fields, err := RPCMarshalBlock(b, inclTx, fullTx, s.b.ChainConfig(), s.b.ChainDb())
	if err != nil {
		return nil, err
	}

	if inclTx {
		fields["totalDifficulty"] = (*hexutil.Big)(s.b.GetTd(ctx, b.Hash()))
	}

	return fields, err
=======
	fields := RPCMarshalBlock(b, inclTx, fullTx, s.b.ChainConfig())
	if inclTx {
		fields["totalDifficulty"] = (*hexutil.Big)(s.b.GetTd(ctx, b.Hash()))
	}
	return fields, nil
>>>>>>> bed84606
}

// RPCTransaction represents a transaction that will serialize to the RPC representation of a transaction
type RPCTransaction struct {
	BlockHash        *common.Hash      `json:"blockHash"`
	BlockNumber      *hexutil.Big      `json:"blockNumber"`
	From             common.Address    `json:"from"`
	Gas              hexutil.Uint64    `json:"gas"`
	GasPrice         *hexutil.Big      `json:"gasPrice"`
	GasFeeCap        *hexutil.Big      `json:"maxFeePerGas,omitempty"`
	GasTipCap        *hexutil.Big      `json:"maxPriorityFeePerGas,omitempty"`
	Hash             common.Hash       `json:"hash"`
	Input            hexutil.Bytes     `json:"input"`
	Nonce            hexutil.Uint64    `json:"nonce"`
	To               *common.Address   `json:"to"`
	TransactionIndex *hexutil.Uint64   `json:"transactionIndex"`
	Value            *hexutil.Big      `json:"value"`
	Type             hexutil.Uint64    `json:"type"`
	Accesses         *types.AccessList `json:"accessList,omitempty"`
	ChainID          *hexutil.Big      `json:"chainId,omitempty"`
	V                *hexutil.Big      `json:"v"`
	R                *hexutil.Big      `json:"r"`
	S                *hexutil.Big      `json:"s"`
	YParity          *hexutil.Uint64   `json:"yParity,omitempty"`
}

// newRPCTransaction returns a transaction that will serialize to the RPC
// representation, with the given location metadata set (if available).
func newRPCTransaction(tx *types.Transaction, blockHash common.Hash, blockNumber uint64, blockTime uint64, index uint64, baseFee *big.Int, config *params.ChainConfig) *RPCTransaction {
	signer := types.MakeSigner(config, new(big.Int).SetUint64(blockNumber), blockTime)
	from, _ := types.Sender(signer, tx)
	v, r, s := tx.RawSignatureValues()

	result := &RPCTransaction{
		Type:     hexutil.Uint64(tx.Type()),
		From:     from,
		Gas:      hexutil.Uint64(tx.Gas()),
		GasPrice: (*hexutil.Big)(tx.GasPrice()),
		Hash:     tx.Hash(),
		Input:    hexutil.Bytes(tx.Data()),
		Nonce:    hexutil.Uint64(tx.Nonce()),
		To:       tx.To(),
		Value:    (*hexutil.Big)(tx.Value()),
		V:        (*hexutil.Big)(v),
		R:        (*hexutil.Big)(r),
		S:        (*hexutil.Big)(s),
	}
	if blockHash != (common.Hash{}) {
		result.BlockHash = &blockHash
		result.BlockNumber = (*hexutil.Big)(new(big.Int).SetUint64(blockNumber))
		result.TransactionIndex = (*hexutil.Uint64)(&index)
	}

	switch tx.Type() {
	case types.LegacyTxType:
		// if a legacy transaction has an EIP-155 chain id, include it explicitly
		if id := tx.ChainId(); id.Sign() != 0 {
			result.ChainID = (*hexutil.Big)(id)
		}

	case types.AccessListTxType:
		al := tx.AccessList()
		yparity := hexutil.Uint64(v.Sign())
		result.Accesses = &al
		result.ChainID = (*hexutil.Big)(tx.ChainId())
		result.YParity = &yparity

	case types.DynamicFeeTxType:
		al := tx.AccessList()
		yparity := hexutil.Uint64(v.Sign())
		result.Accesses = &al
		result.ChainID = (*hexutil.Big)(tx.ChainId())
		result.YParity = &yparity
		result.GasFeeCap = (*hexutil.Big)(tx.GasFeeCap())
		result.GasTipCap = (*hexutil.Big)(tx.GasTipCap())
		// if the transaction has been mined, compute the effective gas price
		if baseFee != nil && blockHash != (common.Hash{}) {
			// price = min(gasTipCap + baseFee, gasFeeCap)
			price := math.BigMin(new(big.Int).Add(tx.GasTipCap(), baseFee), tx.GasFeeCap())
			result.GasPrice = (*hexutil.Big)(price)
		} else {
			result.GasPrice = (*hexutil.Big)(tx.GasFeeCap())
		}
	}

	return result
}

// NewRPCPendingTransaction returns a pending transaction that will serialize to the RPC representation
func NewRPCPendingTransaction(tx *types.Transaction, current *types.Header, config *params.ChainConfig) *RPCTransaction {
<<<<<<< HEAD
	var baseFee *big.Int

	blockNumber := uint64(0)

=======
	var (
		baseFee     *big.Int
		blockNumber = uint64(0)
		blockTime   = uint64(0)
	)
>>>>>>> bed84606
	if current != nil {
		baseFee = eip1559.CalcBaseFee(config, current)
		blockNumber = current.Number.Uint64()
		blockTime = current.Time
	}
<<<<<<< HEAD

	return newRPCTransaction(tx, common.Hash{}, blockNumber, 0, baseFee, config)
=======
	return newRPCTransaction(tx, common.Hash{}, blockNumber, blockTime, 0, baseFee, config)
>>>>>>> bed84606
}

// newRPCTransactionFromBlockIndex returns a transaction that will serialize to the RPC representation.
func newRPCTransactionFromBlockIndex(b *types.Block, index uint64, config *params.ChainConfig, db ethdb.Database) *RPCTransaction {
	txs := b.Transactions()

	if index >= uint64(len(txs)+1) {
		return nil
	}

	var borReceipt *types.Receipt

	// Read bor receipts if a state-sync transaction is requested
	if index == uint64(len(txs)) {
		borReceipt = rawdb.ReadBorReceipt(db, b.Hash(), b.NumberU64(), config)
		if borReceipt != nil {
			if borReceipt.TxHash != (common.Hash{}) {
				borTx, _, _, _ := rawdb.ReadBorTransactionWithBlockHash(db, borReceipt.TxHash, b.Hash())
				if borTx != nil {
					txs = append(txs, borTx)
				}
			}
		}
	}

	// If the index is still out of the range after checking bor state sync transaction, it means that the transaction index is invalid
	if index >= uint64(len(txs)) {
		return nil
	}
<<<<<<< HEAD

	rpcTx := newRPCTransaction(txs[index], b.Hash(), b.NumberU64(), index, b.BaseFee(), config)

	// If the transaction is a bor transaction, we need to set the hash to the derived bor tx hash. BorTx is always the last index.
	if borReceipt != nil && index == uint64(len(txs)-1) {
		rpcTx.Hash = borReceipt.TxHash
	}

	return rpcTx
=======
	return newRPCTransaction(txs[index], b.Hash(), b.NumberU64(), b.Time(), index, b.BaseFee(), config)
>>>>>>> bed84606
}

// newRPCRawTransactionFromBlockIndex returns the bytes of a transaction given a block and a transaction index.
func newRPCRawTransactionFromBlockIndex(b *types.Block, index uint64) hexutil.Bytes {
	txs := b.Transactions()
	if index >= uint64(len(txs)) {
		return nil
	}

	blob, _ := txs[index].MarshalBinary()

	return blob
}

<<<<<<< HEAD
// newRPCTransactionFromBlockHash returns a transaction that will serialize to the RPC representation.
func newRPCTransactionFromBlockHash(b *types.Block, hash common.Hash, config *params.ChainConfig, db ethdb.Database) *RPCTransaction {
	for idx, tx := range b.Transactions() {
		if tx.Hash() == hash {
			return newRPCTransactionFromBlockIndex(b, uint64(idx), config, db)
		}
	}

	return nil
}

=======
>>>>>>> bed84606
// accessListResult returns an optional accesslist
// It's the result of the `debug_createAccessList` RPC call.
// It contains an error if the transaction itself failed.
type accessListResult struct {
	Accesslist *types.AccessList `json:"accessList"`
	Error      string            `json:"error,omitempty"`
	GasUsed    hexutil.Uint64    `json:"gasUsed"`
}

// CreateAccessList creates an EIP-2930 type AccessList for the given transaction.
// Reexec and BlockNrOrHash can be specified to create the accessList on top of a certain state.
func (s *BlockChainAPI) CreateAccessList(ctx context.Context, args TransactionArgs, blockNrOrHash *rpc.BlockNumberOrHash) (*accessListResult, error) {
	bNrOrHash := rpc.BlockNumberOrHashWithNumber(rpc.PendingBlockNumber)
	if blockNrOrHash != nil {
		bNrOrHash = *blockNrOrHash
	}

	acl, gasUsed, vmerr, err := AccessList(ctx, s.b, bNrOrHash, args)
	if err != nil {
		return nil, err
	}

	result := &accessListResult{Accesslist: &acl, GasUsed: hexutil.Uint64(gasUsed)}
	if vmerr != nil {
		result.Error = vmerr.Error()
	}

	return result, nil
}

// AccessList creates an access list for the given transaction.
// If the accesslist creation fails an error is returned.
// If the transaction itself fails, an vmErr is returned.
func AccessList(ctx context.Context, b Backend, blockNrOrHash rpc.BlockNumberOrHash, args TransactionArgs) (acl types.AccessList, gasUsed uint64, vmErr error, err error) {
	// Retrieve the execution context
	db, header, err := b.StateAndHeaderByNumberOrHash(ctx, blockNrOrHash)
	if db == nil || err != nil {
		return nil, 0, nil, err
	}
	// If the gas amount is not set, default to RPC gas cap.
	if args.Gas == nil {
		tmp := hexutil.Uint64(b.RPCGasCap())
		args.Gas = &tmp
	}

	// Ensure any missing fields are filled, extract the recipient and input data
	if err := args.setDefaults(ctx, b); err != nil {
		return nil, 0, nil, err
	}

	var to common.Address
	if args.To != nil {
		to = *args.To
	} else {
		to = crypto.CreateAddress(args.from(), uint64(*args.Nonce))
	}

	isPostMerge := header.Difficulty.Cmp(common.Big0) == 0
	// Retrieve the precompiles since they don't need to be added to the access list
	precompiles := vm.ActivePrecompiles(b.ChainConfig().Rules(header.Number, isPostMerge, header.Time))

	// Create an initial tracer
	prevTracer := logger.NewAccessListTracer(nil, args.from(), to, precompiles)
	if args.AccessList != nil {
		prevTracer = logger.NewAccessListTracer(*args.AccessList, args.from(), to, precompiles)
	}

	for {
		// Retrieve the current access list to expand
		accessList := prevTracer.AccessList()
		log.Trace("Creating access list", "input", accessList)

		// Copy the original db so we don't modify it
		statedb := db.Copy()
		// Set the accesslist to the last al
		args.AccessList = &accessList

		msg, err := args.ToMessage(b.RPCGasCap(), header.BaseFee)
		if err != nil {
			return nil, 0, nil, err
		}

		// Apply the transaction with the access list tracer
		tracer := logger.NewAccessListTracer(accessList, args.from(), to, precompiles)
		config := vm.Config{Tracer: tracer, NoBaseFee: true}
<<<<<<< HEAD

		vmenv, _, err := b.GetEVM(ctx, msg, statedb, header, &config)
		if err != nil {
			return nil, 0, nil, err
		}
		// nolint : contextcheck
		res, err := core.ApplyMessage(vmenv, msg, new(core.GasPool).AddGas(msg.GasLimit), context.Background())
=======
		vmenv, _ := b.GetEVM(ctx, msg, statedb, header, &config, nil)
		res, err := core.ApplyMessage(vmenv, msg, new(core.GasPool).AddGas(msg.GasLimit))
>>>>>>> bed84606
		if err != nil {
			return nil, 0, nil, fmt.Errorf("failed to apply transaction: %v err: %v", args.toTransaction().Hash(), err)
		}

		if tracer.Equal(prevTracer) {
			return accessList, res.UsedGas, res.Err, nil
		}

		prevTracer = tracer
	}
}

// TransactionAPI exposes methods for reading and creating transaction data.
type TransactionAPI struct {
	b         Backend
	nonceLock *AddrLocker
	signer    types.Signer
}

// returns block transactions along with state-sync transaction if present
// nolint: unparam
func (api *TransactionAPI) getAllBlockTransactions(ctx context.Context, block *types.Block) (types.Transactions, bool) {
	txs := block.Transactions()

	stateSyncPresent := false

	borReceipt := rawdb.ReadBorReceipt(api.b.ChainDb(), block.Hash(), block.NumberU64(), api.b.ChainConfig())
	if borReceipt != nil {
		txHash := types.GetDerivedBorTxHash(types.BorReceiptKey(block.Number().Uint64(), block.Hash()))
		if txHash != (common.Hash{}) {
			borTx, _, _, _, _ := api.b.GetBorBlockTransactionWithBlockHash(ctx, txHash, block.Hash())
			txs = append(txs, borTx)
			stateSyncPresent = true
		}
	}

	return txs, stateSyncPresent
}

// NewTransactionAPI creates a new RPC service with methods for interacting with transactions.
func NewTransactionAPI(b Backend, nonceLock *AddrLocker) *TransactionAPI {
	// The signer used by the API should always be the 'latest' known one because we expect
	// signers to be backwards-compatible with old transactions.
	signer := types.LatestSigner(b.ChainConfig())
	return &TransactionAPI{b, nonceLock, signer}
}

// GetBlockTransactionCountByNumber returns the number of transactions in the block with the given block number.
func (s *TransactionAPI) GetBlockTransactionCountByNumber(ctx context.Context, blockNr rpc.BlockNumber) *hexutil.Uint {
	if block, _ := s.b.BlockByNumber(ctx, blockNr); block != nil {
		txs, _ := s.getAllBlockTransactions(ctx, block)
		n := hexutil.Uint(len(txs))

		return &n
	}

	return nil
}

// GetBlockTransactionCountByHash returns the number of transactions in the block with the given hash.
func (s *TransactionAPI) GetBlockTransactionCountByHash(ctx context.Context, blockHash common.Hash) *hexutil.Uint {
	if block, _ := s.b.BlockByHash(ctx, blockHash); block != nil {
		txs, _ := s.getAllBlockTransactions(ctx, block)
		n := hexutil.Uint(len(txs))

		return &n
	}

	return nil
}

// GetTransactionByBlockNumberAndIndex returns the transaction for the given block number and index.
func (s *TransactionAPI) GetTransactionByBlockNumberAndIndex(ctx context.Context, blockNr rpc.BlockNumber, index hexutil.Uint) *RPCTransaction {
	if block, _ := s.b.BlockByNumber(ctx, blockNr); block != nil {
		return newRPCTransactionFromBlockIndex(block, uint64(index), s.b.ChainConfig(), s.b.ChainDb())
	}

	return nil
}

// GetTransactionByBlockHashAndIndex returns the transaction for the given block hash and index.
func (s *TransactionAPI) GetTransactionByBlockHashAndIndex(ctx context.Context, blockHash common.Hash, index hexutil.Uint) *RPCTransaction {
	if block, _ := s.b.BlockByHash(ctx, blockHash); block != nil {
		return newRPCTransactionFromBlockIndex(block, uint64(index), s.b.ChainConfig(), s.b.ChainDb())
	}

	return nil
}

// GetRawTransactionByBlockNumberAndIndex returns the bytes of the transaction for the given block number and index.
func (s *TransactionAPI) GetRawTransactionByBlockNumberAndIndex(ctx context.Context, blockNr rpc.BlockNumber, index hexutil.Uint) hexutil.Bytes {
	if block, _ := s.b.BlockByNumber(ctx, blockNr); block != nil {
		return newRPCRawTransactionFromBlockIndex(block, uint64(index))
	}

	return nil
}

// GetRawTransactionByBlockHashAndIndex returns the bytes of the transaction for the given block hash and index.
func (s *TransactionAPI) GetRawTransactionByBlockHashAndIndex(ctx context.Context, blockHash common.Hash, index hexutil.Uint) hexutil.Bytes {
	if block, _ := s.b.BlockByHash(ctx, blockHash); block != nil {
		return newRPCRawTransactionFromBlockIndex(block, uint64(index))
	}

	return nil
}

// GetTransactionCount returns the number of transactions the given address has sent for the given block number
func (s *TransactionAPI) GetTransactionCount(ctx context.Context, address common.Address, blockNrOrHash rpc.BlockNumberOrHash) (*hexutil.Uint64, error) {
	// Ask transaction pool for the nonce which includes pending transactions
	if blockNr, ok := blockNrOrHash.Number(); ok && blockNr == rpc.PendingBlockNumber {
		nonce, err := s.b.GetPoolNonce(ctx, address)
		if err != nil {
			return nil, err
		}

		return (*hexutil.Uint64)(&nonce), nil
	}
	// Resolve block number and use its state to ask for the nonce
	state, _, err := s.b.StateAndHeaderByNumberOrHash(ctx, blockNrOrHash)
	if state == nil || err != nil {
		return nil, err
	}

	nonce := state.GetNonce(address)

	return (*hexutil.Uint64)(&nonce), state.Error()
}

// GetTransactionByHash returns the transaction for the given hash
func (s *TransactionAPI) GetTransactionByHash(ctx context.Context, hash common.Hash) (*RPCTransaction, error) {
	borTx := false

	// Try to return an already finalized transaction
	tx, blockHash, blockNumber, index, err := s.b.GetTransaction(ctx, hash)
	if err != nil {
		return nil, err
	}
	// fetch bor block tx if necessary
	if tx == nil {
		if tx, blockHash, blockNumber, index, err = s.b.GetBorBlockTransaction(ctx, hash); err != nil {
			return nil, err
		}

		borTx = true
	}

	if tx != nil {
		header, err := s.b.HeaderByHash(ctx, blockHash)
		if err != nil {
			return nil, err
		}
<<<<<<< HEAD

		resultTx := newRPCTransaction(tx, blockHash, blockNumber, index, header.BaseFee, s.b.ChainConfig())

		if borTx {
			// newRPCTransaction calculates hash based on RLP of the transaction data.
			// In case of bor block tx, we need simple derived tx hash (same as function argument) instead of RLP hash
			resultTx.Hash = hash
		}

		return resultTx, nil
=======
		return newRPCTransaction(tx, blockHash, blockNumber, header.Time, index, header.BaseFee, s.b.ChainConfig()), nil
>>>>>>> bed84606
	}
	// No finalized transaction, try to retrieve it from the pool
	if tx := s.b.GetPoolTransaction(hash); tx != nil {
		return NewRPCPendingTransaction(tx, s.b.CurrentHeader(), s.b.ChainConfig()), nil
	}

	// Transaction unknown, return as such
	return nil, nil
}

// GetRawTransactionByHash returns the bytes of the transaction for the given hash.
func (s *TransactionAPI) GetRawTransactionByHash(ctx context.Context, hash common.Hash) (hexutil.Bytes, error) {
	// Retrieve a finalized transaction, or a pooled otherwise
	tx, _, _, _, err := s.b.GetTransaction(ctx, hash)
	if err != nil {
		return nil, err
	}

	if tx == nil {
		if tx = s.b.GetPoolTransaction(hash); tx == nil {
			// Transaction not found anywhere, abort
			return nil, nil
		}
	}
	// Serialize to RLP and return
	return tx.MarshalBinary()
}

// GetTransactionReceipt returns the transaction receipt for the given transaction hash.
func (s *TransactionAPI) GetTransactionReceipt(ctx context.Context, hash common.Hash) (map[string]interface{}, error) {
<<<<<<< HEAD
	borTx := false

	tx, blockHash, blockNumber, index := rawdb.ReadTransaction(s.b.ChainDb(), hash)
	if tx == nil {
		tx, blockHash, blockNumber, index = rawdb.ReadBorTransaction(s.b.ChainDb(), hash)
		borTx = true
=======
	tx, blockHash, blockNumber, index, err := s.b.GetTransaction(ctx, hash)
	if tx == nil || err != nil {
		// When the transaction doesn't exist, the RPC method should return JSON null
		// as per specification.
		return nil, nil
	}
	header, err := s.b.HeaderByHash(ctx, blockHash)
	if err != nil {
		return nil, err
	}
	receipts, err := s.b.GetReceipts(ctx, blockHash)
	if err != nil {
		return nil, err
>>>>>>> bed84606
	}

	if tx == nil {
		return nil, nil
	}

	var receipt *types.Receipt

	if borTx {
		// Fetch bor block receipt
		receipt = rawdb.ReadBorReceipt(s.b.ChainDb(), blockHash, blockNumber, s.b.ChainConfig())
	} else {
		receipts, err := s.b.GetReceipts(ctx, blockHash)
		if err != nil {
			return nil, err
		}

		if uint64(len(receipts)) <= index {
			return nil, nil
		}

		receipt = receipts[index]
	}

	// Derive the sender.
	signer := types.MakeSigner(s.b.ChainConfig(), header.Number, header.Time)
	from, _ := types.Sender(signer, tx)

	fields := map[string]interface{}{
		"blockHash":         blockHash,
		"blockNumber":       hexutil.Uint64(blockNumber),
		"transactionHash":   hash,
		"transactionIndex":  hexutil.Uint64(index),
		"from":              from,
		"to":                tx.To(),
		"gasUsed":           hexutil.Uint64(receipt.GasUsed),
		"cumulativeGasUsed": hexutil.Uint64(receipt.CumulativeGasUsed),
		"contractAddress":   nil,
		"logs":              receipt.Logs,
		"logsBloom":         receipt.Bloom,
		"type":              hexutil.Uint(tx.Type()),
		"effectiveGasPrice": (*hexutil.Big)(receipt.EffectiveGasPrice),
	}

	// Assign receipt status or post state.
	if len(receipt.PostState) > 0 {
		fields["root"] = hexutil.Bytes(receipt.PostState)
	} else {
		fields["status"] = hexutil.Uint(receipt.Status)
	}

	if receipt.Logs == nil {
		fields["logs"] = []*types.Log{}
	}

	// If the ContractAddress is 20 0x0 bytes, assume it is not a contract creation
	if receipt.ContractAddress != (common.Address{}) {
		fields["contractAddress"] = receipt.ContractAddress
	}

	return fields, nil
}

// sign is a helper function that signs a transaction with the private key of the given address.
func (s *TransactionAPI) sign(addr common.Address, tx *types.Transaction) (*types.Transaction, error) {
	// Look up the wallet containing the requested signer
	account := accounts.Account{Address: addr}

	wallet, err := s.b.AccountManager().Find(account)
	if err != nil {
		return nil, err
	}
	// Request the wallet to sign the transaction
	return wallet.SignTx(account, tx, s.b.ChainConfig().ChainID)
}

// SubmitTransaction is a helper function that submits tx to txPool and logs a message.
func SubmitTransaction(ctx context.Context, b Backend, tx *types.Transaction) (common.Hash, error) {
	// If the transaction fee cap is already specified, ensure the
	// fee of the given transaction is _reasonable_.
	if err := checkTxFee(tx.GasPrice(), tx.Gas(), b.RPCTxFeeCap()); err != nil {
		return common.Hash{}, err
	}

	if !b.UnprotectedAllowed() && !tx.Protected() {
		// Ensure only eip155 signed transactions are submitted if EIP155Required is set.
		return common.Hash{}, errors.New("only replay-protected (EIP-155) transactions allowed over RPC")
	}

	if err := b.SendTx(ctx, tx); err != nil {
		return common.Hash{}, err
	}
	// Print a log with full tx details for manual investigations and interventions
	head := b.CurrentBlock()
	signer := types.MakeSigner(b.ChainConfig(), head.Number, head.Time)
	from, err := types.Sender(signer, tx)

	if err != nil && (!b.UnprotectedAllowed() || (b.UnprotectedAllowed() && err != types.ErrInvalidChainId)) {
		return common.Hash{}, err
	}

	if tx.To() == nil {
		addr := crypto.CreateAddress(from, tx.Nonce())
		log.Info("Submitted contract creation", "hash", tx.Hash().Hex(), "from", from, "nonce", tx.Nonce(), "contract", addr.Hex(), "value", tx.Value())
	} else {
		log.Info("Submitted transaction", "hash", tx.Hash().Hex(), "from", from, "nonce", tx.Nonce(), "recipient", tx.To(), "value", tx.Value())
	}

	return tx.Hash(), nil
}

// SendTransaction creates a transaction for the given argument, sign it and submit it to the
// transaction pool.
func (s *TransactionAPI) SendTransaction(ctx context.Context, args TransactionArgs) (common.Hash, error) {
	// Look up the wallet containing the requested signer
	account := accounts.Account{Address: args.from()}

	wallet, err := s.b.AccountManager().Find(account)
	if err != nil {
		return common.Hash{}, err
	}

	if args.Nonce == nil {
		// Hold the mutex around signing to prevent concurrent assignment of
		// the same nonce to multiple accounts.
		s.nonceLock.LockAddr(args.from())
		defer s.nonceLock.UnlockAddr(args.from())
	}

	// Set some sanity defaults and terminate on failure
	if err := args.setDefaults(ctx, s.b); err != nil {
		return common.Hash{}, err
	}
	// Assemble the transaction and sign with the wallet
	tx := args.toTransaction()

	signed, err := wallet.SignTx(account, tx, s.b.ChainConfig().ChainID)
	if err != nil {
		return common.Hash{}, err
	}

	return SubmitTransaction(ctx, s.b, signed)
}

// FillTransaction fills the defaults (nonce, gas, gasPrice or 1559 fields)
// on a given unsigned transaction, and returns it to the caller for further
// processing (signing + broadcast).
func (s *TransactionAPI) FillTransaction(ctx context.Context, args TransactionArgs) (*SignTransactionResult, error) {
	// Set some sanity defaults and terminate on failure
	if err := args.setDefaults(ctx, s.b); err != nil {
		return nil, err
	}
	// Assemble the transaction and obtain rlp
	tx := args.toTransaction()

	data, err := tx.MarshalBinary()
	if err != nil {
		return nil, err
	}

	return &SignTransactionResult{data, tx}, nil
}

// SendRawTransaction will add the signed transaction to the transaction pool.
// The sender is responsible for signing the transaction and using the correct nonce.
func (s *TransactionAPI) SendRawTransaction(ctx context.Context, input hexutil.Bytes) (common.Hash, error) {
	tx := new(types.Transaction)
	if err := tx.UnmarshalBinary(input); err != nil {
		return common.Hash{}, err
	}

	return SubmitTransaction(ctx, s.b, tx)
}

// Sign calculates an ECDSA signature for:
// keccak256("\x19Ethereum Signed Message:\n" + len(message) + message).
//
// Note, the produced signature conforms to the secp256k1 curve R, S and V values,
// where the V value will be 27 or 28 for legacy reasons.
//
// The account associated with addr must be unlocked.
//
// https://github.com/ethereum/wiki/wiki/JSON-RPC#eth_sign
func (s *TransactionAPI) Sign(addr common.Address, data hexutil.Bytes) (hexutil.Bytes, error) {
	// Look up the wallet containing the requested signer
	account := accounts.Account{Address: addr}

	wallet, err := s.b.AccountManager().Find(account)
	if err != nil {
		return nil, err
	}
	// Sign the requested hash with the wallet
	signature, err := wallet.SignText(account, data)
	if err == nil {
		signature[64] += 27 // Transform V from 0/1 to 27/28 according to the yellow paper
	}

	return signature, err
}

// SignTransactionResult represents a RLP encoded signed transaction.
type SignTransactionResult struct {
	Raw hexutil.Bytes      `json:"raw"`
	Tx  *types.Transaction `json:"tx"`
}

// SignTransaction will sign the given transaction with the from account.
// The node needs to have the private key of the account corresponding with
// the given from address and it needs to be unlocked.
func (s *TransactionAPI) SignTransaction(ctx context.Context, args TransactionArgs) (*SignTransactionResult, error) {
	if args.Gas == nil {
		return nil, errors.New("gas not specified")
	}

	if args.GasPrice == nil && (args.MaxPriorityFeePerGas == nil || args.MaxFeePerGas == nil) {
		return nil, errors.New("missing gasPrice or maxFeePerGas/maxPriorityFeePerGas")
	}

	if args.Nonce == nil {
		return nil, errors.New("nonce not specified")
	}

	if err := args.setDefaults(ctx, s.b); err != nil {
		return nil, err
	}
	// Before actually sign the transaction, ensure the transaction fee is reasonable.
	tx := args.toTransaction()
	if err := checkTxFee(tx.GasPrice(), tx.Gas(), s.b.RPCTxFeeCap()); err != nil {
		return nil, err
	}

	signed, err := s.sign(args.from(), tx)
	if err != nil {
		return nil, err
	}

	data, err := signed.MarshalBinary()
	if err != nil {
		return nil, err
	}

	return &SignTransactionResult{data, signed}, nil
}

// PendingTransactions returns the transactions that are in the transaction pool
// and have a from address that is one of the accounts this node manages.
func (s *TransactionAPI) PendingTransactions() ([]*RPCTransaction, error) {
	pending, err := s.b.GetPoolTransactions()
	if err != nil {
		return nil, err
	}

	accounts := make(map[common.Address]struct{})

	for _, wallet := range s.b.AccountManager().Wallets() {
		for _, account := range wallet.Accounts() {
			accounts[account.Address] = struct{}{}
		}
	}

	curHeader := s.b.CurrentHeader()
	transactions := make([]*RPCTransaction, 0, len(pending))

	for _, tx := range pending {
		from, _ := types.Sender(s.signer, tx)
		if _, exists := accounts[from]; exists {
			transactions = append(transactions, NewRPCPendingTransaction(tx, curHeader, s.b.ChainConfig()))
		}
	}

	return transactions, nil
}

// Resend accepts an existing transaction and a new gas price and limit. It will remove
// the given transaction from the pool and reinsert it with the new gas price and limit.
// nolint:gocognit
func (s *TransactionAPI) Resend(ctx context.Context, sendArgs TransactionArgs, gasPrice *hexutil.Big, gasLimit *hexutil.Uint64) (common.Hash, error) {
	if sendArgs.Nonce == nil {
		return common.Hash{}, errors.New("missing transaction nonce in transaction spec")
	}

	if err := sendArgs.setDefaults(ctx, s.b); err != nil {
		return common.Hash{}, err
	}

	matchTx := sendArgs.toTransaction()

	// Before replacing the old transaction, ensure the _new_ transaction fee is reasonable.
	var price = matchTx.GasPrice()
	if gasPrice != nil {
		price = gasPrice.ToInt()
	}

	var gas = matchTx.Gas()
	if gasLimit != nil {
		gas = uint64(*gasLimit)
	}

	if err := checkTxFee(price, gas, s.b.RPCTxFeeCap()); err != nil {
		return common.Hash{}, err
	}
	// Iterate the pending list for replacement
	pending, err := s.b.GetPoolTransactions()
	if err != nil {
		return common.Hash{}, err
	}

	for _, p := range pending {
		wantSigHash := s.signer.Hash(matchTx)
		pFrom, err := types.Sender(s.signer, p)

		if err != nil && (s.b.UnprotectedAllowed() && err == types.ErrInvalidChainId) {
			err = nil
		}

		if err == nil && pFrom == sendArgs.from() && s.signer.Hash(p) == wantSigHash {
			// Match. Re-sign and send the transaction.
			if gasPrice != nil && (*big.Int)(gasPrice).Sign() != 0 {
				sendArgs.GasPrice = gasPrice
			}

			if gasLimit != nil && *gasLimit != 0 {
				sendArgs.Gas = gasLimit
			}

			signedTx, err := s.sign(sendArgs.from(), sendArgs.toTransaction())
			if err != nil {
				return common.Hash{}, err
			}

			if err = s.b.SendTx(ctx, signedTx); err != nil {
				return common.Hash{}, err
			}

			return signedTx.Hash(), nil
		}
	}

	return common.Hash{}, fmt.Errorf("transaction %#x not found", matchTx.Hash())
}

// DebugAPI is the collection of Ethereum APIs exposed over the debugging
// namespace.
type DebugAPI struct {
	b Backend
}

// NewDebugAPI creates a new instance of DebugAPI.
func NewDebugAPI(b Backend) *DebugAPI {
	return &DebugAPI{b: b}
}

// GetRawHeader retrieves the RLP encoding for a single header.
func (api *DebugAPI) GetRawHeader(ctx context.Context, blockNrOrHash rpc.BlockNumberOrHash) (hexutil.Bytes, error) {
	var hash common.Hash
	if h, ok := blockNrOrHash.Hash(); ok {
		hash = h
	} else {
		block, err := api.b.BlockByNumberOrHash(ctx, blockNrOrHash)
		if err != nil {
			return nil, err
		}

		hash = block.Hash()
	}

	header, _ := api.b.HeaderByHash(ctx, hash)
	if header == nil {
		return nil, fmt.Errorf("header #%d not found", hash)
	}

	return rlp.EncodeToBytes(header)
}

// GetRawBlock retrieves the RLP encoded for a single block.
func (api *DebugAPI) GetRawBlock(ctx context.Context, blockNrOrHash rpc.BlockNumberOrHash) (hexutil.Bytes, error) {
	var hash common.Hash
	if h, ok := blockNrOrHash.Hash(); ok {
		hash = h
	} else {
		block, err := api.b.BlockByNumberOrHash(ctx, blockNrOrHash)
		if err != nil {
			return nil, err
		}

		hash = block.Hash()
	}

	block, _ := api.b.BlockByHash(ctx, hash)
	if block == nil {
		return nil, fmt.Errorf("block #%d not found", hash)
	}

	return rlp.EncodeToBytes(block)
}

// GetRawReceipts retrieves the binary-encoded receipts of a single block.
func (api *DebugAPI) GetRawReceipts(ctx context.Context, blockNrOrHash rpc.BlockNumberOrHash) ([]hexutil.Bytes, error) {
	var hash common.Hash
	if h, ok := blockNrOrHash.Hash(); ok {
		hash = h
	} else {
		block, err := api.b.BlockByNumberOrHash(ctx, blockNrOrHash)
		if err != nil {
			return nil, err
		}

		hash = block.Hash()
	}

	receipts, err := api.b.GetReceipts(ctx, hash)
	if err != nil {
		return nil, err
	}

	result := make([]hexutil.Bytes, len(receipts))

	for i, receipt := range receipts {
		b, err := receipt.MarshalBinary()
		if err != nil {
			return nil, err
		}

		result[i] = b
	}

	return result, nil
}

// GetRawTransaction returns the bytes of the transaction for the given hash.
func (s *DebugAPI) GetRawTransaction(ctx context.Context, hash common.Hash) (hexutil.Bytes, error) {
	// Retrieve a finalized transaction, or a pooled otherwise
	tx, _, _, _, err := s.b.GetTransaction(ctx, hash)
	if err != nil {
		return nil, err
	}

	if tx == nil {
		if tx = s.b.GetPoolTransaction(hash); tx == nil {
			// Transaction not found anywhere, abort
			return nil, nil
		}
	}

	return tx.MarshalBinary()
}

// PrintBlock retrieves a block and returns its pretty printed form.
func (api *DebugAPI) PrintBlock(ctx context.Context, number uint64) (string, error) {
	block, _ := api.b.BlockByNumber(ctx, rpc.BlockNumber(number))
	if block == nil {
		return "", fmt.Errorf("block #%d not found", number)
	}

	return spew.Sdump(block), nil
}

<<<<<<< HEAD
// SeedHash retrieves the seed hash of a block.
func (api *DebugAPI) SeedHash(ctx context.Context, number uint64) (string, error) {
	block, _ := api.b.BlockByNumber(ctx, rpc.BlockNumber(number))
	if block == nil {
		return "", fmt.Errorf("block #%d not found", number)
	}

	return fmt.Sprintf("%#x", ethash.SeedHash(number)), nil
}

=======
>>>>>>> bed84606
// ChaindbProperty returns leveldb properties of the key-value database.
func (api *DebugAPI) ChaindbProperty(property string) (string, error) {
	if property == "" {
		property = "leveldb.stats"
	} else if !strings.HasPrefix(property, "leveldb.") {
		property = "leveldb." + property
	}

	return api.b.ChainDb().Stat(property)
}

// ChaindbCompact flattens the entire key-value database into a single level,
// removing all unused slots and merging all keys.
func (api *DebugAPI) ChaindbCompact() error {
	for b := byte(0); b < 255; b++ {
		log.Info("Compacting chain database", "range", fmt.Sprintf("0x%0.2X-0x%0.2X", b, b+1))

		if err := api.b.ChainDb().Compact([]byte{b}, []byte{b + 1}); err != nil {
			log.Error("Database compaction failed", "err", err)
			return err
		}
	}

	return nil
}

// SetHead rewinds the head of the blockchain to a previous block.
func (api *DebugAPI) SetHead(number hexutil.Uint64) {
	api.b.SetHead(uint64(number))
}

// GetCheckpointWhitelist retrieves the current checkpoint whitelist
// entries (of the form block number -> block hash)
func (api *DebugAPI) GetCheckpointWhitelist() map[uint64]common.Hash {
	return api.b.GetCheckpointWhitelist()
}

// PurgeCheckpointWhitelist purges the current checkpoint whitelist entries
func (api *DebugAPI) PurgeCheckpointWhitelist() {
	api.b.PurgeCheckpointWhitelist()
}

// GetTraceStack returns the current trace stack
func (api *DebugAPI) GetTraceStack() string {
	buf := make([]byte, 1024)

	for {
		n := runtime.Stack(buf, true)

		if n < len(buf) {
			return string(buf)
		}

		buf = make([]byte, 2*len(buf))
	}
}

// NetAPI offers network related RPC methods
type NetAPI struct {
	net            *p2p.Server
	networkVersion uint64
}

// NewNetAPI creates a new net API instance.
func NewNetAPI(net *p2p.Server, networkVersion uint64) *NetAPI {
	return &NetAPI{net, networkVersion}
}

// Listening returns an indication if the node is listening for network connections.
func (s *NetAPI) Listening() bool {
	return true // always listening
}

// PeerCount returns the number of connected peers
func (s *NetAPI) PeerCount() hexutil.Uint {
	return hexutil.Uint(s.net.PeerCount())
}

// Version returns the current ethereum protocol version.
func (s *NetAPI) Version() string {
	return fmt.Sprintf("%d", s.networkVersion)
}

// checkTxFee is an internal function used to check whether the fee of
// the given transaction is _reasonable_(under the cap).
func checkTxFee(gasPrice *big.Int, gas uint64, cap float64) error {
	// Short circuit if there is no cap for transaction fee at all.
	if cap == 0 {
		return nil
	}

	feeEth := new(big.Float).Quo(new(big.Float).SetInt(new(big.Int).Mul(gasPrice, new(big.Int).SetUint64(gas))), new(big.Float).SetInt(big.NewInt(params.Ether)))

	feeFloat, _ := feeEth.Float64()
	if feeFloat > cap {
		return fmt.Errorf("tx fee (%.2f ether) exceeds the configured cap (%.2f ether)", feeFloat, cap)
	}

	return nil
}

// toHexSlice creates a slice of hex-strings based on []byte.
func toHexSlice(b [][]byte) []string {
	r := make([]string, len(b))
	for i := range b {
		r[i] = hexutil.Encode(b[i])
	}

	return r
}<|MERGE_RESOLUTION|>--- conflicted
+++ resolved
@@ -393,17 +393,9 @@
 		log.Info("Your new key was generated", "address", addrEIP55.String())
 		log.Warn("Please backup your key file!", "path", acc.URL.Path)
 		log.Warn("Please remember your password!")
-<<<<<<< HEAD
-
-		return acc.Address, nil
-	}
-
-	return common.Address{}, err
-=======
 		return addrEIP55, nil
 	}
 	return common.AddressEIP55{}, err
->>>>>>> bed84606
 }
 
 // fetchKeystore retrieves the encrypted keystore from the account manager.
@@ -840,21 +832,9 @@
 	if state == nil || err != nil {
 		return nil, err
 	}
-<<<<<<< HEAD
-
-	storageTrie, err := state.StorageTrie(address)
-	if err != nil {
-		return nil, err
-	}
-
-	storageHash := types.EmptyRootHash
-	codeHash := state.GetCodeHash(address)
-	storageProof := make([]StorageResult, len(storageKeys))
-=======
 	if storageTrie, err = state.StorageTrie(address); err != nil {
 		return nil, err
 	}
->>>>>>> bed84606
 
 	// If we have a storageTrie, the account exists and we must update
 	// the storage root hash and the code hash.
@@ -879,22 +859,9 @@
 			storageProof[i] = StorageResult{outputKey, &hexutil.Big{}, []string{}}
 			continue
 		}
-<<<<<<< HEAD
-
-		if storageTrie != nil {
-			proof, storageError := state.GetStorageProof(address, key)
-			if storageError != nil {
-				return nil, storageError
-			}
-
-			storageProof[i] = StorageResult{hexKey, (*hexutil.Big)(state.GetState(address, key).Big()), toHexSlice(proof)}
-		} else {
-			storageProof[i] = StorageResult{hexKey, &hexutil.Big{}, []string{}}
-=======
 		var proof proofList
 		if err := storageTrie.Prove(crypto.Keccak256(key.Bytes()), &proof); err != nil {
 			return nil, err
->>>>>>> bed84606
 		}
 		value := (*hexutil.Big)(state.GetState(address, key).Big())
 		storageProof[i] = StorageResult{outputKey, value, proof}
@@ -936,12 +903,7 @@
 	if len(b) > 32 {
 		return common.Hash{}, len(b), errors.New("hex string too long, want at most 32 bytes")
 	}
-<<<<<<< HEAD
-
-	return common.BytesToHash(b), nil
-=======
 	return common.BytesToHash(b), len(b), nil
->>>>>>> bed84606
 }
 
 // GetHeaderByNumber returns the requested canonical block header.
@@ -1099,12 +1061,7 @@
 	if state == nil || err != nil {
 		return nil, err
 	}
-<<<<<<< HEAD
-
-	key, err := decodeHash(hexKey)
-=======
 	key, _, err := decodeHash(hexKey)
->>>>>>> bed84606
 	if err != nil {
 		return nil, fmt.Errorf("unable to decode storage key: %s", err)
 	}
@@ -1219,34 +1176,6 @@
 	}
 }
 
-<<<<<<< HEAD
-func DoCall(ctx context.Context, b Backend, args TransactionArgs, blockNrOrHash rpc.BlockNumberOrHash, state *state.StateDB, overrides *StateOverride, timeout time.Duration, globalGasCap uint64) (*core.ExecutionResult, error) {
-	defer func(start time.Time) { log.Debug("Executing EVM call finished", "runtime", time.Since(start)) }(time.Now())
-
-	var (
-		header *types.Header
-		err    error
-	)
-
-	// Fetch the state and header from blockNumberOrHash if it's coming from normal eth_call path.
-	if state == nil {
-		state, header, err = b.StateAndHeaderByNumberOrHash(ctx, blockNrOrHash)
-		if state == nil || err != nil {
-			return nil, err
-		}
-	} else {
-		// Fetch the header from the given blockNumberOrHash. Note that this path is only taken
-		// when we're doing a call from bor consensus to fetch data from genesis contracts. It's
-		// necessary to fetch header using header hash as we might be experiencing a reorg and there
-		// can be multiple headers with same number.
-		header, err = b.HeaderByHash(ctx, *blockNrOrHash.BlockHash)
-		if header == nil || err != nil {
-			log.Warn("Error fetching header on CallWithState", "err", err)
-			return nil, err
-		}
-	}
-
-=======
 // ChainContextBackend provides methods required to implement ChainContext.
 type ChainContextBackend interface {
 	Engine() consensus.Engine
@@ -1280,7 +1209,6 @@
 }
 
 func doCall(ctx context.Context, b Backend, args TransactionArgs, state *state.StateDB, header *types.Header, overrides *StateOverride, blockOverrides *BlockOverrides, timeout time.Duration, globalGasCap uint64) (*core.ExecutionResult, error) {
->>>>>>> bed84606
 	if err := overrides.Apply(state); err != nil {
 		return nil, err
 	}
@@ -1306,16 +1234,9 @@
 	if err != nil {
 		return nil, err
 	}
-<<<<<<< HEAD
-
-	evm, vmError, err := b.GetEVM(ctx, msg, state, header, &vm.Config{NoBaseFee: true})
-	if err != nil {
-		return nil, err
-=======
 	blockCtx := core.NewEVMBlockContext(header, NewChainContext(ctx, b), nil)
 	if blockOverrides != nil {
 		blockOverrides.Apply(&blockCtx)
->>>>>>> bed84606
 	}
 	evm, vmError := b.GetEVM(ctx, msg, state, header, &vm.Config{NoBaseFee: true}, &blockCtx)
 
@@ -1395,26 +1316,8 @@
 //
 // Note, this function doesn't make and changes in the state/blockchain and is
 // useful to execute and retrieve values.
-<<<<<<< HEAD
-func (s *BlockChainAPI) Call(ctx context.Context, args TransactionArgs, blockNrOrHash rpc.BlockNumberOrHash, overrides *StateOverride) (hexutil.Bytes, error) {
-	return s.CallWithState(ctx, args, blockNrOrHash, nil, overrides)
-}
-
-// CallWithState executes the given transaction on the given state for
-// the given block number. Note that as it does an EVM call, fields in
-// the underlying state will change. Make sure to handle it outside of
-// this function (ideally by sending a copy of state).
-//
-// Additionally, the caller can specify a batch of contract for fields overriding.
-//
-// Note, this function doesn't make and changes in the state/blockchain and is
-// useful to execute and retrieve values.
-func (s *BlockChainAPI) CallWithState(ctx context.Context, args TransactionArgs, blockNrOrHash rpc.BlockNumberOrHash, state *state.StateDB, overrides *StateOverride) (hexutil.Bytes, error) {
-	result, err := DoCall(ctx, s.b, args, blockNrOrHash, state, overrides, s.b.RPCEVMTimeout(), s.b.RPCGasCap())
-=======
 func (s *BlockChainAPI) Call(ctx context.Context, args TransactionArgs, blockNrOrHash rpc.BlockNumberOrHash, overrides *StateOverride, blockOverrides *BlockOverrides) (hexutil.Bytes, error) {
 	result, err := DoCall(ctx, s.b, args, blockNrOrHash, overrides, blockOverrides, s.b.RPCEVMTimeout(), s.b.RPCGasCap())
->>>>>>> bed84606
 	if err != nil {
 		return nil, err
 	}
@@ -1476,14 +1379,10 @@
 		if err != nil {
 			return 0, err
 		}
-<<<<<<< HEAD
-
-=======
 		err = overrides.Apply(state)
 		if err != nil {
 			return 0, err
 		}
->>>>>>> bed84606
 		balance := state.GetBalance(*args.From) // from can't be nil
 
 		available := new(big.Int).Set(balance)
@@ -1522,11 +1421,7 @@
 	executable := func(gas uint64, state *state.StateDB, header *types.Header) (bool, *core.ExecutionResult, error) {
 		args.Gas = (*hexutil.Uint64)(&gas)
 
-<<<<<<< HEAD
-		result, err := DoCall(ctx, b, args, blockNrOrHash, nil, nil, 0, gasCap)
-=======
 		result, err := doCall(ctx, b, args, state, header, nil, nil, 0, gasCap)
->>>>>>> bed84606
 		if err != nil {
 			if errors.Is(err, core.ErrIntrinsicGas) {
 				return true, nil, nil // Special case, raise gas limit
@@ -1594,12 +1489,7 @@
 	if blockNrOrHash != nil {
 		bNrOrHash = *blockNrOrHash
 	}
-<<<<<<< HEAD
-
-	return DoEstimateGas(ctx, s.b, args, bNrOrHash, s.b.RPCGasCap())
-=======
 	return DoEstimateGas(ctx, s.b, args, bNrOrHash, overrides, s.b.RPCGasCap())
->>>>>>> bed84606
 }
 
 // ExecutionResult groups all structured logs emitted by the EVM
@@ -1705,11 +1595,7 @@
 // RPCMarshalBlock converts the given block to the RPC output which depends on fullTx. If inclTx is true transactions are
 // returned. When fullTx is true the returned block contains full transaction details, otherwise it will only contain
 // transaction hashes.
-<<<<<<< HEAD
-func RPCMarshalBlock(block *types.Block, inclTx bool, fullTx bool, config *params.ChainConfig, db ethdb.Database) (map[string]interface{}, error) {
-=======
 func RPCMarshalBlock(block *types.Block, inclTx bool, fullTx bool, config *params.ChainConfig) map[string]interface{} {
->>>>>>> bed84606
 	fields := RPCMarshalHeader(block.Header())
 	fields["size"] = hexutil.Uint64(block.Size())
 
@@ -1718,23 +1604,13 @@
 			return tx.Hash()
 		}
 		if fullTx {
-<<<<<<< HEAD
-			formatTx = func(tx *types.Transaction) (interface{}, error) {
-				return newRPCTransactionFromBlockHash(block, tx.Hash(), config, db), nil
-=======
 			formatTx = func(idx int, tx *types.Transaction) interface{} {
 				return newRPCTransactionFromBlockIndex(block, uint64(idx), config)
->>>>>>> bed84606
 			}
 		}
 
 		txs := block.Transactions()
 		transactions := make([]interface{}, len(txs))
-<<<<<<< HEAD
-
-		var err error
-=======
->>>>>>> bed84606
 		for i, tx := range txs {
 			transactions[i] = formatTx(i, tx)
 		}
@@ -1753,12 +1629,7 @@
 	if block.Header().WithdrawalsHash != nil {
 		fields["withdrawals"] = block.Withdrawals()
 	}
-<<<<<<< HEAD
-
-	return fields, nil
-=======
 	return fields
->>>>>>> bed84606
 }
 
 // rpcMarshalHeader uses the generalized output filler, then adds the total difficulty field, which requires
@@ -1773,24 +1644,11 @@
 // rpcMarshalBlock uses the generalized output filler, then adds the total difficulty field, which requires
 // a `BlockchainAPI`.
 func (s *BlockChainAPI) rpcMarshalBlock(ctx context.Context, b *types.Block, inclTx bool, fullTx bool) (map[string]interface{}, error) {
-<<<<<<< HEAD
-	fields, err := RPCMarshalBlock(b, inclTx, fullTx, s.b.ChainConfig(), s.b.ChainDb())
-	if err != nil {
-		return nil, err
-	}
-
-	if inclTx {
-		fields["totalDifficulty"] = (*hexutil.Big)(s.b.GetTd(ctx, b.Hash()))
-	}
-
-	return fields, err
-=======
 	fields := RPCMarshalBlock(b, inclTx, fullTx, s.b.ChainConfig())
 	if inclTx {
 		fields["totalDifficulty"] = (*hexutil.Big)(s.b.GetTd(ctx, b.Hash()))
 	}
 	return fields, nil
->>>>>>> bed84606
 }
 
 // RPCTransaction represents a transaction that will serialize to the RPC representation of a transaction
@@ -1881,29 +1739,17 @@
 
 // NewRPCPendingTransaction returns a pending transaction that will serialize to the RPC representation
 func NewRPCPendingTransaction(tx *types.Transaction, current *types.Header, config *params.ChainConfig) *RPCTransaction {
-<<<<<<< HEAD
-	var baseFee *big.Int
-
-	blockNumber := uint64(0)
-
-=======
 	var (
 		baseFee     *big.Int
 		blockNumber = uint64(0)
 		blockTime   = uint64(0)
 	)
->>>>>>> bed84606
 	if current != nil {
 		baseFee = eip1559.CalcBaseFee(config, current)
 		blockNumber = current.Number.Uint64()
 		blockTime = current.Time
 	}
-<<<<<<< HEAD
-
-	return newRPCTransaction(tx, common.Hash{}, blockNumber, 0, baseFee, config)
-=======
 	return newRPCTransaction(tx, common.Hash{}, blockNumber, blockTime, 0, baseFee, config)
->>>>>>> bed84606
 }
 
 // newRPCTransactionFromBlockIndex returns a transaction that will serialize to the RPC representation.
@@ -1933,7 +1779,6 @@
 	if index >= uint64(len(txs)) {
 		return nil
 	}
-<<<<<<< HEAD
 
 	rpcTx := newRPCTransaction(txs[index], b.Hash(), b.NumberU64(), index, b.BaseFee(), config)
 
@@ -1943,9 +1788,6 @@
 	}
 
 	return rpcTx
-=======
-	return newRPCTransaction(txs[index], b.Hash(), b.NumberU64(), b.Time(), index, b.BaseFee(), config)
->>>>>>> bed84606
 }
 
 // newRPCRawTransactionFromBlockIndex returns the bytes of a transaction given a block and a transaction index.
@@ -1960,7 +1802,6 @@
 	return blob
 }
 
-<<<<<<< HEAD
 // newRPCTransactionFromBlockHash returns a transaction that will serialize to the RPC representation.
 func newRPCTransactionFromBlockHash(b *types.Block, hash common.Hash, config *params.ChainConfig, db ethdb.Database) *RPCTransaction {
 	for idx, tx := range b.Transactions() {
@@ -1972,8 +1813,6 @@
 	return nil
 }
 
-=======
->>>>>>> bed84606
 // accessListResult returns an optional accesslist
 // It's the result of the `debug_createAccessList` RPC call.
 // It contains an error if the transaction itself failed.
@@ -2059,18 +1898,8 @@
 		// Apply the transaction with the access list tracer
 		tracer := logger.NewAccessListTracer(accessList, args.from(), to, precompiles)
 		config := vm.Config{Tracer: tracer, NoBaseFee: true}
-<<<<<<< HEAD
-
-		vmenv, _, err := b.GetEVM(ctx, msg, statedb, header, &config)
-		if err != nil {
-			return nil, 0, nil, err
-		}
-		// nolint : contextcheck
+		vmenv, _ := b.GetEVM(ctx, msg, statedb, header, &config, nil)
 		res, err := core.ApplyMessage(vmenv, msg, new(core.GasPool).AddGas(msg.GasLimit), context.Background())
-=======
-		vmenv, _ := b.GetEVM(ctx, msg, statedb, header, &config, nil)
-		res, err := core.ApplyMessage(vmenv, msg, new(core.GasPool).AddGas(msg.GasLimit))
->>>>>>> bed84606
 		if err != nil {
 			return nil, 0, nil, fmt.Errorf("failed to apply transaction: %v err: %v", args.toTransaction().Hash(), err)
 		}
@@ -2223,9 +2052,8 @@
 		if err != nil {
 			return nil, err
 		}
-<<<<<<< HEAD
-
-		resultTx := newRPCTransaction(tx, blockHash, blockNumber, index, header.BaseFee, s.b.ChainConfig())
+
+		resultTx := newRPCTransaction(tx, blockHash, blockNumber, header.Time, index, header.BaseFee, s.b.ChainConfig())
 
 		if borTx {
 			// newRPCTransaction calculates hash based on RLP of the transaction data.
@@ -2234,9 +2062,6 @@
 		}
 
 		return resultTx, nil
-=======
-		return newRPCTransaction(tx, blockHash, blockNumber, header.Time, index, header.BaseFee, s.b.ChainConfig()), nil
->>>>>>> bed84606
 	}
 	// No finalized transaction, try to retrieve it from the pool
 	if tx := s.b.GetPoolTransaction(hash); tx != nil {
@@ -2267,28 +2092,18 @@
 
 // GetTransactionReceipt returns the transaction receipt for the given transaction hash.
 func (s *TransactionAPI) GetTransactionReceipt(ctx context.Context, hash common.Hash) (map[string]interface{}, error) {
-<<<<<<< HEAD
 	borTx := false
 
-	tx, blockHash, blockNumber, index := rawdb.ReadTransaction(s.b.ChainDb(), hash)
+	// TEST THIS --------------------------------- Arpit
+	tx, blockHash, blockNumber, index, err := s.b.GetTransaction(ctx, hash)
+	if err != nil {
+		// When the transaction doesn't exist, the RPC method should return JSON null
+		// as per specification.
+		return nil, nil
+	}
 	if tx == nil {
 		tx, blockHash, blockNumber, index = rawdb.ReadBorTransaction(s.b.ChainDb(), hash)
 		borTx = true
-=======
-	tx, blockHash, blockNumber, index, err := s.b.GetTransaction(ctx, hash)
-	if tx == nil || err != nil {
-		// When the transaction doesn't exist, the RPC method should return JSON null
-		// as per specification.
-		return nil, nil
-	}
-	header, err := s.b.HeaderByHash(ctx, blockHash)
-	if err != nil {
-		return nil, err
-	}
-	receipts, err := s.b.GetReceipts(ctx, blockHash)
-	if err != nil {
-		return nil, err
->>>>>>> bed84606
 	}
 
 	if tx == nil {
@@ -2311,6 +2126,11 @@
 		}
 
 		receipt = receipts[index]
+	}
+
+	header, err := s.b.HeaderByHash(ctx, blockHash)
+	if err != nil {
+		return nil, err
 	}
 
 	// Derive the sender.
@@ -2746,19 +2566,6 @@
 	return spew.Sdump(block), nil
 }
 
-<<<<<<< HEAD
-// SeedHash retrieves the seed hash of a block.
-func (api *DebugAPI) SeedHash(ctx context.Context, number uint64) (string, error) {
-	block, _ := api.b.BlockByNumber(ctx, rpc.BlockNumber(number))
-	if block == nil {
-		return "", fmt.Errorf("block #%d not found", number)
-	}
-
-	return fmt.Sprintf("%#x", ethash.SeedHash(number)), nil
-}
-
-=======
->>>>>>> bed84606
 // ChaindbProperty returns leveldb properties of the key-value database.
 func (api *DebugAPI) ChaindbProperty(property string) (string, error) {
 	if property == "" {
