--- conflicted
+++ resolved
@@ -327,11 +327,7 @@
 // Release releases associated resources. Release should always succeed and can
 // be called multiple times without causing error.
 func (it *iterator) Release() {
-<<<<<<< HEAD
-	it.keys, it.values = nil, nil
-=======
 	it.index, it.keys, it.values = -1, nil, nil
->>>>>>> ea9e62ca
 }
 
 // snapshot wraps a batch of key-value entries deep copied from the in-memory
@@ -388,4 +384,60 @@
 	defer snap.lock.Unlock()
 
 	snap.db = nil
+}
+
+// snapshot wraps a batch of key-value entries deep copied from the in-memory
+// database for implementing the Snapshot interface.
+type snapshot struct {
+	db   map[string][]byte
+	lock sync.RWMutex
+}
+
+// newSnapshot initializes the snapshot with the given database instance.
+func newSnapshot(db *Database) *snapshot {
+	db.lock.RLock()
+	defer db.lock.RUnlock()
+
+	copied := make(map[string][]byte)
+	for key, val := range db.db {
+		copied[key] = common.CopyBytes(val)
+	}
+	return &snapshot{db: copied}
+}
+
+// Has retrieves if a key is present in the snapshot backing by a key-value
+// data store.
+func (snap *snapshot) Has(key []byte) (bool, error) {
+	snap.lock.RLock()
+	defer snap.lock.RUnlock()
+
+	if snap.db == nil {
+		return false, errSnapshotReleased
+	}
+	_, ok := snap.db[string(key)]
+	return ok, nil
+}
+
+// Get retrieves the given key if it's present in the snapshot backing by
+// key-value data store.
+func (snap *snapshot) Get(key []byte) ([]byte, error) {
+	snap.lock.RLock()
+	defer snap.lock.RUnlock()
+
+	if snap.db == nil {
+		return nil, errSnapshotReleased
+	}
+	if entry, ok := snap.db[string(key)]; ok {
+		return common.CopyBytes(entry), nil
+	}
+	return nil, errMemorydbNotFound
+}
+
+// Release releases associated resources. Release should always succeed and can
+// be called multiple times without causing error.
+func (snap *snapshot) Release() {
+	snap.lock.Lock()
+	defer snap.lock.Unlock()
+
+	snap.db = nil
 }