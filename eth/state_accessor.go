// Copyright 2021 The go-ethereum Authors
// This file is part of the go-ethereum library.
//
// The go-ethereum library is free software: you can redistribute it and/or modify
// it under the terms of the GNU Lesser General Public License as published by
// the Free Software Foundation, either version 3 of the License, or
// (at your option) any later version.
//
// The go-ethereum library is distributed in the hope that it will be useful,
// but WITHOUT ANY WARRANTY; without even the implied warranty of
// MERCHANTABILITY or FITNESS FOR A PARTICULAR PURPOSE. See the
// GNU Lesser General Public License for more details.
//
// You should have received a copy of the GNU Lesser General Public License
// along with the go-ethereum library. If not, see <http://www.gnu.org/licenses/>.

package eth

import (
	"context"
	"errors"
	"fmt"
	"time"

	"github.com/ethereum/go-ethereum/common"
	"github.com/ethereum/go-ethereum/core"
	"github.com/ethereum/go-ethereum/core/state"
	"github.com/ethereum/go-ethereum/core/types"
	"github.com/ethereum/go-ethereum/core/vm"
	"github.com/ethereum/go-ethereum/eth/tracers"
	"github.com/ethereum/go-ethereum/log"
	"github.com/ethereum/go-ethereum/trie"
)

<<<<<<< HEAD
=======
// noopReleaser is returned in case there is no operation expected
// for releasing state.
var noopReleaser = tracers.StateReleaseFunc(func() {})

>>>>>>> ea9e62ca
// StateAtBlock retrieves the state database associated with a certain block.
// If no state is locally available for the given block, a number of blocks
// are attempted to be reexecuted to generate the desired state. The optional
// base layer statedb can be provided which is regarded as the statedb of the
// parent block.
<<<<<<< HEAD
// Parameters:
//   - block: The block for which we want the state (== state at the stateRoot of the parent)
//   - reexec: The maximum number of blocks to reprocess trying to obtain the desired state
//   - base: If the caller is tracing multiple blocks, the caller can provide the parent state
//     continuously from the callsite.
//   - checklive: if true, then the live 'blockchain' state database is used. If the caller want to
//     perform Commit or other 'save-to-disk' changes, this should be set to false to avoid
//     storing trash persistently
//   - preferDisk: this arg can be used by the caller to signal that even though the 'base' is provided,
//     it would be preferrable to start from a fresh state, if we have it on disk.
func (eth *Ethereum) StateAtBlock(block *types.Block, reexec uint64, base *state.StateDB, checkLive bool, preferDisk bool) (statedb *state.StateDB, err error) {
=======
//
// An additional release function will be returned if the requested state is
// available. Release is expected to be invoked when the returned state is no longer needed.
// Its purpose is to prevent resource leaking. Though it can be noop in some cases.
//
// Parameters:
//   - block:      The block for which we want the state(state = block.Root)
//   - reexec:     The maximum number of blocks to reprocess trying to obtain the desired state
//   - base:       If the caller is tracing multiple blocks, the caller can provide the parent
//     state continuously from the callsite.
//   - readOnly:   If true, then the live 'blockchain' state database is used. No mutation should
//     be made from caller, e.g. perform Commit or other 'save-to-disk' changes.
//     Otherwise, the trash generated by caller may be persisted permanently.
//   - preferDisk: this arg can be used by the caller to signal that even though the 'base' is
//     provided, it would be preferable to start from a fresh state, if we have it
//     on disk.
func (eth *Ethereum) StateAtBlock(ctx context.Context, block *types.Block, reexec uint64, base *state.StateDB, readOnly bool, preferDisk bool) (statedb *state.StateDB, release tracers.StateReleaseFunc, err error) {
>>>>>>> ea9e62ca
	var (
		current  *types.Block
		database state.Database
		report   = true
		origin   = block.NumberU64()
	)
	// The state is only for reading purposes, check the state presence in
	// live database.
	if readOnly {
		// The state is available in live database, create a reference
		// on top to prevent garbage collection and return a release
		// function to deref it.
		if statedb, err = eth.blockchain.StateAt(block.Root()); err == nil {
			statedb.Database().TrieDB().Reference(block.Root(), common.Hash{})
			return statedb, func() {
				statedb.Database().TrieDB().Dereference(block.Root())
			}, nil
		}
	}
	// The state is both for reading and writing, or it's unavailable in disk,
	// try to construct/recover the state over an ephemeral trie.Database for
	// isolating the live one.
	if base != nil {
		if preferDisk {
			// Create an ephemeral trie.Database for isolating the live one. Otherwise
			// the internal junks created by tracing will be persisted into the disk.
			database = state.NewDatabaseWithConfig(eth.chainDb, &trie.Config{Cache: 16})
			if statedb, err = state.New(block.Root(), database, nil); err == nil {
				log.Info("Found disk backend for state trie", "root", block.Root(), "number", block.Number())
<<<<<<< HEAD
				return statedb, nil
=======
				return statedb, noopReleaser, nil
>>>>>>> ea9e62ca
			}
		}
		// The optional base statedb is given, mark the start point as parent block
		statedb, database, report = base, base.Database(), false
		current = eth.blockchain.GetBlock(block.ParentHash(), block.NumberU64()-1)
	} else {
		// Otherwise, try to reexec blocks until we find a state or reach our limit
		current = block

		// Create an ephemeral trie.Database for isolating the live one. Otherwise
		// the internal junks created by tracing will be persisted into the disk.
		database = state.NewDatabaseWithConfig(eth.chainDb, &trie.Config{Cache: 16})

		// If we didn't check the live database, do check state over ephemeral database,
		// otherwise we would rewind past a persisted block (specific corner case is
		// chain tracing from the genesis).
		if !readOnly {
			statedb, err = state.New(current.Root(), database, nil)
			if err == nil {
				return statedb, noopReleaser, nil
			}
		}
		// Database does not have the state for the given block, try to regenerate
		for i := uint64(0); i < reexec; i++ {
			if err := ctx.Err(); err != nil {
				return nil, nil, err
			}
			if current.NumberU64() == 0 {
				return nil, nil, errors.New("genesis state is missing")
			}
			parent := eth.blockchain.GetBlock(current.ParentHash(), current.NumberU64()-1)
			if parent == nil {
				return nil, nil, fmt.Errorf("missing block %v %d", current.ParentHash(), current.NumberU64()-1)
			}
			current = parent

			statedb, err = state.New(current.Root(), database, nil)
			if err == nil {
				break
			}
		}
		if err != nil {
			switch err.(type) {
			case *trie.MissingNodeError:
				return nil, nil, fmt.Errorf("required historical state unavailable (reexec=%d)", reexec)
			default:
				return nil, nil, err
			}
		}
	}
	// State is available at historical point, re-execute the blocks on top for
	// the desired state.
	var (
		start  = time.Now()
		logged time.Time
		parent common.Hash
	)
	for current.NumberU64() < origin {
		if err := ctx.Err(); err != nil {
			return nil, nil, err
		}
		// Print progress logs if long enough time elapsed
		if time.Since(logged) > 8*time.Second && report {
			log.Info("Regenerating historical state", "block", current.NumberU64()+1, "target", origin, "remaining", origin-current.NumberU64()-1, "elapsed", time.Since(start))
			logged = time.Now()
		}
		// Retrieve the next block to regenerate and process it
		next := current.NumberU64() + 1
		if current = eth.blockchain.GetBlockByNumber(next); current == nil {
			return nil, nil, fmt.Errorf("block #%d not found", next)
		}
		_, _, _, err := eth.blockchain.Processor().Process(current, statedb, vm.Config{})
		if err != nil {
			return nil, nil, fmt.Errorf("processing block %d failed: %v", current.NumberU64(), err)
		}
		// Finalize the state so any modifications are written to the trie
		root, err := statedb.Commit(eth.blockchain.Config().IsEIP158(current.Number()))
		if err != nil {
			return nil, nil, fmt.Errorf("stateAtBlock commit failed, number %d root %v: %w",
				current.NumberU64(), current.Root().Hex(), err)
		}
		statedb, err = state.New(root, database, nil)
		if err != nil {
			return nil, nil, fmt.Errorf("state reset after block %d failed: %v", current.NumberU64(), err)
		}
		// Hold the state reference and also drop the parent state
		// to prevent accumulating too many nodes in memory.
		database.TrieDB().Reference(root, common.Hash{})
		if parent != (common.Hash{}) {
			database.TrieDB().Dereference(parent)
		}
		parent = root
	}
	if report {
		nodes, imgs := database.TrieDB().Size()
		log.Info("Historical state regenerated", "block", current.NumberU64(), "elapsed", time.Since(start), "nodes", nodes, "preimages", imgs)
	}
	return statedb, func() { database.TrieDB().Dereference(block.Root()) }, nil
}

// stateAtTransaction returns the execution environment of a certain transaction.
func (eth *Ethereum) stateAtTransaction(ctx context.Context, block *types.Block, txIndex int, reexec uint64) (*core.Message, vm.BlockContext, *state.StateDB, tracers.StateReleaseFunc, error) {
	// Short circuit if it's genesis block.
	if block.NumberU64() == 0 {
		return nil, vm.BlockContext{}, nil, nil, errors.New("no transaction in genesis")
	}
	// Create the parent state database
	parent := eth.blockchain.GetBlock(block.ParentHash(), block.NumberU64()-1)
	if parent == nil {
		return nil, vm.BlockContext{}, nil, nil, fmt.Errorf("parent %#x not found", block.ParentHash())
	}
	// Lookup the statedb of parent block from the live database,
	// otherwise regenerate it on the flight.
<<<<<<< HEAD
	statedb, err := eth.StateAtBlock(parent, reexec, nil, true, false)
=======
	statedb, release, err := eth.StateAtBlock(ctx, parent, reexec, nil, true, false)
>>>>>>> ea9e62ca
	if err != nil {
		return nil, vm.BlockContext{}, nil, nil, err
	}
	if txIndex == 0 && len(block.Transactions()) == 0 {
		return nil, vm.BlockContext{}, statedb, release, nil
	}
	// Recompute transactions up to the target index.
	signer := types.MakeSigner(eth.blockchain.Config(), block.Number())
	for idx, tx := range block.Transactions() {
		// Assemble the transaction call message and return if the requested offset
		msg, _ := core.TransactionToMessage(tx, signer, block.BaseFee())
		txContext := core.NewEVMTxContext(msg)
		context := core.NewEVMBlockContext(block.Header(), eth.blockchain, nil)
		if idx == txIndex {
			return msg, context, statedb, release, nil
		}
		// Not yet the searched for transaction, execute on top of the current state
		vmenv := vm.NewEVM(context, txContext, statedb, eth.blockchain.Config(), vm.Config{})
<<<<<<< HEAD
		statedb.Prepare(tx.Hash(), idx)

		if _, err := core.ApplyMessage(vmenv, msg, new(core.GasPool).AddGas(tx.Gas()), nil); err != nil {
			return nil, vm.BlockContext{}, nil, fmt.Errorf("transaction %#x failed: %v", tx.Hash(), err)
=======
		statedb.SetTxContext(tx.Hash(), idx)
		if _, err := core.ApplyMessage(vmenv, msg, new(core.GasPool).AddGas(tx.Gas())); err != nil {
			return nil, vm.BlockContext{}, nil, nil, fmt.Errorf("transaction %#x failed: %v", tx.Hash(), err)
>>>>>>> ea9e62ca
		}

		// Ensure any modifications are committed to the state
		// Only delete empty objects if EIP158/161 (a.k.a Spurious Dragon) is in effect
		statedb.Finalise(vmenv.ChainConfig().IsEIP158(block.Number()))
	}
	return nil, vm.BlockContext{}, nil, nil, fmt.Errorf("transaction index %d out of range for block %#x", txIndex, block.Hash())
}<|MERGE_RESOLUTION|>--- conflicted
+++ resolved
@@ -32,31 +32,15 @@
 	"github.com/ethereum/go-ethereum/trie"
 )
 
-<<<<<<< HEAD
-=======
 // noopReleaser is returned in case there is no operation expected
 // for releasing state.
 var noopReleaser = tracers.StateReleaseFunc(func() {})
 
->>>>>>> ea9e62ca
 // StateAtBlock retrieves the state database associated with a certain block.
 // If no state is locally available for the given block, a number of blocks
 // are attempted to be reexecuted to generate the desired state. The optional
 // base layer statedb can be provided which is regarded as the statedb of the
 // parent block.
-<<<<<<< HEAD
-// Parameters:
-//   - block: The block for which we want the state (== state at the stateRoot of the parent)
-//   - reexec: The maximum number of blocks to reprocess trying to obtain the desired state
-//   - base: If the caller is tracing multiple blocks, the caller can provide the parent state
-//     continuously from the callsite.
-//   - checklive: if true, then the live 'blockchain' state database is used. If the caller want to
-//     perform Commit or other 'save-to-disk' changes, this should be set to false to avoid
-//     storing trash persistently
-//   - preferDisk: this arg can be used by the caller to signal that even though the 'base' is provided,
-//     it would be preferrable to start from a fresh state, if we have it on disk.
-func (eth *Ethereum) StateAtBlock(block *types.Block, reexec uint64, base *state.StateDB, checkLive bool, preferDisk bool) (statedb *state.StateDB, err error) {
-=======
 //
 // An additional release function will be returned if the requested state is
 // available. Release is expected to be invoked when the returned state is no longer needed.
@@ -74,7 +58,6 @@
 //     provided, it would be preferable to start from a fresh state, if we have it
 //     on disk.
 func (eth *Ethereum) StateAtBlock(ctx context.Context, block *types.Block, reexec uint64, base *state.StateDB, readOnly bool, preferDisk bool) (statedb *state.StateDB, release tracers.StateReleaseFunc, err error) {
->>>>>>> ea9e62ca
 	var (
 		current  *types.Block
 		database state.Database
@@ -104,11 +87,7 @@
 			database = state.NewDatabaseWithConfig(eth.chainDb, &trie.Config{Cache: 16})
 			if statedb, err = state.New(block.Root(), database, nil); err == nil {
 				log.Info("Found disk backend for state trie", "root", block.Root(), "number", block.Number())
-<<<<<<< HEAD
-				return statedb, nil
-=======
 				return statedb, noopReleaser, nil
->>>>>>> ea9e62ca
 			}
 		}
 		// The optional base statedb is given, mark the start point as parent block
@@ -222,11 +201,7 @@
 	}
 	// Lookup the statedb of parent block from the live database,
 	// otherwise regenerate it on the flight.
-<<<<<<< HEAD
-	statedb, err := eth.StateAtBlock(parent, reexec, nil, true, false)
-=======
 	statedb, release, err := eth.StateAtBlock(ctx, parent, reexec, nil, true, false)
->>>>>>> ea9e62ca
 	if err != nil {
 		return nil, vm.BlockContext{}, nil, nil, err
 	}
@@ -245,18 +220,10 @@
 		}
 		// Not yet the searched for transaction, execute on top of the current state
 		vmenv := vm.NewEVM(context, txContext, statedb, eth.blockchain.Config(), vm.Config{})
-<<<<<<< HEAD
-		statedb.Prepare(tx.Hash(), idx)
-
+		statedb.SetTxContext(tx.Hash(), idx)
 		if _, err := core.ApplyMessage(vmenv, msg, new(core.GasPool).AddGas(tx.Gas()), nil); err != nil {
-			return nil, vm.BlockContext{}, nil, fmt.Errorf("transaction %#x failed: %v", tx.Hash(), err)
-=======
-		statedb.SetTxContext(tx.Hash(), idx)
-		if _, err := core.ApplyMessage(vmenv, msg, new(core.GasPool).AddGas(tx.Gas())); err != nil {
 			return nil, vm.BlockContext{}, nil, nil, fmt.Errorf("transaction %#x failed: %v", tx.Hash(), err)
->>>>>>> ea9e62ca
-		}
-
+		}
 		// Ensure any modifications are committed to the state
 		// Only delete empty objects if EIP158/161 (a.k.a Spurious Dragon) is in effect
 		statedb.Finalise(vmenv.ChainConfig().IsEIP158(block.Number()))
