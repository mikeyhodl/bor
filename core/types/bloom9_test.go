// Copyright 2014 The go-ethereum Authors
// This file is part of the go-ethereum library.
//
// The go-ethereum library is free software: you can redistribute it and/or modify
// it under the terms of the GNU Lesser General Public License as published by
// the Free Software Foundation, either version 3 of the License, or
// (at your option) any later version.
//
// The go-ethereum library is distributed in the hope that it will be useful,
// but WITHOUT ANY WARRANTY; without even the implied warranty of
// MERCHANTABILITY or FITNESS FOR A PARTICULAR PURPOSE. See the
// GNU Lesser General Public License for more details.
//
// You should have received a copy of the GNU Lesser General Public License
// along with the go-ethereum library. If not, see <http://www.gnu.org/licenses/>.

package types

import (
	"fmt"
	"math/big"
	"testing"

	"github.com/ethereum/go-ethereum/common"
	"github.com/ethereum/go-ethereum/crypto"
)

func TestBloom(t *testing.T) {
	positive := []string{
		"testtest",
		"test",
		"hallo",
		"other",
	}
	negative := []string{
		"tes",
		"lo",
	}

	var bloom Bloom
	for _, data := range positive {
		bloom.Add([]byte(data))
	}

	for _, data := range positive {
		if !bloom.Test([]byte(data)) {
			t.Error("expected", data, "to test true")
		}
	}

	for _, data := range negative {
		if bloom.Test([]byte(data)) {
			t.Error("did not expect", data, "to test true")
		}
	}
}

// TestBloomExtensively does some more thorough tests
func TestBloomExtensively(t *testing.T) {
	var exp = common.HexToHash("c8d3ca65cdb4874300a9e39475508f23ed6da09fdbc487f89a2dcf50b09eb263")

	var b Bloom
	// Add 100 "random" things
	for i := 0; i < 100; i++ {
		data := fmt.Sprintf("xxxxxxxxxx data %d yyyyyyyyyyyyyy", i)
		b.Add([]byte(data))
		//b.Add(new(big.Int).SetBytes([]byte(data)))
	}

	got := crypto.Keccak256Hash(b.Bytes())
	if got != exp {
		t.Errorf("Got %x, exp %x", got, exp)
	}

	var b2 Bloom

	b2.SetBytes(b.Bytes())

	got2 := crypto.Keccak256Hash(b2.Bytes())
	if got != got2 {
		t.Errorf("Got %x, exp %x", got, got2)
	}
}

func BenchmarkBloom9(b *testing.B) {
	test := []byte("testestestest")
	for i := 0; i < b.N; i++ {
		Bloom9(test)
	}
}

func BenchmarkBloom9Lookup(b *testing.B) {
	toTest := []byte("testtest")
	bloom := new(Bloom)

	for i := 0; i < b.N; i++ {
		bloom.Test(toTest)
	}
}

func BenchmarkCreateBloom(b *testing.B) {
	var txs = Transactions{
		NewContractCreation(1, big.NewInt(1), 1, big.NewInt(1), nil),
		NewTransaction(2, common.HexToAddress("0x2"), big.NewInt(2), 2, big.NewInt(2), nil),
	}

	var rSmall = Receipts{
		&Receipt{
			Status:            ReceiptStatusFailed,
			CumulativeGasUsed: 1,
			Logs: []*Log{
				{Address: common.BytesToAddress([]byte{0x11})},
				{Address: common.BytesToAddress([]byte{0x01, 0x11})},
			},
			TxHash:          txs[0].Hash(),
			ContractAddress: common.BytesToAddress([]byte{0x01, 0x11, 0x11}),
			GasUsed:         1,
		},
		&Receipt{
			PostState:         common.Hash{2}.Bytes(),
			CumulativeGasUsed: 3,
			Logs: []*Log{
				{Address: common.BytesToAddress([]byte{0x22})},
				{Address: common.BytesToAddress([]byte{0x02, 0x22})},
			},
			TxHash:          txs[1].Hash(),
			ContractAddress: common.BytesToAddress([]byte{0x02, 0x22, 0x22}),
			GasUsed:         2,
		},
	}

	var rLarge = make(Receipts, 200)
	// Fill it with 200 receipts x 2 logs
	for i := 0; i < 200; i += 2 {
		copy(rLarge[i:], rSmall)
	}
	b.Run("small-createbloom", func(b *testing.B) {
		b.ReportAllocs()
<<<<<<< HEAD
=======
		for i := 0; i < b.N; i++ {
			for _, receipt := range rSmall {
				receipt.Bloom = CreateBloom(receipt)
			}
		}
		b.StopTimer()

		bl := MergeBloom(rSmall)
		var exp = common.HexToHash("c384c56ece49458a427c67b90fefe979ebf7104795be65dc398b280f24104949")
		got := crypto.Keccak256Hash(bl.Bytes())
		if got != exp {
			b.Errorf("Got %x, exp %x", got, exp)
		}
	})
	b.Run("large-createbloom", func(b *testing.B) {
		b.ReportAllocs()
		for i := 0; i < b.N; i++ {
			for _, receipt := range rLarge {
				receipt.Bloom = CreateBloom(receipt)
			}
		}
		b.StopTimer()

		bl := MergeBloom(rLarge)
		var exp = common.HexToHash("c384c56ece49458a427c67b90fefe979ebf7104795be65dc398b280f24104949")
		got := crypto.Keccak256Hash(bl.Bytes())
		if got != exp {
			b.Errorf("Got %x, exp %x", got, exp)
		}
	})
	b.Run("small-mergebloom", func(b *testing.B) {
		for _, receipt := range rSmall {
			receipt.Bloom = CreateBloom(receipt)
		}
		b.ReportAllocs()
		b.ResetTimer()
>>>>>>> 827d3fcc

		var bl Bloom
		for i := 0; i < b.N; i++ {
			bl = MergeBloom(rSmall)
		}
		b.StopTimer()

		var exp = common.HexToHash("c384c56ece49458a427c67b90fefe979ebf7104795be65dc398b280f24104949")

		got := crypto.Keccak256Hash(bl.Bytes())
		if got != exp {
			b.Errorf("Got %x, exp %x", got, exp)
		}
	})
	b.Run("large-mergebloom", func(b *testing.B) {
		for _, receipt := range rLarge {
			receipt.Bloom = CreateBloom(receipt)
		}
		b.ReportAllocs()
<<<<<<< HEAD
=======
		b.ResetTimer()
>>>>>>> 827d3fcc

		var bl Bloom
		for i := 0; i < b.N; i++ {
			bl = MergeBloom(rLarge)
		}
		b.StopTimer()

		var exp = common.HexToHash("c384c56ece49458a427c67b90fefe979ebf7104795be65dc398b280f24104949")

		got := crypto.Keccak256Hash(bl.Bytes())
		if got != exp {
			b.Errorf("Got %x, exp %x", got, exp)
		}
	})
}<|MERGE_RESOLUTION|>--- conflicted
+++ resolved
@@ -136,8 +136,6 @@
 	}
 	b.Run("small-createbloom", func(b *testing.B) {
 		b.ReportAllocs()
-<<<<<<< HEAD
-=======
 		for i := 0; i < b.N; i++ {
 			for _, receipt := range rSmall {
 				receipt.Bloom = CreateBloom(receipt)
@@ -147,6 +145,7 @@
 
 		bl := MergeBloom(rSmall)
 		var exp = common.HexToHash("c384c56ece49458a427c67b90fefe979ebf7104795be65dc398b280f24104949")
+
 		got := crypto.Keccak256Hash(bl.Bytes())
 		if got != exp {
 			b.Errorf("Got %x, exp %x", got, exp)
@@ -174,7 +173,6 @@
 		}
 		b.ReportAllocs()
 		b.ResetTimer()
->>>>>>> 827d3fcc
 
 		var bl Bloom
 		for i := 0; i < b.N; i++ {
@@ -183,7 +181,6 @@
 		b.StopTimer()
 
 		var exp = common.HexToHash("c384c56ece49458a427c67b90fefe979ebf7104795be65dc398b280f24104949")
-
 		got := crypto.Keccak256Hash(bl.Bytes())
 		if got != exp {
 			b.Errorf("Got %x, exp %x", got, exp)
@@ -194,10 +191,7 @@
 			receipt.Bloom = CreateBloom(receipt)
 		}
 		b.ReportAllocs()
-<<<<<<< HEAD
-=======
 		b.ResetTimer()
->>>>>>> 827d3fcc
 
 		var bl Bloom
 		for i := 0; i < b.N; i++ {
