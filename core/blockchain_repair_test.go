// Copyright 2020 The go-ethereum Authors
// This file is part of the go-ethereum library.
//
// The go-ethereum library is free software: you can redistribute it and/or modify
// it under the terms of the GNU Lesser General Public License as published by
// the Free Software Foundation, either version 3 of the License, or
// (at your option) any later version.
//
// The go-ethereum library is distributed in the hope that it will be useful,
// but WITHOUT ANY WARRANTY; without even the implied warranty of
// MERCHANTABILITY or FITNESS FOR A PARTICULAR PURPOSE. See the
// GNU Lesser General Public License for more details.
//
// You should have received a copy of the GNU Lesser General Public License
// along with the go-ethereum library. If not, see <http://www.gnu.org/licenses/>.

// Tests that abnormal program termination (i.e.crash) and restart doesn't leave
// the database in some strange state with gaps in the chain, nor with block data
// dangling in the future.

package core

import (
	"math/big"
	"path"
	"testing"
	"time"

	"github.com/ethereum/go-ethereum/common"
	"github.com/ethereum/go-ethereum/consensus/ethash"
	"github.com/ethereum/go-ethereum/core/rawdb"
	"github.com/ethereum/go-ethereum/core/types"
	"github.com/ethereum/go-ethereum/core/vm"
	"github.com/ethereum/go-ethereum/params"
)

// Tests a recovery for a short canonical chain where a recent block was already
// committed to disk and then the process crashed. In this case we expect the full
// chain to be rolled back to the committed block, but the chain data itself left
// in the database for replaying.
func TestShortRepair(t *testing.T)              { testShortRepair(t, false) }
func TestShortRepairWithSnapshots(t *testing.T) { testShortRepair(t, true) }

func testShortRepair(t *testing.T, snapshots bool) {
	// Chain:
	//   G->C1->C2->C3->C4->C5->C6->C7->C8 (HEAD)
	//
	// Frozen: none
	// Commit: G, C4
	// Pivot : none
	//
	// CRASH
	//
	// ------------------------------
	//
	// Expected in leveldb:
	//   G->C1->C2->C3->C4->C5->C6->C7->C8
	//
	// Expected head header    : C8
	// Expected head fast block: C8
	// Expected head block     : C4
	testRepair(t, &rewindTest{
		canonicalBlocks:    8,
		sidechainBlocks:    0,
		freezeThreshold:    16,
		commitBlock:        4,
		pivotBlock:         nil,
		expCanonicalBlocks: 8,
		expSidechainBlocks: 0,
		expFrozen:          0,
		expHeadHeader:      8,
		expHeadFastBlock:   8,
		expHeadBlock:       4,
	}, snapshots)
}

// Tests a recovery for a short canonical chain where the fast sync pivot point was
// already committed, after which the process crashed. In this case we expect the full
// chain to be rolled back to the committed block, but the chain data itself left in
// the database for replaying.
func TestShortSnapSyncedRepair(t *testing.T)              { testShortSnapSyncedRepair(t, false) }
func TestShortSnapSyncedRepairWithSnapshots(t *testing.T) { testShortSnapSyncedRepair(t, true) }

func testShortSnapSyncedRepair(t *testing.T, snapshots bool) {
	// Chain:
	//   G->C1->C2->C3->C4->C5->C6->C7->C8 (HEAD)
	//
	// Frozen: none
	// Commit: G, C4
	// Pivot : C4
	//
	// CRASH
	//
	// ------------------------------
	//
	// Expected in leveldb:
	//   G->C1->C2->C3->C4->C5->C6->C7->C8
	//
	// Expected head header    : C8
	// Expected head fast block: C8
	// Expected head block     : C4
	testRepair(t, &rewindTest{
		canonicalBlocks:    8,
		sidechainBlocks:    0,
		freezeThreshold:    16,
		commitBlock:        4,
		pivotBlock:         uint64ptr(4),
		expCanonicalBlocks: 8,
		expSidechainBlocks: 0,
		expFrozen:          0,
		expHeadHeader:      8,
		expHeadFastBlock:   8,
		expHeadBlock:       4,
	}, snapshots)
}

// Tests a recovery for a short canonical chain where the fast sync pivot point was
// not yet committed, but the process crashed. In this case we expect the chain to
// detect that it was fast syncing and not delete anything, since we can just pick
// up directly where we left off.
func TestShortSnapSyncingRepair(t *testing.T)              { testShortSnapSyncingRepair(t, false) }
func TestShortSnapSyncingRepairWithSnapshots(t *testing.T) { testShortSnapSyncingRepair(t, true) }

func testShortSnapSyncingRepair(t *testing.T, snapshots bool) {
	// Chain:
	//   G->C1->C2->C3->C4->C5->C6->C7->C8 (HEAD)
	//
	// Frozen: none
	// Commit: G
	// Pivot : C4
	//
	// CRASH
	//
	// ------------------------------
	//
	// Expected in leveldb:
	//   G->C1->C2->C3->C4->C5->C6->C7->C8
	//
	// Expected head header    : C8
	// Expected head fast block: C8
	// Expected head block     : G
	testRepair(t, &rewindTest{
		canonicalBlocks:    8,
		sidechainBlocks:    0,
		freezeThreshold:    16,
		commitBlock:        0,
		pivotBlock:         uint64ptr(4),
		expCanonicalBlocks: 8,
		expSidechainBlocks: 0,
		expFrozen:          0,
		expHeadHeader:      8,
		expHeadFastBlock:   8,
		expHeadBlock:       0,
	}, snapshots)
}

// Tests a recovery for a short canonical chain and a shorter side chain, where a
// recent block was already committed to disk and then the process crashed. In this
// test scenario the side chain is below the committed block. In this case we expect
// the canonical chain to be rolled back to the committed block, but the chain data
// itself left in the database for replaying.
func TestShortOldForkedRepair(t *testing.T)              { testShortOldForkedRepair(t, false) }
func TestShortOldForkedRepairWithSnapshots(t *testing.T) { testShortOldForkedRepair(t, true) }

func testShortOldForkedRepair(t *testing.T, snapshots bool) {
	// Chain:
	//   G->C1->C2->C3->C4->C5->C6->C7->C8 (HEAD)
	//   └->S1->S2->S3
	//
	// Frozen: none
	// Commit: G, C4
	// Pivot : none
	//
	// CRASH
	//
	// ------------------------------
	//
	// Expected in leveldb:
	//   G->C1->C2->C3->C4->C5->C6->C7->C8
	//   └->S1->S2->S3
	//
	// Expected head header    : C8
	// Expected head fast block: C8
	// Expected head block     : C4
	testRepair(t, &rewindTest{
		canonicalBlocks:    8,
		sidechainBlocks:    3,
		freezeThreshold:    16,
		commitBlock:        4,
		pivotBlock:         nil,
		expCanonicalBlocks: 8,
		expSidechainBlocks: 3,
		expFrozen:          0,
		expHeadHeader:      8,
		expHeadFastBlock:   8,
		expHeadBlock:       4,
	}, snapshots)
}

// Tests a recovery for a short canonical chain and a shorter side chain, where
// the fast sync pivot point was already committed to disk and then the process
// crashed. In this test scenario the side chain is below the committed block. In
// this case we expect the canonical chain to be rolled back to the committed block,
// but the chain data itself left in the database for replaying.
func TestShortOldForkedSnapSyncedRepair(t *testing.T) {
	testShortOldForkedSnapSyncedRepair(t, false)
}
func TestShortOldForkedSnapSyncedRepairWithSnapshots(t *testing.T) {
	testShortOldForkedSnapSyncedRepair(t, true)
}

func testShortOldForkedSnapSyncedRepair(t *testing.T, snapshots bool) {
	// Chain:
	//   G->C1->C2->C3->C4->C5->C6->C7->C8 (HEAD)
	//   └->S1->S2->S3
	//
	// Frozen: none
	// Commit: G, C4
	// Pivot : C4
	//
	// CRASH
	//
	// ------------------------------
	//
	// Expected in leveldb:
	//   G->C1->C2->C3->C4->C5->C6->C7->C8
	//   └->S1->S2->S3
	//
	// Expected head header    : C8
	// Expected head fast block: C8
	// Expected head block     : C4
	testRepair(t, &rewindTest{
		canonicalBlocks:    8,
		sidechainBlocks:    3,
		freezeThreshold:    16,
		commitBlock:        4,
		pivotBlock:         uint64ptr(4),
		expCanonicalBlocks: 8,
		expSidechainBlocks: 3,
		expFrozen:          0,
		expHeadHeader:      8,
		expHeadFastBlock:   8,
		expHeadBlock:       4,
	}, snapshots)
}

// Tests a recovery for a short canonical chain and a shorter side chain, where
// the fast sync pivot point was not yet committed, but the process crashed. In this
// test scenario the side chain is below the committed block. In this case we expect
// the chain to detect that it was fast syncing and not delete anything, since we
// can just pick up directly where we left off.
func TestShortOldForkedSnapSyncingRepair(t *testing.T) {
	testShortOldForkedSnapSyncingRepair(t, false)
}
func TestShortOldForkedSnapSyncingRepairWithSnapshots(t *testing.T) {
	testShortOldForkedSnapSyncingRepair(t, true)
}

func testShortOldForkedSnapSyncingRepair(t *testing.T, snapshots bool) {
	// Chain:
	//   G->C1->C2->C3->C4->C5->C6->C7->C8 (HEAD)
	//   └->S1->S2->S3
	//
	// Frozen: none
	// Commit: G
	// Pivot : C4
	//
	// CRASH
	//
	// ------------------------------
	//
	// Expected in leveldb:
	//   G->C1->C2->C3->C4->C5->C6->C7->C8
	//   └->S1->S2->S3
	//
	// Expected head header    : C8
	// Expected head fast block: C8
	// Expected head block     : G
	testRepair(t, &rewindTest{
		canonicalBlocks:    8,
		sidechainBlocks:    3,
		freezeThreshold:    16,
		commitBlock:        0,
		pivotBlock:         uint64ptr(4),
		expCanonicalBlocks: 8,
		expSidechainBlocks: 3,
		expFrozen:          0,
		expHeadHeader:      8,
		expHeadFastBlock:   8,
		expHeadBlock:       0,
	}, snapshots)
}

// Tests a recovery for a short canonical chain and a shorter side chain, where a
// recent block was already committed to disk and then the process crashed. In this
// test scenario the side chain reaches above the committed block. In this case we
// expect the canonical chain to be rolled back to the committed block, but the
// chain data itself left in the database for replaying.
func TestShortNewlyForkedRepair(t *testing.T)              { testShortNewlyForkedRepair(t, false) }
func TestShortNewlyForkedRepairWithSnapshots(t *testing.T) { testShortNewlyForkedRepair(t, true) }

func testShortNewlyForkedRepair(t *testing.T, snapshots bool) {
	// Chain:
	//   G->C1->C2->C3->C4->C5->C6->C7->C8 (HEAD)
	//   └->S1->S2->S3->S4->S5->S6
	//
	// Frozen: none
	// Commit: G, C4
	// Pivot : none
	//
	// CRASH
	//
	// ------------------------------
	//
	// Expected in leveldb:
	//   G->C1->C2->C3->C4->C5->C6->C7->C8
	//   └->S1->S2->S3->S4->S5->S6
	//
	// Expected head header    : C8
	// Expected head fast block: C8
	// Expected head block     : C4
	testRepair(t, &rewindTest{
		canonicalBlocks:    8,
		sidechainBlocks:    6,
		freezeThreshold:    16,
		commitBlock:        4,
		pivotBlock:         nil,
		expCanonicalBlocks: 8,
		expSidechainBlocks: 6,
		expFrozen:          0,
		expHeadHeader:      8,
		expHeadFastBlock:   8,
		expHeadBlock:       4,
	}, snapshots)
}

// Tests a recovery for a short canonical chain and a shorter side chain, where
// the fast sync pivot point was already committed to disk and then the process
// crashed. In this test scenario the side chain reaches above the committed block.
// In this case we expect the canonical chain to be rolled back to the committed
// block, but the chain data itself left in the database for replaying.
func TestShortNewlyForkedSnapSyncedRepair(t *testing.T) {
	testShortNewlyForkedSnapSyncedRepair(t, false)
}
func TestShortNewlyForkedSnapSyncedRepairWithSnapshots(t *testing.T) {
	testShortNewlyForkedSnapSyncedRepair(t, true)
}

func testShortNewlyForkedSnapSyncedRepair(t *testing.T, snapshots bool) {
	// Chain:
	//   G->C1->C2->C3->C4->C5->C6->C7->C8 (HEAD)
	//   └->S1->S2->S3->S4->S5->S6
	//
	// Frozen: none
	// Commit: G, C4
	// Pivot : C4
	//
	// CRASH
	//
	// ------------------------------
	//
	// Expected in leveldb:
	//   G->C1->C2->C3->C4->C5->C6->C7->C8
	//   └->S1->S2->S3->S4->S5->S6
	//
	// Expected head header    : C8
	// Expected head fast block: C8
	// Expected head block     : C4
	testRepair(t, &rewindTest{
		canonicalBlocks:    8,
		sidechainBlocks:    6,
		freezeThreshold:    16,
		commitBlock:        4,
		pivotBlock:         uint64ptr(4),
		expCanonicalBlocks: 8,
		expSidechainBlocks: 6,
		expFrozen:          0,
		expHeadHeader:      8,
		expHeadFastBlock:   8,
		expHeadBlock:       4,
	}, snapshots)
}

// Tests a recovery for a short canonical chain and a shorter side chain, where
// the fast sync pivot point was not yet committed, but the process crashed. In
// this test scenario the side chain reaches above the committed block. In this
// case we expect the chain to detect that it was fast syncing and not delete
// anything, since we can just pick up directly where we left off.
func TestShortNewlyForkedSnapSyncingRepair(t *testing.T) {
	testShortNewlyForkedSnapSyncingRepair(t, false)
}
func TestShortNewlyForkedSnapSyncingRepairWithSnapshots(t *testing.T) {
	testShortNewlyForkedSnapSyncingRepair(t, true)
}

func testShortNewlyForkedSnapSyncingRepair(t *testing.T, snapshots bool) {
	// Chain:
	//   G->C1->C2->C3->C4->C5->C6->C7->C8 (HEAD)
	//   └->S1->S2->S3->S4->S5->S6
	//
	// Frozen: none
	// Commit: G
	// Pivot : C4
	//
	// CRASH
	//
	// ------------------------------
	//
	// Expected in leveldb:
	//   G->C1->C2->C3->C4->C5->C6->C7->C8
	//   └->S1->S2->S3->S4->S5->S6
	//
	// Expected head header    : C8
	// Expected head fast block: C8
	// Expected head block     : G
	testRepair(t, &rewindTest{
		canonicalBlocks:    8,
		sidechainBlocks:    6,
		freezeThreshold:    16,
		commitBlock:        0,
		pivotBlock:         uint64ptr(4),
		expCanonicalBlocks: 8,
		expSidechainBlocks: 6,
		expFrozen:          0,
		expHeadHeader:      8,
		expHeadFastBlock:   8,
		expHeadBlock:       0,
	}, snapshots)
}

// Tests a recovery for a short canonical chain and a longer side chain, where a
// recent block was already committed to disk and then the process crashed. In this
// case we expect the canonical chain to be rolled back to the committed block, but
// the chain data itself left in the database for replaying.
func TestShortReorgedRepair(t *testing.T)              { testShortReorgedRepair(t, false) }
func TestShortReorgedRepairWithSnapshots(t *testing.T) { testShortReorgedRepair(t, true) }

func testShortReorgedRepair(t *testing.T, snapshots bool) {
	// Chain:
	//   G->C1->C2->C3->C4->C5->C6->C7->C8 (HEAD)
	//   └->S1->S2->S3->S4->S5->S6->S7->S8->S9->S10
	//
	// Frozen: none
	// Commit: G, C4
	// Pivot : none
	//
	// CRASH
	//
	// ------------------------------
	//
	// Expected in leveldb:
	//   G->C1->C2->C3->C4->C5->C6->C7->C8
	//   └->S1->S2->S3->S4->S5->S6->S7->S8->S9->S10
	//
	// Expected head header    : C8
	// Expected head fast block: C8
	// Expected head block     : C4
	testRepair(t, &rewindTest{
		canonicalBlocks:    8,
		sidechainBlocks:    10,
		freezeThreshold:    16,
		commitBlock:        4,
		pivotBlock:         nil,
		expCanonicalBlocks: 8,
		expSidechainBlocks: 10,
		expFrozen:          0,
		expHeadHeader:      8,
		expHeadFastBlock:   8,
		expHeadBlock:       4,
	}, snapshots)
}

// Tests a recovery for a short canonical chain and a longer side chain, where
// the fast sync pivot point was already committed to disk and then the process
// crashed. In this case we expect the canonical chain to be rolled back to the
// committed block, but the chain data itself left in the database for replaying.
func TestShortReorgedSnapSyncedRepair(t *testing.T) {
	testShortReorgedSnapSyncedRepair(t, false)
}
func TestShortReorgedSnapSyncedRepairWithSnapshots(t *testing.T) {
	testShortReorgedSnapSyncedRepair(t, true)
}

func testShortReorgedSnapSyncedRepair(t *testing.T, snapshots bool) {
	// Chain:
	//   G->C1->C2->C3->C4->C5->C6->C7->C8 (HEAD)
	//   └->S1->S2->S3->S4->S5->S6->S7->S8->S9->S10
	//
	// Frozen: none
	// Commit: G, C4
	// Pivot : C4
	//
	// CRASH
	//
	// ------------------------------
	//
	// Expected in leveldb:
	//   G->C1->C2->C3->C4->C5->C6->C7->C8
	//   └->S1->S2->S3->S4->S5->S6->S7->S8->S9->S10
	//
	// Expected head header    : C8
	// Expected head fast block: C8
	// Expected head block     : C4
	testRepair(t, &rewindTest{
		canonicalBlocks:    8,
		sidechainBlocks:    10,
		freezeThreshold:    16,
		commitBlock:        4,
		pivotBlock:         uint64ptr(4),
		expCanonicalBlocks: 8,
		expSidechainBlocks: 10,
		expFrozen:          0,
		expHeadHeader:      8,
		expHeadFastBlock:   8,
		expHeadBlock:       4,
	}, snapshots)
}

// Tests a recovery for a short canonical chain and a longer side chain, where
// the fast sync pivot point was not yet committed, but the process crashed. In
// this case we expect the chain to detect that it was fast syncing and not delete
// anything, since we can just pick up directly where we left off.
func TestShortReorgedSnapSyncingRepair(t *testing.T) {
	testShortReorgedSnapSyncingRepair(t, false)
}
func TestShortReorgedSnapSyncingRepairWithSnapshots(t *testing.T) {
	testShortReorgedSnapSyncingRepair(t, true)
}

func testShortReorgedSnapSyncingRepair(t *testing.T, snapshots bool) {
	// Chain:
	//   G->C1->C2->C3->C4->C5->C6->C7->C8 (HEAD)
	//   └->S1->S2->S3->S4->S5->S6->S7->S8->S9->S10
	//
	// Frozen: none
	// Commit: G
	// Pivot : C4
	//
	// CRASH
	//
	// ------------------------------
	//
	// Expected in leveldb:
	//   G->C1->C2->C3->C4->C5->C6->C7->C8
	//   └->S1->S2->S3->S4->S5->S6->S7->S8->S9->S10
	//
	// Expected head header    : C8
	// Expected head fast block: C8
	// Expected head block     : G
	testRepair(t, &rewindTest{
		canonicalBlocks:    8,
		sidechainBlocks:    10,
		freezeThreshold:    16,
		commitBlock:        0,
		pivotBlock:         uint64ptr(4),
		expCanonicalBlocks: 8,
		expSidechainBlocks: 10,
		expFrozen:          0,
		expHeadHeader:      8,
		expHeadFastBlock:   8,
		expHeadBlock:       0,
	}, snapshots)
}

// Tests a recovery for a long canonical chain with frozen blocks where a recent
// block - newer than the ancient limit - was already committed to disk and then
// the process crashed. In this case we expect the chain to be rolled back to the
// committed block, with everything afterwards kept as fast sync data.
func TestLongShallowRepair(t *testing.T)              { testLongShallowRepair(t, false) }
func TestLongShallowRepairWithSnapshots(t *testing.T) { testLongShallowRepair(t, true) }

func testLongShallowRepair(t *testing.T, snapshots bool) {
	// Chain:
	//   G->C1->C2->C3->C4->C5->C6->C7->C8->C9->C10->C11->C12->C13->C14->C15->C16->C17->C18 (HEAD)
	//
	// Frozen:
	//   G->C1->C2
	//
	// Commit: G, C4
	// Pivot : none
	//
	// CRASH
	//
	// ------------------------------
	//
	// Expected in freezer:
	//   G->C1->C2
	//
	// Expected in leveldb:
	//   C2)->C3->C4->C5->C6->C7->C8->C9->C10->C11->C12->C13->C14->C15->C16->C17->C18
	//
	// Expected head header    : C18
	// Expected head fast block: C18
	// Expected head block     : C4
	testRepair(t, &rewindTest{
		canonicalBlocks:    18,
		sidechainBlocks:    0,
		freezeThreshold:    16,
		commitBlock:        4,
		pivotBlock:         nil,
		expCanonicalBlocks: 18,
		expSidechainBlocks: 0,
		expFrozen:          3,
		expHeadHeader:      18,
		expHeadFastBlock:   18,
		expHeadBlock:       4,
	}, snapshots)
}

// Tests a recovery for a long canonical chain with frozen blocks where a recent
// block - older than the ancient limit - was already committed to disk and then
// the process crashed. In this case we expect the chain to be rolled back to the
// committed block, with everything afterwards deleted.
func TestLongDeepRepair(t *testing.T)              { testLongDeepRepair(t, false) }
func TestLongDeepRepairWithSnapshots(t *testing.T) { testLongDeepRepair(t, true) }

func testLongDeepRepair(t *testing.T, snapshots bool) {
	// Chain:
	//   G->C1->C2->C3->C4->C5->C6->C7->C8->C9->C10->C11->C12->C13->C14->C15->C16->C17->C18->C19->C20->C21->C22->C23->C24 (HEAD)
	//
	// Frozen:
	//   G->C1->C2->C3->C4->C5->C6->C7->C8
	//
	// Commit: G, C4
	// Pivot : none
	//
	// CRASH
	//
	// ------------------------------
	//
	// Expected in freezer:
	//   G->C1->C2->C3->C4
	//
	// Expected in leveldb: none
	//
	// Expected head header    : C4
	// Expected head fast block: C4
	// Expected head block     : C4
	testRepair(t, &rewindTest{
		canonicalBlocks:    24,
		sidechainBlocks:    0,
		freezeThreshold:    16,
		commitBlock:        4,
		pivotBlock:         nil,
		expCanonicalBlocks: 4,
		expSidechainBlocks: 0,
		expFrozen:          5,
		expHeadHeader:      4,
		expHeadFastBlock:   4,
		expHeadBlock:       4,
	}, snapshots)
}

// Tests a recovery for a long canonical chain with frozen blocks where the fast
// sync pivot point - newer than the ancient limit - was already committed, after
// which the process crashed. In this case we expect the chain to be rolled back
// to the committed block, with everything afterwards kept as fast sync data.
func TestLongSnapSyncedShallowRepair(t *testing.T) {
	testLongSnapSyncedShallowRepair(t, false)
}
func TestLongSnapSyncedShallowRepairWithSnapshots(t *testing.T) {
	testLongSnapSyncedShallowRepair(t, true)
}

func testLongSnapSyncedShallowRepair(t *testing.T, snapshots bool) {
	// Chain:
	//   G->C1->C2->C3->C4->C5->C6->C7->C8->C9->C10->C11->C12->C13->C14->C15->C16->C17->C18 (HEAD)
	//
	// Frozen:
	//   G->C1->C2
	//
	// Commit: G, C4
	// Pivot : C4
	//
	// CRASH
	//
	// ------------------------------
	//
	// Expected in freezer:
	//   G->C1->C2
	//
	// Expected in leveldb:
	//   C2)->C3->C4->C5->C6->C7->C8->C9->C10->C11->C12->C13->C14->C15->C16->C17->C18
	//
	// Expected head header    : C18
	// Expected head fast block: C18
	// Expected head block     : C4
	testRepair(t, &rewindTest{
		canonicalBlocks:    18,
		sidechainBlocks:    0,
		freezeThreshold:    16,
		commitBlock:        4,
		pivotBlock:         uint64ptr(4),
		expCanonicalBlocks: 18,
		expSidechainBlocks: 0,
		expFrozen:          3,
		expHeadHeader:      18,
		expHeadFastBlock:   18,
		expHeadBlock:       4,
	}, snapshots)
}

// Tests a recovery for a long canonical chain with frozen blocks where the fast
// sync pivot point - older than the ancient limit - was already committed, after
// which the process crashed. In this case we expect the chain to be rolled back
// to the committed block, with everything afterwards deleted.
func TestLongSnapSyncedDeepRepair(t *testing.T)              { testLongSnapSyncedDeepRepair(t, false) }
func TestLongSnapSyncedDeepRepairWithSnapshots(t *testing.T) { testLongSnapSyncedDeepRepair(t, true) }

func testLongSnapSyncedDeepRepair(t *testing.T, snapshots bool) {
	// Chain:
	//   G->C1->C2->C3->C4->C5->C6->C7->C8->C9->C10->C11->C12->C13->C14->C15->C16->C17->C18->C19->C20->C21->C22->C23->C24 (HEAD)
	//
	// Frozen:
	//   G->C1->C2->C3->C4->C5->C6->C7->C8
	//
	// Commit: G, C4
	// Pivot : C4
	//
	// CRASH
	//
	// ------------------------------
	//
	// Expected in freezer:
	//   G->C1->C2->C3->C4
	//
	// Expected in leveldb: none
	//
	// Expected head header    : C4
	// Expected head fast block: C4
	// Expected head block     : C4
	testRepair(t, &rewindTest{
		canonicalBlocks:    24,
		sidechainBlocks:    0,
		freezeThreshold:    16,
		commitBlock:        4,
		pivotBlock:         uint64ptr(4),
		expCanonicalBlocks: 4,
		expSidechainBlocks: 0,
		expFrozen:          5,
		expHeadHeader:      4,
		expHeadFastBlock:   4,
		expHeadBlock:       4,
	}, snapshots)
}

// Tests a recovery for a long canonical chain with frozen blocks where the fast
// sync pivot point - older than the ancient limit - was not yet committed, but the
// process crashed. In this case we expect the chain to detect that it was fast
// syncing and not delete anything, since we can just pick up directly where we
// left off.
func TestLongSnapSyncingShallowRepair(t *testing.T) {
	testLongSnapSyncingShallowRepair(t, false)
}
func TestLongSnapSyncingShallowRepairWithSnapshots(t *testing.T) {
	testLongSnapSyncingShallowRepair(t, true)
}

func testLongSnapSyncingShallowRepair(t *testing.T, snapshots bool) {
	// Chain:
	//   G->C1->C2->C3->C4->C5->C6->C7->C8->C9->C10->C11->C12->C13->C14->C15->C16->C17->C18 (HEAD)
	//
	// Frozen:
	//   G->C1->C2
	//
	// Commit: G
	// Pivot : C4
	//
	// CRASH
	//
	// ------------------------------
	//
	// Expected in freezer:
	//   G->C1->C2
	//
	// Expected in leveldb:
	//   C2)->C3->C4->C5->C6->C7->C8->C9->C10->C11->C12->C13->C14->C15->C16->C17->C18
	//
	// Expected head header    : C18
	// Expected head fast block: C18
	// Expected head block     : G
	testRepair(t, &rewindTest{
		canonicalBlocks:    18,
		sidechainBlocks:    0,
		freezeThreshold:    16,
		commitBlock:        0,
		pivotBlock:         uint64ptr(4),
		expCanonicalBlocks: 18,
		expSidechainBlocks: 0,
		expFrozen:          3,
		expHeadHeader:      18,
		expHeadFastBlock:   18,
		expHeadBlock:       0,
	}, snapshots)
}

// Tests a recovery for a long canonical chain with frozen blocks where the fast
// sync pivot point - newer than the ancient limit - was not yet committed, but the
// process crashed. In this case we expect the chain to detect that it was fast
// syncing and not delete anything, since we can just pick up directly where we
// left off.
func TestLongSnapSyncingDeepRepair(t *testing.T)              { testLongSnapSyncingDeepRepair(t, false) }
func TestLongSnapSyncingDeepRepairWithSnapshots(t *testing.T) { testLongSnapSyncingDeepRepair(t, true) }

func testLongSnapSyncingDeepRepair(t *testing.T, snapshots bool) {
	// Chain:
	//   G->C1->C2->C3->C4->C5->C6->C7->C8->C9->C10->C11->C12->C13->C14->C15->C16->C17->C18->C19->C20->C21->C22->C23->C24 (HEAD)
	//
	// Frozen:
	//   G->C1->C2->C3->C4->C5->C6->C7->C8
	//
	// Commit: G
	// Pivot : C4
	//
	// CRASH
	//
	// ------------------------------
	//
	// Expected in freezer:
	//   G->C1->C2->C3->C4->C5->C6->C7->C8
	//
	// Expected in leveldb:
	//   C8)->C9->C10->C11->C12->C13->C14->C15->C16->C17->C18->C19->C20->C21->C22->C23->C24
	//
	// Expected head header    : C24
	// Expected head fast block: C24
	// Expected head block     : G
	testRepair(t, &rewindTest{
		canonicalBlocks:    24,
		sidechainBlocks:    0,
		freezeThreshold:    16,
		commitBlock:        0,
		pivotBlock:         uint64ptr(4),
		expCanonicalBlocks: 24,
		expSidechainBlocks: 0,
		expFrozen:          9,
		expHeadHeader:      24,
		expHeadFastBlock:   24,
		expHeadBlock:       0,
	}, snapshots)
}

// Tests a recovery for a long canonical chain with frozen blocks and a shorter
// side chain, where a recent block - newer than the ancient limit - was already
// committed to disk and then the process crashed. In this test scenario the side
// chain is below the committed block. In this case we expect the chain to be
// rolled back to the committed block, with everything afterwards kept as fast
// sync data; the side chain completely nuked by the freezer.
func TestLongOldForkedShallowRepair(t *testing.T) {
	testLongOldForkedShallowRepair(t, false)
}
func TestLongOldForkedShallowRepairWithSnapshots(t *testing.T) {
	testLongOldForkedShallowRepair(t, true)
}

func testLongOldForkedShallowRepair(t *testing.T, snapshots bool) {
	// Chain:
	//   G->C1->C2->C3->C4->C5->C6->C7->C8->C9->C10->C11->C12->C13->C14->C15->C16->C17->C18 (HEAD)
	//   └->S1->S2->S3
	//
	// Frozen:
	//   G->C1->C2
	//
	// Commit: G, C4
	// Pivot : none
	//
	// CRASH
	//
	// ------------------------------
	//
	// Expected in freezer:
	//   G->C1->C2
	//
	// Expected in leveldb:
	//   C2)->C3->C4->C5->C6->C7->C8->C9->C10->C11->C12->C13->C14->C15->C16->C17->C18
	//
	// Expected head header    : C18
	// Expected head fast block: C18
	// Expected head block     : C4
	testRepair(t, &rewindTest{
		canonicalBlocks:    18,
		sidechainBlocks:    3,
		freezeThreshold:    16,
		commitBlock:        4,
		pivotBlock:         nil,
		expCanonicalBlocks: 18,
		expSidechainBlocks: 0,
		expFrozen:          3,
		expHeadHeader:      18,
		expHeadFastBlock:   18,
		expHeadBlock:       4,
	}, snapshots)
}

// Tests a recovery for a long canonical chain with frozen blocks and a shorter
// side chain, where a recent block - older than the ancient limit - was already
// committed to disk and then the process crashed. In this test scenario the side
// chain is below the committed block. In this case we expect the canonical chain
// to be rolled back to the committed block, with everything afterwards deleted;
// the side chain completely nuked by the freezer.
func TestLongOldForkedDeepRepair(t *testing.T)              { testLongOldForkedDeepRepair(t, false) }
func TestLongOldForkedDeepRepairWithSnapshots(t *testing.T) { testLongOldForkedDeepRepair(t, true) }

func testLongOldForkedDeepRepair(t *testing.T, snapshots bool) {
	// Chain:
	//   G->C1->C2->C3->C4->C5->C6->C7->C8->C9->C10->C11->C12->C13->C14->C15->C16->C17->C18->C19->C20->C21->C22->C23->C24 (HEAD)
	//   └->S1->S2->S3
	//
	// Frozen:
	//   G->C1->C2->C3->C4->C5->C6->C7->C8
	//
	// Commit: G, C4
	// Pivot : none
	//
	// CRASH
	//
	// ------------------------------
	//
	// Expected in freezer:
	//   G->C1->C2->C3->C4
	//
	// Expected in leveldb: none
	//
	// Expected head header    : C4
	// Expected head fast block: C4
	// Expected head block     : C4
	testRepair(t, &rewindTest{
		canonicalBlocks:    24,
		sidechainBlocks:    3,
		freezeThreshold:    16,
		commitBlock:        4,
		pivotBlock:         nil,
		expCanonicalBlocks: 4,
		expSidechainBlocks: 0,
		expFrozen:          5,
		expHeadHeader:      4,
		expHeadFastBlock:   4,
		expHeadBlock:       4,
	}, snapshots)
}

// Tests a recovery for a long canonical chain with frozen blocks and a shorter
// side chain, where the fast sync pivot point - newer than the ancient limit -
// was already committed to disk and then the process crashed. In this test scenario
// the side chain is below the committed block. In this case we expect the chain
// to be rolled back to the committed block, with everything afterwards kept as
// fast sync data; the side chain completely nuked by the freezer.
func TestLongOldForkedSnapSyncedShallowRepair(t *testing.T) {
	testLongOldForkedSnapSyncedShallowRepair(t, false)
}
func TestLongOldForkedSnapSyncedShallowRepairWithSnapshots(t *testing.T) {
	testLongOldForkedSnapSyncedShallowRepair(t, true)
}

func testLongOldForkedSnapSyncedShallowRepair(t *testing.T, snapshots bool) {
	// Chain:
	//   G->C1->C2->C3->C4->C5->C6->C7->C8->C9->C10->C11->C12->C13->C14->C15->C16->C17->C18 (HEAD)
	//   └->S1->S2->S3
	//
	// Frozen:
	//   G->C1->C2
	//
	// Commit: G, C4
	// Pivot : C4
	//
	// CRASH
	//
	// ------------------------------
	//
	// Expected in freezer:
	//   G->C1->C2
	//
	// Expected in leveldb:
	//   C2)->C3->C4->C5->C6->C7->C8->C9->C10->C11->C12->C13->C14->C15->C16->C17->C18
	//
	// Expected head header    : C18
	// Expected head fast block: C18
	// Expected head block     : C4
	testRepair(t, &rewindTest{
		canonicalBlocks:    18,
		sidechainBlocks:    3,
		freezeThreshold:    16,
		commitBlock:        4,
		pivotBlock:         uint64ptr(4),
		expCanonicalBlocks: 18,
		expSidechainBlocks: 0,
		expFrozen:          3,
		expHeadHeader:      18,
		expHeadFastBlock:   18,
		expHeadBlock:       4,
	}, snapshots)
}

// Tests a recovery for a long canonical chain with frozen blocks and a shorter
// side chain, where the fast sync pivot point - older than the ancient limit -
// was already committed to disk and then the process crashed. In this test scenario
// the side chain is below the committed block. In this case we expect the canonical
// chain to be rolled back to the committed block, with everything afterwards deleted;
// the side chain completely nuked by the freezer.
func TestLongOldForkedSnapSyncedDeepRepair(t *testing.T) {
	testLongOldForkedSnapSyncedDeepRepair(t, false)
}
func TestLongOldForkedSnapSyncedDeepRepairWithSnapshots(t *testing.T) {
	testLongOldForkedSnapSyncedDeepRepair(t, true)
}

func testLongOldForkedSnapSyncedDeepRepair(t *testing.T, snapshots bool) {
	// Chain:
	//   G->C1->C2->C3->C4->C5->C6->C7->C8->C9->C10->C11->C12->C13->C14->C15->C16->C17->C18->C19->C20->C21->C22->C23->C24 (HEAD)
	//   └->S1->S2->S3
	//
	// Frozen:
	//   G->C1->C2->C3->C4->C5->C6->C7->C8
	//
	// Commit: G, C4
	// Pivot : C4
	//
	// CRASH
	//
	// ------------------------------
	//
	// Expected in freezer:
	//   G->C1->C2->C3->C4
	//
	// Expected in leveldb: none
	//
	// Expected head header    : C4
	// Expected head fast block: C4
	// Expected head block     : C4
	testRepair(t, &rewindTest{
		canonicalBlocks:    24,
		sidechainBlocks:    3,
		freezeThreshold:    16,
		commitBlock:        4,
		pivotBlock:         uint64ptr(4),
		expCanonicalBlocks: 4,
		expSidechainBlocks: 0,
		expFrozen:          5,
		expHeadHeader:      4,
		expHeadFastBlock:   4,
		expHeadBlock:       4,
	}, snapshots)
}

// Tests a recovery for a long canonical chain with frozen blocks and a shorter
// side chain, where the fast sync pivot point - older than the ancient limit -
// was not yet committed, but the process crashed. In this test scenario the side
// chain is below the committed block. In this case we expect the chain to detect
// that it was fast syncing and not delete anything. The side chain is completely
// nuked by the freezer.
func TestLongOldForkedSnapSyncingShallowRepair(t *testing.T) {
	testLongOldForkedSnapSyncingShallowRepair(t, false)
}
func TestLongOldForkedSnapSyncingShallowRepairWithSnapshots(t *testing.T) {
	testLongOldForkedSnapSyncingShallowRepair(t, true)
}

func testLongOldForkedSnapSyncingShallowRepair(t *testing.T, snapshots bool) {
	// Chain:
	//   G->C1->C2->C3->C4->C5->C6->C7->C8->C9->C10->C11->C12->C13->C14->C15->C16->C17->C18 (HEAD)
	//   └->S1->S2->S3
	//
	// Frozen:
	//   G->C1->C2
	//
	// Commit: G
	// Pivot : C4
	//
	// CRASH
	//
	// ------------------------------
	//
	// Expected in freezer:
	//   G->C1->C2
	//
	// Expected in leveldb:
	//   C2)->C3->C4->C5->C6->C7->C8->C9->C10->C11->C12->C13->C14->C15->C16->C17->C18
	//
	// Expected head header    : C18
	// Expected head fast block: C18
	// Expected head block     : G
	testRepair(t, &rewindTest{
		canonicalBlocks:    18,
		sidechainBlocks:    3,
		freezeThreshold:    16,
		commitBlock:        0,
		pivotBlock:         uint64ptr(4),
		expCanonicalBlocks: 18,
		expSidechainBlocks: 0,
		expFrozen:          3,
		expHeadHeader:      18,
		expHeadFastBlock:   18,
		expHeadBlock:       0,
	}, snapshots)
}

// Tests a recovery for a long canonical chain with frozen blocks and a shorter
// side chain, where the fast sync pivot point - older than the ancient limit -
// was not yet committed, but the process crashed. In this test scenario the side
// chain is below the committed block. In this case we expect the chain to detect
// that it was fast syncing and not delete anything. The side chain is completely
// nuked by the freezer.
func TestLongOldForkedSnapSyncingDeepRepair(t *testing.T) {
	testLongOldForkedSnapSyncingDeepRepair(t, false)
}
func TestLongOldForkedSnapSyncingDeepRepairWithSnapshots(t *testing.T) {
	testLongOldForkedSnapSyncingDeepRepair(t, true)
}

func testLongOldForkedSnapSyncingDeepRepair(t *testing.T, snapshots bool) {
	// Chain:
	//   G->C1->C2->C3->C4->C5->C6->C7->C8->C9->C10->C11->C12->C13->C14->C15->C16->C17->C18->C19->C20->C21->C22->C23->C24 (HEAD)
	//   └->S1->S2->S3
	//
	// Frozen:
	//   G->C1->C2->C3->C4->C5->C6->C7->C8
	//
	// Commit: G
	// Pivot : C4
	//
	// CRASH
	//
	// ------------------------------
	//
	// Expected in freezer:
	//   G->C1->C2->C3->C4->C5->C6->C7->C8
	//
	// Expected in leveldb:
	//   C8)->C9->C10->C11->C12->C13->C14->C15->C16->C17->C18->C19->C20->C21->C22->C23->C24
	//
	// Expected head header    : C24
	// Expected head fast block: C24
	// Expected head block     : G
	testRepair(t, &rewindTest{
		canonicalBlocks:    24,
		sidechainBlocks:    3,
		freezeThreshold:    16,
		commitBlock:        0,
		pivotBlock:         uint64ptr(4),
		expCanonicalBlocks: 24,
		expSidechainBlocks: 0,
		expFrozen:          9,
		expHeadHeader:      24,
		expHeadFastBlock:   24,
		expHeadBlock:       0,
	}, snapshots)
}

// Tests a recovery for a long canonical chain with frozen blocks and a shorter
// side chain, where a recent block - newer than the ancient limit - was already
// committed to disk and then the process crashed. In this test scenario the side
// chain is above the committed block. In this case we expect the chain to be
// rolled back to the committed block, with everything afterwards kept as fast
// sync data; the side chain completely nuked by the freezer.
func TestLongNewerForkedShallowRepair(t *testing.T) {
	testLongNewerForkedShallowRepair(t, false)
}
func TestLongNewerForkedShallowRepairWithSnapshots(t *testing.T) {
	testLongNewerForkedShallowRepair(t, true)
}

func testLongNewerForkedShallowRepair(t *testing.T, snapshots bool) {
	// Chain:
	//   G->C1->C2->C3->C4->C5->C6->C7->C8->C9->C10->C11->C12->C13->C14->C15->C16->C17->C18 (HEAD)
	//   └->S1->S2->S3->S4->S5->S6->S7->S8->S9->S10->S11->S12
	//
	// Frozen:
	//   G->C1->C2
	//
	// Commit: G, C4
	// Pivot : none
	//
	// CRASH
	//
	// ------------------------------
	//
	// Expected in freezer:
	//   G->C1->C2
	//
	// Expected in leveldb:
	//   C2)->C3->C4->C5->C6->C7->C8->C9->C10->C11->C12->C13->C14->C15->C16->C17->C18
	//
	// Expected head header    : C18
	// Expected head fast block: C18
	// Expected head block     : C4
	testRepair(t, &rewindTest{
		canonicalBlocks:    18,
		sidechainBlocks:    12,
		freezeThreshold:    16,
		commitBlock:        4,
		pivotBlock:         nil,
		expCanonicalBlocks: 18,
		expSidechainBlocks: 0,
		expFrozen:          3,
		expHeadHeader:      18,
		expHeadFastBlock:   18,
		expHeadBlock:       4,
	}, snapshots)
}

// Tests a recovery for a long canonical chain with frozen blocks and a shorter
// side chain, where a recent block - older than the ancient limit - was already
// committed to disk and then the process crashed. In this test scenario the side
// chain is above the committed block. In this case we expect the canonical chain
// to be rolled back to the committed block, with everything afterwards deleted;
// the side chain completely nuked by the freezer.
func TestLongNewerForkedDeepRepair(t *testing.T)              { testLongNewerForkedDeepRepair(t, false) }
func TestLongNewerForkedDeepRepairWithSnapshots(t *testing.T) { testLongNewerForkedDeepRepair(t, true) }

func testLongNewerForkedDeepRepair(t *testing.T, snapshots bool) {
	// Chain:
	//   G->C1->C2->C3->C4->C5->C6->C7->C8->C9->C10->C11->C12->C13->C14->C15->C16->C17->C18->C19->C20->C21->C22->C23->C24 (HEAD)
	//   └->S1->S2->S3->S4->S5->S6->S7->S8->S9->S10->S11->S12
	//
	// Frozen:
	//   G->C1->C2->C3->C4->C5->C6->C7->C8
	//
	// Commit: G, C4
	// Pivot : none
	//
	// CRASH
	//
	// ------------------------------
	//
	// Expected in freezer:
	//   G->C1->C2->C3->C4
	//
	// Expected in leveldb: none
	//
	// Expected head header    : C4
	// Expected head fast block: C4
	// Expected head block     : C4
	testRepair(t, &rewindTest{
		canonicalBlocks:    24,
		sidechainBlocks:    12,
		freezeThreshold:    16,
		commitBlock:        4,
		pivotBlock:         nil,
		expCanonicalBlocks: 4,
		expSidechainBlocks: 0,
		expFrozen:          5,
		expHeadHeader:      4,
		expHeadFastBlock:   4,
		expHeadBlock:       4,
	}, snapshots)
}

// Tests a recovery for a long canonical chain with frozen blocks and a shorter
// side chain, where the fast sync pivot point - newer than the ancient limit -
// was already committed to disk and then the process crashed. In this test scenario
// the side chain is above the committed block. In this case we expect the chain
// to be rolled back to the committed block, with everything afterwards kept as fast
// sync data; the side chain completely nuked by the freezer.
func TestLongNewerForkedSnapSyncedShallowRepair(t *testing.T) {
	testLongNewerForkedSnapSyncedShallowRepair(t, false)
}
func TestLongNewerForkedSnapSyncedShallowRepairWithSnapshots(t *testing.T) {
	testLongNewerForkedSnapSyncedShallowRepair(t, true)
}

func testLongNewerForkedSnapSyncedShallowRepair(t *testing.T, snapshots bool) {
	// Chain:
	//   G->C1->C2->C3->C4->C5->C6->C7->C8->C9->C10->C11->C12->C13->C14->C15->C16->C17->C18 (HEAD)
	//   └->S1->S2->S3->S4->S5->S6->S7->S8->S9->S10->S11->S12
	//
	// Frozen:
	//   G->C1->C2
	//
	// Commit: G, C4
	// Pivot : C4
	//
	// CRASH
	//
	// ------------------------------
	//
	// Expected in freezer:
	//   G->C1->C2
	//
	// Expected in leveldb:
	//   C2)->C3->C4->C5->C6->C7->C8->C9->C10->C11->C12->C13->C14->C15->C16->C17->C18
	//
	// Expected head header    : C18
	// Expected head fast block: C18
	// Expected head block     : C4
	testRepair(t, &rewindTest{
		canonicalBlocks:    18,
		sidechainBlocks:    12,
		freezeThreshold:    16,
		commitBlock:        4,
		pivotBlock:         uint64ptr(4),
		expCanonicalBlocks: 18,
		expSidechainBlocks: 0,
		expFrozen:          3,
		expHeadHeader:      18,
		expHeadFastBlock:   18,
		expHeadBlock:       4,
	}, snapshots)
}

// Tests a recovery for a long canonical chain with frozen blocks and a shorter
// side chain, where the fast sync pivot point - older than the ancient limit -
// was already committed to disk and then the process crashed. In this test scenario
// the side chain is above the committed block. In this case we expect the canonical
// chain to be rolled back to the committed block, with everything afterwards deleted;
// the side chain completely nuked by the freezer.
func TestLongNewerForkedSnapSyncedDeepRepair(t *testing.T) {
	testLongNewerForkedSnapSyncedDeepRepair(t, false)
}
func TestLongNewerForkedSnapSyncedDeepRepairWithSnapshots(t *testing.T) {
	testLongNewerForkedSnapSyncedDeepRepair(t, true)
}

func testLongNewerForkedSnapSyncedDeepRepair(t *testing.T, snapshots bool) {
	// Chain:
	//   G->C1->C2->C3->C4->C5->C6->C7->C8->C9->C10->C11->C12->C13->C14->C15->C16->C17->C18->C19->C20->C21->C22->C23->C24 (HEAD)
	//   └->S1->S2->S3->S4->S5->S6->S7->S8->S9->S10->S11->S12
	//
	// Frozen:
	//   G->C1->C2->C3->C4->C5->C6->C7->C8
	//
	// Commit: G, C4
	// Pivot : C4
	//
	// CRASH
	//
	// ------------------------------
	//
	// Expected in freezer:
	//   G->C1->C2->C3->C4
	//
	// Expected in leveldb: none
	//
	// Expected head header    : C4
	// Expected head fast block: C4
	// Expected head block     : C4
	testRepair(t, &rewindTest{
		canonicalBlocks:    24,
		sidechainBlocks:    12,
		freezeThreshold:    16,
		commitBlock:        4,
		pivotBlock:         uint64ptr(4),
		expCanonicalBlocks: 4,
		expSidechainBlocks: 0,
		expFrozen:          5,
		expHeadHeader:      4,
		expHeadFastBlock:   4,
		expHeadBlock:       4,
	}, snapshots)
}

// Tests a recovery for a long canonical chain with frozen blocks and a shorter
// side chain, where the fast sync pivot point - older than the ancient limit -
// was not yet committed, but the process crashed. In this test scenario the side
// chain is above the committed block. In this case we expect the chain to detect
// that it was fast syncing and not delete anything. The side chain is completely
// nuked by the freezer.
func TestLongNewerForkedSnapSyncingShallowRepair(t *testing.T) {
	testLongNewerForkedSnapSyncingShallowRepair(t, false)
}
func TestLongNewerForkedSnapSyncingShallowRepairWithSnapshots(t *testing.T) {
	testLongNewerForkedSnapSyncingShallowRepair(t, true)
}

func testLongNewerForkedSnapSyncingShallowRepair(t *testing.T, snapshots bool) {
	// Chain:
	//   G->C1->C2->C3->C4->C5->C6->C7->C8->C9->C10->C11->C12->C13->C14->C15->C16->C17->C18 (HEAD)
	//   └->S1->S2->S3->S4->S5->S6->S7->S8->S9->S10->S11->S12
	//
	// Frozen:
	//   G->C1->C2
	//
	// Commit: G
	// Pivot : C4
	//
	// CRASH
	//
	// ------------------------------
	//
	// Expected in freezer:
	//   G->C1->C2
	//
	// Expected in leveldb:
	//   C2)->C3->C4->C5->C6->C7->C8->C9->C10->C11->C12->C13->C14->C15->C16->C17->C18
	//
	// Expected head header    : C18
	// Expected head fast block: C18
	// Expected head block     : G
	testRepair(t, &rewindTest{
		canonicalBlocks:    18,
		sidechainBlocks:    12,
		freezeThreshold:    16,
		commitBlock:        0,
		pivotBlock:         uint64ptr(4),
		expCanonicalBlocks: 18,
		expSidechainBlocks: 0,
		expFrozen:          3,
		expHeadHeader:      18,
		expHeadFastBlock:   18,
		expHeadBlock:       0,
	}, snapshots)
}

// Tests a recovery for a long canonical chain with frozen blocks and a shorter
// side chain, where the fast sync pivot point - older than the ancient limit -
// was not yet committed, but the process crashed. In this test scenario the side
// chain is above the committed block. In this case we expect the chain to detect
// that it was fast syncing and not delete anything. The side chain is completely
// nuked by the freezer.
func TestLongNewerForkedSnapSyncingDeepRepair(t *testing.T) {
	testLongNewerForkedSnapSyncingDeepRepair(t, false)
}
func TestLongNewerForkedSnapSyncingDeepRepairWithSnapshots(t *testing.T) {
	testLongNewerForkedSnapSyncingDeepRepair(t, true)
}

func testLongNewerForkedSnapSyncingDeepRepair(t *testing.T, snapshots bool) {
	// Chain:
	//   G->C1->C2->C3->C4->C5->C6->C7->C8->C9->C10->C11->C12->C13->C14->C15->C16->C17->C18->C19->C20->C21->C22->C23->C24 (HEAD)
	//   └->S1->S2->S3->S4->S5->S6->S7->S8->S9->S10->S11->S12
	//
	// Frozen:
	//   G->C1->C2->C3->C4->C5->C6->C7->C8
	//
	// Commit: G
	// Pivot : C4
	//
	// CRASH
	//
	// ------------------------------
	//
	// Expected in freezer:
	//   G->C1->C2->C3->C4->C5->C6->C7->C8
	//
	// Expected in leveldb:
	//   C8)->C9->C10->C11->C12->C13->C14->C15->C16->C17->C18->C19->C20->C21->C22->C23->C24
	//
	// Expected head header    : C24
	// Expected head fast block: C24
	// Expected head block     : G
	testRepair(t, &rewindTest{
		canonicalBlocks:    24,
		sidechainBlocks:    12,
		freezeThreshold:    16,
		commitBlock:        0,
		pivotBlock:         uint64ptr(4),
		expCanonicalBlocks: 24,
		expSidechainBlocks: 0,
		expFrozen:          9,
		expHeadHeader:      24,
		expHeadFastBlock:   24,
		expHeadBlock:       0,
	}, snapshots)
}

// Tests a recovery for a long canonical chain with frozen blocks and a longer side
// chain, where a recent block - newer than the ancient limit - was already committed
// to disk and then the process crashed. In this case we expect the chain to be
// rolled back to the committed block, with everything afterwards kept as fast sync
// data. The side chain completely nuked by the freezer.
func TestLongReorgedShallowRepair(t *testing.T)              { testLongReorgedShallowRepair(t, false) }
func TestLongReorgedShallowRepairWithSnapshots(t *testing.T) { testLongReorgedShallowRepair(t, true) }

func testLongReorgedShallowRepair(t *testing.T, snapshots bool) {
	// Chain:
	//   G->C1->C2->C3->C4->C5->C6->C7->C8->C9->C10->C11->C12->C13->C14->C15->C16->C17->C18 (HEAD)
	//   └->S1->S2->S3->S4->S5->S6->S7->S8->S9->S10->S11->S12->S13->S14->S15->S16->S17->S18->S19->S20->S21->S22->S23->S24->S25->S26
	//
	// Frozen:
	//   G->C1->C2
	//
	// Commit: G, C4
	// Pivot : none
	//
	// CRASH
	//
	// ------------------------------
	//
	// Expected in freezer:
	//   G->C1->C2
	//
	// Expected in leveldb:
	//   C2)->C3->C4->C5->C6->C7->C8->C9->C10->C11->C12->C13->C14->C15->C16->C17->C18
	//
	// Expected head header    : C18
	// Expected head fast block: C18
	// Expected head block     : C4
	testRepair(t, &rewindTest{
		canonicalBlocks:    18,
		sidechainBlocks:    26,
		freezeThreshold:    16,
		commitBlock:        4,
		pivotBlock:         nil,
		expCanonicalBlocks: 18,
		expSidechainBlocks: 0,
		expFrozen:          3,
		expHeadHeader:      18,
		expHeadFastBlock:   18,
		expHeadBlock:       4,
	}, snapshots)
}

// Tests a recovery for a long canonical chain with frozen blocks and a longer side
// chain, where a recent block - older than the ancient limit - was already committed
// to disk and then the process crashed. In this case we expect the canonical chains
// to be rolled back to the committed block, with everything afterwards deleted. The
// side chain completely nuked by the freezer.
func TestLongReorgedDeepRepair(t *testing.T)              { testLongReorgedDeepRepair(t, false) }
func TestLongReorgedDeepRepairWithSnapshots(t *testing.T) { testLongReorgedDeepRepair(t, true) }

func testLongReorgedDeepRepair(t *testing.T, snapshots bool) {
	// Chain:
	//   G->C1->C2->C3->C4->C5->C6->C7->C8->C9->C10->C11->C12->C13->C14->C15->C16->C17->C18->C19->C20->C21->C22->C23->C24 (HEAD)
	//   └->S1->S2->S3->S4->S5->S6->S7->S8->S9->S10->S11->S12->S13->S14->S15->S16->S17->S18->S19->S20->S21->S22->S23->S24->S25->S26
	//
	// Frozen:
	//   G->C1->C2->C3->C4->C5->C6->C7->C8
	//
	// Commit: G, C4
	// Pivot : none
	//
	// CRASH
	//
	// ------------------------------
	//
	// Expected in freezer:
	//   G->C1->C2->C3->C4
	//
	// Expected in leveldb: none
	//
	// Expected head header    : C4
	// Expected head fast block: C4
	// Expected head block     : C4
	testRepair(t, &rewindTest{
		canonicalBlocks:    24,
		sidechainBlocks:    26,
		freezeThreshold:    16,
		commitBlock:        4,
		pivotBlock:         nil,
		expCanonicalBlocks: 4,
		expSidechainBlocks: 0,
		expFrozen:          5,
		expHeadHeader:      4,
		expHeadFastBlock:   4,
		expHeadBlock:       4,
	}, snapshots)
}

// Tests a recovery for a long canonical chain with frozen blocks and a longer
// side chain, where the fast sync pivot point - newer than the ancient limit -
// was already committed to disk and then the process crashed. In this case we
// expect the chain to be rolled back to the committed block, with everything
// afterwards kept as fast sync data. The side chain completely nuked by the
// freezer.
func TestLongReorgedSnapSyncedShallowRepair(t *testing.T) {
	testLongReorgedSnapSyncedShallowRepair(t, false)
}
func TestLongReorgedSnapSyncedShallowRepairWithSnapshots(t *testing.T) {
	testLongReorgedSnapSyncedShallowRepair(t, true)
}

func testLongReorgedSnapSyncedShallowRepair(t *testing.T, snapshots bool) {
	// Chain:
	//   G->C1->C2->C3->C4->C5->C6->C7->C8->C9->C10->C11->C12->C13->C14->C15->C16->C17->C18 (HEAD)
	//   └->S1->S2->S3->S4->S5->S6->S7->S8->S9->S10->S11->S12->S13->S14->S15->S16->S17->S18->S19->S20->S21->S22->S23->S24->S25->S26
	//
	// Frozen:
	//   G->C1->C2
	//
	// Commit: G, C4
	// Pivot : C4
	//
	// CRASH
	//
	// ------------------------------
	//
	// Expected in freezer:
	//   G->C1->C2
	//
	// Expected in leveldb:
	//   C2)->C3->C4->C5->C6->C7->C8->C9->C10->C11->C12->C13->C14->C15->C16->C17->C18
	//
	// Expected head header    : C18
	// Expected head fast block: C18
	// Expected head block     : C4
	testRepair(t, &rewindTest{
		canonicalBlocks:    18,
		sidechainBlocks:    26,
		freezeThreshold:    16,
		commitBlock:        4,
		pivotBlock:         uint64ptr(4),
		expCanonicalBlocks: 18,
		expSidechainBlocks: 0,
		expFrozen:          3,
		expHeadHeader:      18,
		expHeadFastBlock:   18,
		expHeadBlock:       4,
	}, snapshots)
}

// Tests a recovery for a long canonical chain with frozen blocks and a longer
// side chain, where the fast sync pivot point - older than the ancient limit -
// was already committed to disk and then the process crashed. In this case we
// expect the canonical chains to be rolled back to the committed block, with
// everything afterwards deleted. The side chain completely nuked by the freezer.
func TestLongReorgedSnapSyncedDeepRepair(t *testing.T) {
	testLongReorgedSnapSyncedDeepRepair(t, false)
}
func TestLongReorgedSnapSyncedDeepRepairWithSnapshots(t *testing.T) {
	testLongReorgedSnapSyncedDeepRepair(t, true)
}

func testLongReorgedSnapSyncedDeepRepair(t *testing.T, snapshots bool) {
	// Chain:
	//   G->C1->C2->C3->C4->C5->C6->C7->C8->C9->C10->C11->C12->C13->C14->C15->C16->C17->C18->C19->C20->C21->C22->C23->C24 (HEAD)
	//   └->S1->S2->S3->S4->S5->S6->S7->S8->S9->S10->S11->S12->S13->S14->S15->S16->S17->S18->S19->S20->S21->S22->S23->S24->S25->S26
	//
	// Frozen:
	//   G->C1->C2->C3->C4->C5->C6->C7->C8
	//
	// Commit: G, C4
	// Pivot : C4
	//
	// CRASH
	//
	// ------------------------------
	//
	// Expected in freezer:
	//   G->C1->C2->C3->C4
	//
	// Expected in leveldb: none
	//
	// Expected head header    : C4
	// Expected head fast block: C4
	// Expected head block     : C4
	testRepair(t, &rewindTest{
		canonicalBlocks:    24,
		sidechainBlocks:    26,
		freezeThreshold:    16,
		commitBlock:        4,
		pivotBlock:         uint64ptr(4),
		expCanonicalBlocks: 4,
		expSidechainBlocks: 0,
		expFrozen:          5,
		expHeadHeader:      4,
		expHeadFastBlock:   4,
		expHeadBlock:       4,
	}, snapshots)
}

// Tests a recovery for a long canonical chain with frozen blocks and a longer
// side chain, where the fast sync pivot point - newer than the ancient limit -
// was not yet committed, but the process crashed. In this case we expect the
// chain to detect that it was fast syncing and not delete anything, since we
// can just pick up directly where we left off.
func TestLongReorgedSnapSyncingShallowRepair(t *testing.T) {
	testLongReorgedSnapSyncingShallowRepair(t, false)
}
func TestLongReorgedSnapSyncingShallowRepairWithSnapshots(t *testing.T) {
	testLongReorgedSnapSyncingShallowRepair(t, true)
}

func testLongReorgedSnapSyncingShallowRepair(t *testing.T, snapshots bool) {
	// Chain:
	//   G->C1->C2->C3->C4->C5->C6->C7->C8->C9->C10->C11->C12->C13->C14->C15->C16->C17->C18 (HEAD)
	//   └->S1->S2->S3->S4->S5->S6->S7->S8->S9->S10->S11->S12->S13->S14->S15->S16->S17->S18->S19->S20->S21->S22->S23->S24->S25->S26
	//
	// Frozen:
	//   G->C1->C2
	//
	// Commit: G
	// Pivot : C4
	//
	// CRASH
	//
	// ------------------------------
	//
	// Expected in freezer:
	//   G->C1->C2
	//
	// Expected in leveldb:
	//   C2)->C3->C4->C5->C6->C7->C8->C9->C10->C11->C12->C13->C14->C15->C16->C17->C18
	//
	// Expected head header    : C18
	// Expected head fast block: C18
	// Expected head block     : G
	testRepair(t, &rewindTest{
		canonicalBlocks:    18,
		sidechainBlocks:    26,
		freezeThreshold:    16,
		commitBlock:        0,
		pivotBlock:         uint64ptr(4),
		expCanonicalBlocks: 18,
		expSidechainBlocks: 0,
		expFrozen:          3,
		expHeadHeader:      18,
		expHeadFastBlock:   18,
		expHeadBlock:       0,
	}, snapshots)
}

// Tests a recovery for a long canonical chain with frozen blocks and a longer
// side chain, where the fast sync pivot point - older than the ancient limit -
// was not yet committed, but the process crashed. In this case we expect the
// chain to detect that it was fast syncing and not delete anything, since we
// can just pick up directly where we left off.
func TestLongReorgedSnapSyncingDeepRepair(t *testing.T) {
	testLongReorgedSnapSyncingDeepRepair(t, false)
}
func TestLongReorgedSnapSyncingDeepRepairWithSnapshots(t *testing.T) {
	testLongReorgedSnapSyncingDeepRepair(t, true)
}

func testLongReorgedSnapSyncingDeepRepair(t *testing.T, snapshots bool) {
	// Chain:
	//   G->C1->C2->C3->C4->C5->C6->C7->C8->C9->C10->C11->C12->C13->C14->C15->C16->C17->C18->C19->C20->C21->C22->C23->C24 (HEAD)
	//   └->S1->S2->S3->S4->S5->S6->S7->S8->S9->S10->S11->S12->S13->S14->S15->S16->S17->S18->S19->S20->S21->S22->S23->S24->S25->S26
	//
	// Frozen:
	//   G->C1->C2->C3->C4->C5->C6->C7->C8
	//
	// Commit: G
	// Pivot : C4
	//
	// CRASH
	//
	// ------------------------------
	//
	// Expected in freezer:
	//   G->C1->C2->C3->C4->C5->C6->C7->C8
	//
	// Expected in leveldb:
	//   C8)->C9->C10->C11->C12->C13->C14->C15->C16->C17->C18->C19->C20->C21->C22->C23->C24
	//
	// Expected head header    : C24
	// Expected head fast block: C24
	// Expected head block     : G
	testRepair(t, &rewindTest{
		canonicalBlocks:    24,
		sidechainBlocks:    26,
		freezeThreshold:    16,
		commitBlock:        0,
		pivotBlock:         uint64ptr(4),
		expCanonicalBlocks: 24,
		expSidechainBlocks: 0,
		expFrozen:          9,
		expHeadHeader:      24,
		expHeadFastBlock:   24,
		expHeadBlock:       0,
	}, snapshots)
}

func testRepair(t *testing.T, tt *rewindTest, snapshots bool) {
	for _, scheme := range []string{rawdb.HashScheme, rawdb.PathScheme} {
		testRepairWithScheme(t, tt, snapshots, scheme)
	}
}

func testRepairWithScheme(t *testing.T, tt *rewindTest, snapshots bool, scheme string) {
	// It's hard to follow the test case, visualize the input
	//log.Root().SetHandler(log.LvlFilterHandler(log.LvlTrace, log.StreamHandler(os.Stderr, log.TerminalFormat(true))))
	// fmt.Println(tt.dump(true))

	// Create a temporary persistent database
	datadir := t.TempDir()
	ancient := path.Join(datadir, "ancient")

	db, err := rawdb.Open(rawdb.OpenOptions{
		Directory:         datadir,
		AncientsDirectory: ancient,
		Ephemeral:         true,
	})
	if err != nil {
		t.Fatalf("Failed to create persistent database: %v", err)
	}
	defer db.Close() // Might double close, should be fine

	// Initialize a fresh chain
	var (
		gspec = &Genesis{
			BaseFee: big.NewInt(params.InitialBaseFee),
			Config:  params.AllEthashProtocolChanges,
		}
		engine = ethash.NewFullFaker()
		config = &CacheConfig{
			TrieCleanLimit: 256,
			TrieDirtyLimit: 256,
			TrieTimeLimit:  5 * time.Minute,
			SnapshotLimit:  0, // Disable snapshot by default
			StateScheme:    scheme,
		}
	)
	defer engine.Close()
	if snapshots {
		config.SnapshotLimit = 256
		config.SnapshotWait = true
	}
	chain, err := NewBlockChain(db, config, gspec, nil, engine, vm.Config{}, nil, nil, nil)
	if err != nil {
		t.Fatalf("Failed to create chain: %v", err)
	}
	// If sidechain blocks are needed, make a light chain and import it
	var sideblocks types.Blocks
	if tt.sidechainBlocks > 0 {
		sideblocks, _ = GenerateChain(gspec.Config, gspec.ToBlock(), engine, rawdb.NewMemoryDatabase(), tt.sidechainBlocks, func(i int, b *BlockGen) {
			b.SetCoinbase(common.Address{0x01})
		})
		if _, err := chain.InsertChain(sideblocks); err != nil {
			t.Fatalf("Failed to import side chain: %v", err)
		}
	}
	canonblocks, _ := GenerateChain(gspec.Config, gspec.ToBlock(), engine, rawdb.NewMemoryDatabase(), tt.canonicalBlocks, func(i int, b *BlockGen) {
		b.SetCoinbase(common.Address{0x02})
		b.SetDifficulty(big.NewInt(1000000))
	})
	if _, err := chain.InsertChain(canonblocks[:tt.commitBlock]); err != nil {
		t.Fatalf("Failed to import canonical chain start: %v", err)
	}
	if tt.commitBlock > 0 {
		if err := chain.triedb.Commit(canonblocks[tt.commitBlock-1].Root(), false); err != nil {
			t.Fatalf("Failed to flush trie state: %v", err)
		}
		if snapshots {
			if err := chain.snaps.Cap(canonblocks[tt.commitBlock-1].Root(), 0); err != nil {
				t.Fatalf("Failed to flatten snapshots: %v", err)
			}
		}
	}
	if _, err := chain.InsertChain(canonblocks[tt.commitBlock:]); err != nil {
		t.Fatalf("Failed to import canonical chain tail: %v", err)
	}
	// Force run a freeze cycle
	type freezer interface {
		Freeze(threshold uint64) error
		Ancients() (uint64, error)
	}
	db.(freezer).Freeze(tt.freezeThreshold)

	// Set the simulated pivot block
	if tt.pivotBlock != nil {
		rawdb.WriteLastPivotNumber(db, *tt.pivotBlock)
	}
	// Pull the plug on the database, simulating a hard crash
	chain.triedb.Close()
	db.Close()
	chain.stopWithoutSaving()

	// Start a new blockchain back up and see where the repair leads us
	db, err = rawdb.Open(rawdb.OpenOptions{
		Directory:         datadir,
		AncientsDirectory: ancient,
		Ephemeral:         true,
	})
	if err != nil {
		t.Fatalf("Failed to reopen persistent database: %v", err)
	}
	defer db.Close()

<<<<<<< HEAD
	newChain, err := NewBlockChain(db, nil, gspec, nil, engine, vm.Config{}, nil, nil, nil)
=======
	newChain, err := NewBlockChain(db, config, gspec, nil, engine, vm.Config{}, nil, nil)
>>>>>>> 916d6a44
	if err != nil {
		t.Fatalf("Failed to recreate chain: %v", err)
	}
	defer newChain.Stop()

	// Iterate over all the remaining blocks and ensure there are no gaps
	verifyNoGaps(t, newChain, true, canonblocks)
	verifyNoGaps(t, newChain, false, sideblocks)
	verifyCutoff(t, newChain, true, canonblocks, tt.expCanonicalBlocks)
	verifyCutoff(t, newChain, false, sideblocks, tt.expSidechainBlocks)

	if head := newChain.CurrentHeader(); head.Number.Uint64() != tt.expHeadHeader {
		t.Errorf("Head header mismatch: have %d, want %d", head.Number, tt.expHeadHeader)
	}
	if head := newChain.CurrentSnapBlock(); head.Number.Uint64() != tt.expHeadFastBlock {
		t.Errorf("Head fast block mismatch: have %d, want %d", head.Number, tt.expHeadFastBlock)
	}
	if head := newChain.CurrentBlock(); head.Number.Uint64() != tt.expHeadBlock {
		t.Errorf("Head block mismatch: have %d, want %d", head.Number, tt.expHeadBlock)
	}
	if frozen, err := db.(freezer).Ancients(); err != nil {
		t.Errorf("Failed to retrieve ancient count: %v\n", err)
	} else if int(frozen) != tt.expFrozen {
		t.Errorf("Frozen block count mismatch: have %d, want %d", frozen, tt.expFrozen)
	}
}

// TestIssue23496 tests scenario described in https://github.com/ethereum/go-ethereum/pull/23496#issuecomment-926393893
// Credits to @zzyalbert for finding the issue.
//
// Local chain owns these blocks:
// G  B1  B2  B3  B4
// B1: state committed
// B2: snapshot disk layer
// B3: state committed
// B4: head block
//
// Crash happens without fully persisting snapshot and in-memory states,
// chain rewinds itself to the B1 (skip B3 in order to recover snapshot)
// In this case the snapshot layer of B3 is not created because of existent
// state.
func TestIssue23496(t *testing.T) {
	testIssue23496(t, rawdb.HashScheme)
	testIssue23496(t, rawdb.PathScheme)
}

func testIssue23496(t *testing.T, scheme string) {
	// It's hard to follow the test case, visualize the input
	//log.Root().SetHandler(log.LvlFilterHandler(log.LvlTrace, log.StreamHandler(os.Stderr, log.TerminalFormat(true))))

	// Create a temporary persistent database
	datadir := t.TempDir()
	ancient := path.Join(datadir, "ancient")

	db, err := rawdb.Open(rawdb.OpenOptions{
		Directory:         datadir,
		AncientsDirectory: ancient,
	})
	if err != nil {
		t.Fatalf("Failed to create persistent database: %v", err)
	}
	defer db.Close() // Might double close, should be fine

	// Initialize a fresh chain
	var (
		gspec = &Genesis{
			Config:  params.TestChainConfig,
			BaseFee: big.NewInt(params.InitialBaseFee),
		}
		engine = ethash.NewFullFaker()
	)
<<<<<<< HEAD
	chain, err := NewBlockChain(db, config, gspec, nil, engine, vm.Config{}, nil, nil, nil)
=======
	chain, err := NewBlockChain(db, DefaultCacheConfigWithScheme(scheme), gspec, nil, engine, vm.Config{}, nil, nil)
>>>>>>> 916d6a44
	if err != nil {
		t.Fatalf("Failed to create chain: %v", err)
	}
	_, blocks, _ := GenerateChainWithGenesis(gspec, engine, 4, func(i int, b *BlockGen) {
		b.SetCoinbase(common.Address{0x02})
		b.SetDifficulty(big.NewInt(1000000))
	})

	// Insert block B1 and commit the state into disk
	if _, err := chain.InsertChain(blocks[:1]); err != nil {
		t.Fatalf("Failed to import canonical chain start: %v", err)
	}
	chain.triedb.Commit(blocks[0].Root(), false)

	// Insert block B2 and commit the snapshot into disk
	if _, err := chain.InsertChain(blocks[1:2]); err != nil {
		t.Fatalf("Failed to import canonical chain start: %v", err)
	}
	if err := chain.snaps.Cap(blocks[1].Root(), 0); err != nil {
		t.Fatalf("Failed to flatten snapshots: %v", err)
	}

	// Insert block B3 and commit the state into disk
	if _, err := chain.InsertChain(blocks[2:3]); err != nil {
		t.Fatalf("Failed to import canonical chain start: %v", err)
	}
	chain.triedb.Commit(blocks[2].Root(), false)

	// Insert the remaining blocks
	if _, err := chain.InsertChain(blocks[3:]); err != nil {
		t.Fatalf("Failed to import canonical chain tail: %v", err)
	}

	// Pull the plug on the database, simulating a hard crash
	chain.triedb.Close()
	db.Close()
	chain.stopWithoutSaving()

	// Start a new blockchain back up and see where the repair leads us
	db, err = rawdb.Open(rawdb.OpenOptions{
		Directory:         datadir,
		AncientsDirectory: ancient,
		Ephemeral:         true,
	})
	if err != nil {
		t.Fatalf("Failed to reopen persistent database: %v", err)
	}
	defer db.Close()

<<<<<<< HEAD
	chain, err = NewBlockChain(db, nil, gspec, nil, engine, vm.Config{}, nil, nil, nil)
=======
	chain, err = NewBlockChain(db, DefaultCacheConfigWithScheme(scheme), gspec, nil, engine, vm.Config{}, nil, nil)
>>>>>>> 916d6a44
	if err != nil {
		t.Fatalf("Failed to recreate chain: %v", err)
	}
	defer chain.Stop()

	if head := chain.CurrentHeader(); head.Number.Uint64() != uint64(4) {
		t.Errorf("Head header mismatch: have %d, want %d", head.Number, 4)
	}
	if head := chain.CurrentSnapBlock(); head.Number.Uint64() != uint64(4) {
		t.Errorf("Head fast block mismatch: have %d, want %d", head.Number, uint64(4))
	}
	expHead := uint64(1)
	if scheme == rawdb.PathScheme {
		expHead = uint64(2)
	}
	if head := chain.CurrentBlock(); head.Number.Uint64() != expHead {
		t.Errorf("Head block mismatch: have %d, want %d", head.Number, expHead)
	}

	// Reinsert B2-B4
	if _, err := chain.InsertChain(blocks[1:]); err != nil {
		t.Fatalf("Failed to import canonical chain tail: %v", err)
	}
	if head := chain.CurrentHeader(); head.Number.Uint64() != uint64(4) {
		t.Errorf("Head header mismatch: have %d, want %d", head.Number, 4)
	}
	if head := chain.CurrentSnapBlock(); head.Number.Uint64() != uint64(4) {
		t.Errorf("Head fast block mismatch: have %d, want %d", head.Number, uint64(4))
	}
	if head := chain.CurrentBlock(); head.Number.Uint64() != uint64(4) {
		t.Errorf("Head block mismatch: have %d, want %d", head.Number, uint64(4))
	}
	if layer := chain.Snapshots().Snapshot(blocks[2].Root()); layer == nil {
		t.Error("Failed to regenerate the snapshot of known state")
	}
}<|MERGE_RESOLUTION|>--- conflicted
+++ resolved
@@ -1855,11 +1855,7 @@
 	}
 	defer db.Close()
 
-<<<<<<< HEAD
-	newChain, err := NewBlockChain(db, nil, gspec, nil, engine, vm.Config{}, nil, nil, nil)
-=======
 	newChain, err := NewBlockChain(db, config, gspec, nil, engine, vm.Config{}, nil, nil)
->>>>>>> 916d6a44
 	if err != nil {
 		t.Fatalf("Failed to recreate chain: %v", err)
 	}
@@ -1931,11 +1927,7 @@
 		}
 		engine = ethash.NewFullFaker()
 	)
-<<<<<<< HEAD
-	chain, err := NewBlockChain(db, config, gspec, nil, engine, vm.Config{}, nil, nil, nil)
-=======
 	chain, err := NewBlockChain(db, DefaultCacheConfigWithScheme(scheme), gspec, nil, engine, vm.Config{}, nil, nil)
->>>>>>> 916d6a44
 	if err != nil {
 		t.Fatalf("Failed to create chain: %v", err)
 	}
@@ -1985,11 +1977,7 @@
 	}
 	defer db.Close()
 
-<<<<<<< HEAD
-	chain, err = NewBlockChain(db, nil, gspec, nil, engine, vm.Config{}, nil, nil, nil)
-=======
 	chain, err = NewBlockChain(db, DefaultCacheConfigWithScheme(scheme), gspec, nil, engine, vm.Config{}, nil, nil)
->>>>>>> 916d6a44
 	if err != nil {
 		t.Fatalf("Failed to recreate chain: %v", err)
 	}
