// Copyright 2015 The go-ethereum Authors
// This file is part of the go-ethereum library.
//
// The go-ethereum library is free software: you can redistribute it and/or modify
// it under the terms of the GNU Lesser General Public License as published by
// the Free Software Foundation, either version 3 of the License, or
// (at your option) any later version.
//
// The go-ethereum library is distributed in the hope that it will be useful,
// but WITHOUT ANY WARRANTY; without even the implied warranty of
// MERCHANTABILITY or FITNESS FOR A PARTICULAR PURPOSE. See the
// GNU Lesser General Public License for more details.
//
// You should have received a copy of the GNU Lesser General Public License
// along with the go-ethereum library. If not, see <http://www.gnu.org/licenses/>.

package ethapi

import (
	"context"
	"encoding/hex"
	"errors"
	"fmt"
	gomath "math"
	"math/big"
	"runtime"
	"strings"
	"time"

	"github.com/davecgh/go-spew/spew"

	"github.com/ethereum/go-ethereum"
	"github.com/ethereum/go-ethereum/accounts"
	"github.com/ethereum/go-ethereum/common"
	"github.com/ethereum/go-ethereum/common/hexutil"
	"github.com/ethereum/go-ethereum/common/math"
	"github.com/ethereum/go-ethereum/consensus"
	"github.com/ethereum/go-ethereum/consensus/misc/eip1559"
	"github.com/ethereum/go-ethereum/core"
	"github.com/ethereum/go-ethereum/core/rawdb"
	"github.com/ethereum/go-ethereum/core/state"
	"github.com/ethereum/go-ethereum/core/types"
	"github.com/ethereum/go-ethereum/core/vm"
	"github.com/ethereum/go-ethereum/crypto"
	"github.com/ethereum/go-ethereum/eth/gasestimator"
	"github.com/ethereum/go-ethereum/eth/tracers/logger"
	"github.com/ethereum/go-ethereum/ethdb"
	"github.com/ethereum/go-ethereum/internal/ethapi/override"
	"github.com/ethereum/go-ethereum/log"
	"github.com/ethereum/go-ethereum/p2p"
	"github.com/ethereum/go-ethereum/params"
	"github.com/ethereum/go-ethereum/rlp"
	"github.com/ethereum/go-ethereum/rpc"
	"github.com/ethereum/go-ethereum/trie"
)

// estimateGasErrorRatio is the amount of overestimation eth_estimateGas is
// allowed to produce in order to speed up calculations.
const estimateGasErrorRatio = 0.015

var errBlobTxNotSupported = errors.New("signing blob transactions not supported")

// EthereumAPI provides an API to access Ethereum related information.
type EthereumAPI struct {
	b Backend
}

// NewEthereumAPI creates a new Ethereum protocol API.
func NewEthereumAPI(b Backend) *EthereumAPI {
	return &EthereumAPI{b}
}

// GasPrice returns a suggestion for a gas price for legacy transactions.
func (api *EthereumAPI) GasPrice(ctx context.Context) (*hexutil.Big, error) {
	tipcap, err := api.b.SuggestGasTipCap(ctx)
	if err != nil {
		return nil, err
	}
	if head := api.b.CurrentHeader(); head.BaseFee != nil {
		tipcap.Add(tipcap, head.BaseFee)
	}

	return (*hexutil.Big)(tipcap), err
}

// MaxPriorityFeePerGas returns a suggestion for a gas tip cap for dynamic fee transactions.
func (api *EthereumAPI) MaxPriorityFeePerGas(ctx context.Context) (*hexutil.Big, error) {
	tipcap, err := api.b.SuggestGasTipCap(ctx)
	if err != nil {
		return nil, err
	}

	return (*hexutil.Big)(tipcap), err
}

type feeHistoryResult struct {
	OldestBlock      *hexutil.Big     `json:"oldestBlock"`
	Reward           [][]*hexutil.Big `json:"reward,omitempty"`
	BaseFee          []*hexutil.Big   `json:"baseFeePerGas,omitempty"`
	GasUsedRatio     []float64        `json:"gasUsedRatio"`
	BlobBaseFee      []*hexutil.Big   `json:"baseFeePerBlobGas,omitempty"`
	BlobGasUsedRatio []float64        `json:"blobGasUsedRatio,omitempty"`
}

// FeeHistory returns the fee market history.
func (api *EthereumAPI) FeeHistory(ctx context.Context, blockCount math.HexOrDecimal64, lastBlock rpc.BlockNumber, rewardPercentiles []float64) (*feeHistoryResult, error) {
	oldest, reward, baseFee, gasUsed, blobBaseFee, blobGasUsed, err := api.b.FeeHistory(ctx, uint64(blockCount), lastBlock, rewardPercentiles)
	if err != nil {
		return nil, err
	}

	results := &feeHistoryResult{
		OldestBlock:  (*hexutil.Big)(oldest),
		GasUsedRatio: gasUsed,
	}
	if reward != nil {
		results.Reward = make([][]*hexutil.Big, len(reward))
		for i, w := range reward {
			results.Reward[i] = make([]*hexutil.Big, len(w))
			for j, v := range w {
				results.Reward[i][j] = (*hexutil.Big)(v)
			}
		}
	}

	if baseFee != nil {
		results.BaseFee = make([]*hexutil.Big, len(baseFee))
		for i, v := range baseFee {
			results.BaseFee[i] = (*hexutil.Big)(v)
		}
	}
	if blobBaseFee != nil {
		results.BlobBaseFee = make([]*hexutil.Big, len(blobBaseFee))
		for i, v := range blobBaseFee {
			results.BlobBaseFee[i] = (*hexutil.Big)(v)
		}
	}
	if blobGasUsed != nil {
		results.BlobGasUsedRatio = blobGasUsed
	}
	return results, nil
}

// BlobBaseFee returns the base fee for blob gas at the current head.
func (api *EthereumAPI) BlobBaseFee(ctx context.Context) *hexutil.Big {
	return (*hexutil.Big)(api.b.BlobBaseFee(ctx))
}

// Syncing returns false in case the node is currently not syncing with the network. It can be up-to-date or has not
// yet received the latest block headers from its peers. In case it is synchronizing:
// - startingBlock: block number this node started to synchronize from
// - currentBlock:  block number this node is currently importing
// - highestBlock:  block number of the highest block header this node has received from peers
// - pulledStates:  number of state entries processed until now
// - knownStates:   number of known state entries that still need to be pulled
func (api *EthereumAPI) Syncing() (interface{}, error) {
	progress := api.b.SyncProgress()

	// Return not syncing if the synchronisation already completed
	if progress.Done() {
		return false, nil
	}
	// Otherwise gather the block sync stats
	return map[string]interface{}{
		"startingBlock":          hexutil.Uint64(progress.StartingBlock),
		"currentBlock":           hexutil.Uint64(progress.CurrentBlock),
		"highestBlock":           hexutil.Uint64(progress.HighestBlock),
		"syncedAccounts":         hexutil.Uint64(progress.SyncedAccounts),
		"syncedAccountBytes":     hexutil.Uint64(progress.SyncedAccountBytes),
		"syncedBytecodes":        hexutil.Uint64(progress.SyncedBytecodes),
		"syncedBytecodeBytes":    hexutil.Uint64(progress.SyncedBytecodeBytes),
		"syncedStorage":          hexutil.Uint64(progress.SyncedStorage),
		"syncedStorageBytes":     hexutil.Uint64(progress.SyncedStorageBytes),
		"healedTrienodes":        hexutil.Uint64(progress.HealedTrienodes),
		"healedTrienodeBytes":    hexutil.Uint64(progress.HealedTrienodeBytes),
		"healedBytecodes":        hexutil.Uint64(progress.HealedBytecodes),
		"healedBytecodeBytes":    hexutil.Uint64(progress.HealedBytecodeBytes),
		"healingTrienodes":       hexutil.Uint64(progress.HealingTrienodes),
		"healingBytecode":        hexutil.Uint64(progress.HealingBytecode),
		"txIndexFinishedBlocks":  hexutil.Uint64(progress.TxIndexFinishedBlocks),
		"txIndexRemainingBlocks": hexutil.Uint64(progress.TxIndexRemainingBlocks),
	}, nil
}

// TxPoolAPI offers and API for the transaction pool. It only operates on data that is non-confidential.
type TxPoolAPI struct {
	b Backend
}

// NewTxPoolAPI creates a new tx pool service that gives information about the transaction pool.
func NewTxPoolAPI(b Backend) *TxPoolAPI {
	return &TxPoolAPI{b}
}

// Content returns the transactions contained within the transaction pool.
func (api *TxPoolAPI) Content() map[string]map[string]map[string]*RPCTransaction {
	content := map[string]map[string]map[string]*RPCTransaction{
		"pending": make(map[string]map[string]*RPCTransaction),
		"queued":  make(map[string]map[string]*RPCTransaction),
	}
	pending, queue := api.b.TxPoolContent()
	curHeader := api.b.CurrentHeader()
	// Flatten the pending transactions
	for account, txs := range pending {
		dump := make(map[string]*RPCTransaction)
		for _, tx := range txs {
			dump[fmt.Sprintf("%d", tx.Nonce())] = NewRPCPendingTransaction(tx, curHeader, api.b.ChainConfig())
		}

		content["pending"][account.Hex()] = dump
	}
	// Flatten the queued transactions
	for account, txs := range queue {
		dump := make(map[string]*RPCTransaction)
		for _, tx := range txs {
			dump[fmt.Sprintf("%d", tx.Nonce())] = NewRPCPendingTransaction(tx, curHeader, api.b.ChainConfig())
		}

		content["queued"][account.Hex()] = dump
	}

	return content
}

// ContentFrom returns the transactions contained within the transaction pool.
func (api *TxPoolAPI) ContentFrom(addr common.Address) map[string]map[string]*RPCTransaction {
	content := make(map[string]map[string]*RPCTransaction, 2)
	pending, queue := api.b.TxPoolContentFrom(addr)
	curHeader := api.b.CurrentHeader()

	// Build the pending transactions
	dump := make(map[string]*RPCTransaction, len(pending))
	for _, tx := range pending {
		dump[fmt.Sprintf("%d", tx.Nonce())] = NewRPCPendingTransaction(tx, curHeader, api.b.ChainConfig())
	}

	content["pending"] = dump

	// Build the queued transactions
	dump = make(map[string]*RPCTransaction, len(queue))
	for _, tx := range queue {
		dump[fmt.Sprintf("%d", tx.Nonce())] = NewRPCPendingTransaction(tx, curHeader, api.b.ChainConfig())
	}

	content["queued"] = dump

	return content
}

// Status returns the number of pending and queued transaction in the pool.
func (api *TxPoolAPI) Status() map[string]hexutil.Uint {
	pending, queue := api.b.Stats()
	return map[string]hexutil.Uint{
		"pending": hexutil.Uint(pending),
		"queued":  hexutil.Uint(queue),
	}
}

// Inspect retrieves the content of the transaction pool and flattens it into an
// easily inspectable list.
func (api *TxPoolAPI) Inspect() map[string]map[string]map[string]string {
	content := map[string]map[string]map[string]string{
		"pending": make(map[string]map[string]string),
		"queued":  make(map[string]map[string]string),
	}
	pending, queue := api.b.TxPoolContent()

	// Define a formatter to flatten a transaction into a string
	format := func(tx *types.Transaction) string {
		if to := tx.To(); to != nil {
			return fmt.Sprintf("%s: %v wei + %v gas × %v wei", tx.To().Hex(), tx.Value(), tx.Gas(), tx.GasPrice())
		}
		return fmt.Sprintf("contract creation: %v wei + %v gas × %v wei", tx.Value(), tx.Gas(), tx.GasPrice())
	}
	// Flatten the pending transactions
	for account, txs := range pending {
		dump := make(map[string]string)
		for _, tx := range txs {
			dump[fmt.Sprintf("%d", tx.Nonce())] = format(tx)
		}

		content["pending"][account.Hex()] = dump
	}
	// Flatten the queued transactions
	for account, txs := range queue {
		dump := make(map[string]string)
		for _, tx := range txs {
			dump[fmt.Sprintf("%d", tx.Nonce())] = format(tx)
		}

		content["queued"][account.Hex()] = dump
	}

	return content
}

// EthereumAccountAPI provides an API to access accounts managed by this node.
// It offers only methods that can retrieve accounts.
type EthereumAccountAPI struct {
	am *accounts.Manager
}

// NewEthereumAccountAPI creates a new EthereumAccountAPI.
func NewEthereumAccountAPI(am *accounts.Manager) *EthereumAccountAPI {
	return &EthereumAccountAPI{am: am}
}

// Accounts returns the collection of accounts this node manages.
func (api *EthereumAccountAPI) Accounts() []common.Address {
	return api.am.Accounts()
}

// BlockChainAPI provides an API to access Ethereum blockchain data.
type BlockChainAPI struct {
	b Backend
}

// NewBlockChainAPI creates a new Ethereum blockchain API.
func NewBlockChainAPI(b Backend) *BlockChainAPI {
	return &BlockChainAPI{b}
}

// GetTransactionReceiptsByBlock returns the transaction receipts for the given block number or hash.
func (api *BlockChainAPI) GetTransactionReceiptsByBlock(ctx context.Context, blockNrOrHash rpc.BlockNumberOrHash) ([]map[string]interface{}, error) {
	block, err := api.b.BlockByNumberOrHash(ctx, blockNrOrHash)
	if err != nil {
		return nil, err
	}

	if block == nil {
		return nil, errors.New("block not found")
	}

	receipts, err := api.b.GetReceipts(ctx, block.Hash())
	if err != nil {
		return nil, err
	}

	txs := block.Transactions()

	var txHash common.Hash

	borReceipt, err := api.b.GetBorBlockReceipt(ctx, block.Hash())
	if err != nil && err != ethereum.NotFound {
		return nil, err
	}
	if borReceipt != nil {
		receipts = append(receipts, borReceipt)

		txHash = types.GetDerivedBorTxHash(types.BorReceiptKey(block.Number().Uint64(), block.Hash()))
		if txHash != (common.Hash{}) {
			borTx, _, _, _, _ := api.b.GetBorBlockTransactionWithBlockHash(ctx, txHash, block.Hash())
			txs = append(txs, borTx)
		}
	}

	if len(txs) != len(receipts) {
		return nil, fmt.Errorf("txs length %d doesn't equal to receipts' length %d", len(txs), len(receipts))
	}

	txReceipts := make([]map[string]interface{}, 0, len(txs))

	for idx, receipt := range receipts {
		tx := txs[idx]

		signer := types.MakeSigner(api.b.ChainConfig(), block.Number(), block.Time())
		from, _ := types.Sender(signer, tx)

		fields := map[string]interface{}{
			"blockHash":         block.Hash(),
			"blockNumber":       hexutil.Uint64(block.NumberU64()),
			"transactionHash":   tx.Hash(),
			"transactionIndex":  hexutil.Uint64(idx),
			"from":              from,
			"to":                tx.To(),
			"gasUsed":           hexutil.Uint64(receipt.GasUsed),
			"cumulativeGasUsed": hexutil.Uint64(receipt.CumulativeGasUsed),
			"contractAddress":   nil,
			"logs":              receipt.Logs,
			"logsBloom":         receipt.Bloom,
			"type":              hexutil.Uint(tx.Type()),
			"effectiveGasPrice": (*hexutil.Big)(receipt.EffectiveGasPrice),
		}

		if receipt.EffectiveGasPrice == nil {
			fields["effectiveGasPrice"] = new(hexutil.Big)
		}

		// Assign receipt status or post state.
		if len(receipt.PostState) > 0 {
			fields["root"] = hexutil.Bytes(receipt.PostState)
		} else {
			fields["status"] = hexutil.Uint(receipt.Status)
		}

		if receipt.Logs == nil {
			fields["logs"] = []*types.Log{}
		}

		if borReceipt != nil && idx == len(receipts)-1 {
			fields["transactionHash"] = txHash
		}

		// If the ContractAddress is 20 0x0 bytes, assume it is not a contract creation
		if receipt.ContractAddress != (common.Address{}) {
			fields["contractAddress"] = receipt.ContractAddress
		}

		txReceipts = append(txReceipts, fields)
	}

	return txReceipts, nil
}

// ChainId is the EIP-155 replay-protection chain id for the current Ethereum chain config.
//
// Note, this method does not conform to EIP-695 because the configured chain ID is always
// returned, regardless of the current head block. We used to return an error when the chain
// wasn't synced up to a block where EIP-155 is enabled, but this behavior caused issues
// in CL clients.
func (api *BlockChainAPI) ChainId() *hexutil.Big {
	return (*hexutil.Big)(api.b.ChainConfig().ChainID)
}

// BlockNumber returns the block number of the chain head.
func (api *BlockChainAPI) BlockNumber() hexutil.Uint64 {
	header, _ := api.b.HeaderByNumber(context.Background(), rpc.LatestBlockNumber) // latest header should always be available
	return hexutil.Uint64(header.Number.Uint64())
}

// GetBalance returns the amount of wei for the given address in the state of the
// given block number. The rpc.LatestBlockNumber and rpc.PendingBlockNumber meta
// block numbers are also allowed.
func (api *BlockChainAPI) GetBalance(ctx context.Context, address common.Address, blockNrOrHash rpc.BlockNumberOrHash) (*hexutil.Big, error) {
	state, _, err := api.b.StateAndHeaderByNumberOrHash(ctx, blockNrOrHash)
	if state == nil || err != nil {
		return nil, err
	}
	b := state.GetBalance(address).ToBig()
	return (*hexutil.Big)(b), state.Error()
}

// AccountResult structs for GetProof
type AccountResult struct {
	Address      common.Address  `json:"address"`
	AccountProof []string        `json:"accountProof"`
	Balance      *hexutil.Big    `json:"balance"`
	CodeHash     common.Hash     `json:"codeHash"`
	Nonce        hexutil.Uint64  `json:"nonce"`
	StorageHash  common.Hash     `json:"storageHash"`
	StorageProof []StorageResult `json:"storageProof"`
}

type StorageResult struct {
	Key   string       `json:"key"`
	Value *hexutil.Big `json:"value"`
	Proof []string     `json:"proof"`
}

// proofList implements ethdb.KeyValueWriter and collects the proofs as
// hex-strings for delivery to rpc-caller.
type proofList []string

func (n *proofList) Put(key []byte, value []byte) error {
	*n = append(*n, hexutil.Encode(value))
	return nil
}

func (n *proofList) Delete(key []byte) error {
	panic("not supported")
}

// GetProof returns the Merkle-proof for a given account and optionally some storage keys.
func (api *BlockChainAPI) GetProof(ctx context.Context, address common.Address, storageKeys []string, blockNrOrHash rpc.BlockNumberOrHash) (*AccountResult, error) {
	var (
		keys         = make([]common.Hash, len(storageKeys))
		keyLengths   = make([]int, len(storageKeys))
		storageProof = make([]StorageResult, len(storageKeys))
	)
	// Deserialize all keys. This prevents state access on invalid input.
	for i, hexKey := range storageKeys {
		var err error
		keys[i], keyLengths[i], err = decodeHash(hexKey)
		if err != nil {
			return nil, err
		}
	}
	statedb, header, err := api.b.StateAndHeaderByNumberOrHash(ctx, blockNrOrHash)
	if statedb == nil || err != nil {
		return nil, err
	}
	codeHash := statedb.GetCodeHash(address)
	storageRoot := statedb.GetStorageRoot(address)

	if len(keys) > 0 {
		var storageTrie state.Trie
		if storageRoot != types.EmptyRootHash && storageRoot != (common.Hash{}) {
			id := trie.StorageTrieID(header.Root, crypto.Keccak256Hash(address.Bytes()), storageRoot)
			st, err := trie.NewStateTrie(id, statedb.Database().TrieDB())
			if err != nil {
				return nil, err
			}
			storageTrie = st
		}
		// Create the proofs for the storageKeys.
		for i, key := range keys {
			// Output key encoding is a bit special: if the input was a 32-byte hash, it is
			// returned as such. Otherwise, we apply the QUANTITY encoding mandated by the
			// JSON-RPC spec for getProof. This behavior exists to preserve backwards
			// compatibility with older client versions.
			var outputKey string
			if keyLengths[i] != 32 {
				outputKey = hexutil.EncodeBig(key.Big())
			} else {
				outputKey = hexutil.Encode(key[:])
			}
			if storageTrie == nil {
				storageProof[i] = StorageResult{outputKey, &hexutil.Big{}, []string{}}
				continue
			}
			var proof proofList
			if err := storageTrie.Prove(crypto.Keccak256(key.Bytes()), &proof); err != nil {
				return nil, err
			}
			value := (*hexutil.Big)(statedb.GetState(address, key).Big())
			storageProof[i] = StorageResult{outputKey, value, proof}
		}
	}
	// Create the accountProof.
	tr, err := trie.NewStateTrie(trie.StateTrieID(header.Root), statedb.Database().TrieDB())
	if err != nil {
		return nil, err
	}
	var accountProof proofList
	if err := tr.Prove(crypto.Keccak256(address.Bytes()), &accountProof); err != nil {
		return nil, err
	}
	balance := statedb.GetBalance(address).ToBig()
	return &AccountResult{
		Address:      address,
		AccountProof: accountProof,
		Balance:      (*hexutil.Big)(balance),
		CodeHash:     codeHash,
		Nonce:        hexutil.Uint64(statedb.GetNonce(address)),
		StorageHash:  storageRoot,
		StorageProof: storageProof,
	}, statedb.Error()
}

// decodeHash parses a hex-encoded 32-byte hash. The input may optionally
// be prefixed by 0x and can have a byte length up to 32.
func decodeHash(s string) (h common.Hash, inputLength int, err error) {
	if strings.HasPrefix(s, "0x") || strings.HasPrefix(s, "0X") {
		s = s[2:]
	}

	if (len(s) & 1) > 0 {
		s = "0" + s
	}

	b, err := hex.DecodeString(s)
	if err != nil {
		return common.Hash{}, 0, errors.New("hex string invalid")
	}

	if len(b) > 32 {
		return common.Hash{}, len(b), errors.New("hex string too long, want at most 32 bytes")
	}
	return common.BytesToHash(b), len(b), nil
}

// GetHeaderByNumber returns the requested canonical block header.
//   - When blockNr is -1 the chain pending header is returned.
//   - When blockNr is -2 the chain latest header is returned.
//   - When blockNr is -3 the chain finalized header is returned.
//   - When blockNr is -4 the chain safe header is returned.
func (api *BlockChainAPI) GetHeaderByNumber(ctx context.Context, number rpc.BlockNumber) (map[string]interface{}, error) {
	header, err := api.b.HeaderByNumber(ctx, number)
	if header != nil && err == nil {
		response := RPCMarshalHeader(header)
		if number == rpc.PendingBlockNumber {
			// Pending header need to nil out a few fields
			for _, field := range []string{"hash", "nonce", "miner"} {
				response[field] = nil
			}
		}
		return response, err
	}
	return nil, err
}

// GetHeaderByHash returns the requested header by hash.
func (api *BlockChainAPI) GetHeaderByHash(ctx context.Context, hash common.Hash) map[string]interface{} {
	header, _ := api.b.HeaderByHash(ctx, hash)
	if header != nil {
		return RPCMarshalHeader(header)
	}

	return nil
}

// GetBlockByNumber returns the requested canonical block.
//   - When blockNr is -1 the chain pending block is returned.
//   - When blockNr is -2 the chain latest block is returned.
//   - When blockNr is -3 the chain finalized block is returned.
//   - When blockNr is -4 the chain safe block is returned.
//   - When fullTx is true all transactions in the block are returned, otherwise
//     only the transaction hash is returned.
func (api *BlockChainAPI) GetBlockByNumber(ctx context.Context, number rpc.BlockNumber, fullTx bool) (map[string]interface{}, error) {
	block, err := api.b.BlockByNumber(ctx, number)
	if block != nil && err == nil {
		response := RPCMarshalBlock(block, true, fullTx, api.b.ChainConfig(), api.b.ChainDb())
		if number == rpc.PendingBlockNumber {
			// Pending blocks need to nil out a few fields
			for _, field := range []string{"hash", "nonce", "miner"} {
				response[field] = nil
			}
		}

		// append marshalled bor transaction
		if response != nil {
			response = api.appendRPCMarshalBorTransaction(ctx, block, response, fullTx)
		}

		return response, nil
	}

	return nil, err
}

// GetBlockByHash returns the requested block. When fullTx is true all transactions in the block are returned in full
// detail, otherwise only the transaction hash is returned.
func (api *BlockChainAPI) GetBlockByHash(ctx context.Context, hash common.Hash, fullTx bool) (map[string]interface{}, error) {
	block, err := api.b.BlockByHash(ctx, hash)
	if block != nil && err == nil {
		response := RPCMarshalBlock(block, true, fullTx, api.b.ChainConfig(), api.b.ChainDb())

		// append marshalled bor transaction
		if response != nil {
			return api.appendRPCMarshalBorTransaction(ctx, block, response, fullTx), err
		}

		return response, nil
	}

	return nil, err
}

// GetUncleByBlockNumberAndIndex returns the uncle block for the given block hash and index.
func (api *BlockChainAPI) GetUncleByBlockNumberAndIndex(ctx context.Context, blockNr rpc.BlockNumber, index hexutil.Uint) (map[string]interface{}, error) {
	block, err := api.b.BlockByNumber(ctx, blockNr)
	if block != nil {
		uncles := block.Uncles()
		if index >= hexutil.Uint(len(uncles)) {
			log.Debug("Requested uncle not found", "number", blockNr, "hash", block.Hash(), "index", index)
			return nil, nil
		}

		block = types.NewBlockWithHeader(uncles[index])
		return RPCMarshalBlock(block, false, false, api.b.ChainConfig(), api.b.ChainDb()), nil
	}

	return nil, err
}

// GetUncleByBlockHashAndIndex returns the uncle block for the given block hash and index.
func (api *BlockChainAPI) GetUncleByBlockHashAndIndex(ctx context.Context, blockHash common.Hash, index hexutil.Uint) (map[string]interface{}, error) {
	block, err := api.b.BlockByHash(ctx, blockHash)
	if block != nil {
		uncles := block.Uncles()
		if index >= hexutil.Uint(len(uncles)) {
			log.Debug("Requested uncle not found", "number", block.Number(), "hash", blockHash, "index", index)
			return nil, nil
		}

		block = types.NewBlockWithHeader(uncles[index])
		return RPCMarshalBlock(block, false, false, api.b.ChainConfig(), api.b.ChainDb()), nil
	}

	return nil, err
}

// GetUncleCountByBlockNumber returns number of uncles in the block for the given block number
func (api *BlockChainAPI) GetUncleCountByBlockNumber(ctx context.Context, blockNr rpc.BlockNumber) *hexutil.Uint {
	if block, _ := api.b.BlockByNumber(ctx, blockNr); block != nil {
		n := hexutil.Uint(len(block.Uncles()))
		return &n
	}

	return nil
}

// GetUncleCountByBlockHash returns number of uncles in the block for the given block hash
func (api *BlockChainAPI) GetUncleCountByBlockHash(ctx context.Context, blockHash common.Hash) *hexutil.Uint {
	if block, _ := api.b.BlockByHash(ctx, blockHash); block != nil {
		n := hexutil.Uint(len(block.Uncles()))
		return &n
	}

	return nil
}

// GetCode returns the code stored at the given address in the state for the given block number.
func (api *BlockChainAPI) GetCode(ctx context.Context, address common.Address, blockNrOrHash rpc.BlockNumberOrHash) (hexutil.Bytes, error) {
	state, _, err := api.b.StateAndHeaderByNumberOrHash(ctx, blockNrOrHash)
	if state == nil || err != nil {
		return nil, err
	}

	code := state.GetCode(address)

	return code, state.Error()
}

// GetStorageAt returns the storage from the state at the given address, key and
// block number. The rpc.LatestBlockNumber and rpc.PendingBlockNumber meta block
// numbers are also allowed.
func (api *BlockChainAPI) GetStorageAt(ctx context.Context, address common.Address, hexKey string, blockNrOrHash rpc.BlockNumberOrHash) (hexutil.Bytes, error) {
	state, _, err := api.b.StateAndHeaderByNumberOrHash(ctx, blockNrOrHash)
	if state == nil || err != nil {
		return nil, err
	}
	key, _, err := decodeHash(hexKey)
	if err != nil {
		return nil, fmt.Errorf("unable to decode storage key: %s", err)
	}

	res := state.GetState(address, key)

	return res[:], state.Error()
}

// GetBlockReceipts returns the block receipts for the given block hash or number or tag.
func (api *BlockChainAPI) GetBlockReceipts(ctx context.Context, blockNrOrHash rpc.BlockNumberOrHash) ([]map[string]interface{}, error) {
	block, err := api.b.BlockByNumberOrHash(ctx, blockNrOrHash)
	if block == nil || err != nil {
		// When the block doesn't exist, the RPC method should return JSON null
		// as per specification.
		return nil, nil
	}
	receipts, err := api.b.GetReceipts(ctx, block.Hash())
	if err != nil {
		return nil, err
	}
	txs := block.Transactions()
	if len(txs) != len(receipts) {
		return nil, fmt.Errorf("receipts length mismatch: %d vs %d", len(txs), len(receipts))
	}

	// Derive the sender.
	signer := types.MakeSigner(api.b.ChainConfig(), block.Number(), block.Time())

	result := make([]map[string]interface{}, len(receipts))
	for i, receipt := range receipts {
		result[i] = marshalReceipt(receipt, block.Hash(), block.NumberU64(), signer, txs[i], i, false)
	}

	stateSyncReceipt, err := api.b.GetBorBlockReceipt(ctx, block.Hash())
	if err != nil && err != ethereum.NotFound {
		return nil, err
	}
	if stateSyncReceipt != nil {
		tx, _, _, _ := rawdb.ReadBorTransaction(api.b.ChainDb(), stateSyncReceipt.TxHash)
		result = append(result, marshalReceipt(stateSyncReceipt, block.Hash(), block.NumberU64(), signer, tx, len(result), true))
	}

	return result, nil
}

<<<<<<< HEAD
=======
// GetTdByHash returns a map containing the total difficulty (hex-encoded) for the given block hash.
func (api *BlockChainAPI) GetTdByHash(ctx context.Context, hash common.Hash) map[string]interface{} {
	td := api.b.GetTd(ctx, hash)
	if td == nil {
		return nil
	}

	resp := make(map[string]interface{}, 2)
	resp["blockHash"] = hash.Hex()
	resp["totalDifficulty"] = hexutil.EncodeBig(td)
	return resp
}

// GetTdByNumber returns a map containing the total difficulty (hex-encoded) for the given block number.
func (api *BlockChainAPI) GetTdByNumber(ctx context.Context, blockNr rpc.BlockNumber) map[string]interface{} {
	td := api.b.GetTdByNumber(ctx, blockNr)
	if td == nil {
		return nil
	}

	resp := make(map[string]interface{}, 2)
	resp["blockNumber"] = hexutil.EncodeUint64(uint64(blockNr.Int64()))
	resp["totalDifficulty"] = hexutil.EncodeBig(td)
	return resp
}

// OverrideAccount indicates the overriding fields of account during the execution
// of a message call.
// Note, state and stateDiff can't be specified at the same time. If state is
// set, message execution will only use the data in the given state. Otherwise
// if stateDiff is set, all diff will be applied first and then execute the call
// message.
type OverrideAccount struct {
	Nonce            *hexutil.Uint64             `json:"nonce"`
	Code             *hexutil.Bytes              `json:"code"`
	Balance          *hexutil.Big                `json:"balance"`
	State            map[common.Hash]common.Hash `json:"state"`
	StateDiff        map[common.Hash]common.Hash `json:"stateDiff"`
	MovePrecompileTo *common.Address             `json:"movePrecompileToAddress"`
}

// StateOverride is the collection of overridden accounts.
type StateOverride map[common.Address]OverrideAccount

func (diff *StateOverride) has(address common.Address) bool {
	_, ok := (*diff)[address]
	return ok
}

// Apply overrides the fields of specified accounts into the given state.
func (diff *StateOverride) Apply(statedb *state.StateDB, precompiles vm.PrecompiledContracts) error {
	if diff == nil {
		return nil
	}
	// Tracks destinations of precompiles that were moved.
	dirtyAddrs := make(map[common.Address]struct{})
	for addr, account := range *diff {
		// If a precompile was moved to this address already, it can't be overridden.
		if _, ok := dirtyAddrs[addr]; ok {
			return fmt.Errorf("account %s has already been overridden by a precompile", addr.Hex())
		}
		p, isPrecompile := precompiles[addr]
		// The MoveTo feature makes it possible to move a precompile
		// code to another address. If the target address is another precompile
		// the code for the latter is lost for this session.
		// Note the destination account is not cleared upon move.
		if account.MovePrecompileTo != nil {
			if !isPrecompile {
				return fmt.Errorf("account %s is not a precompile", addr.Hex())
			}
			// Refuse to move a precompile to an address that has been
			// or will be overridden.
			if diff.has(*account.MovePrecompileTo) {
				return fmt.Errorf("account %s is already overridden", account.MovePrecompileTo.Hex())
			}
			precompiles[*account.MovePrecompileTo] = p
			dirtyAddrs[*account.MovePrecompileTo] = struct{}{}
		}
		if isPrecompile {
			delete(precompiles, addr)
		}
		// Override account nonce.
		if account.Nonce != nil {
			statedb.SetNonce(addr, uint64(*account.Nonce))
		}
		// Override account(contract) code.
		if account.Code != nil {
			statedb.SetCode(addr, *account.Code)
		}
		// Override account balance.
		if account.Balance != nil {
			u256Balance, _ := uint256.FromBig((*big.Int)(account.Balance))
			statedb.SetBalance(addr, u256Balance, tracing.BalanceChangeUnspecified)
		}

		if account.State != nil && account.StateDiff != nil {
			return fmt.Errorf("account %s has both 'state' and 'stateDiff'", addr.Hex())
		}
		// Replace entire state if caller requires.
		if account.State != nil {
			statedb.SetStorage(addr, account.State)
		}
		// Apply state diff into specified accounts.
		if account.StateDiff != nil {
			for key, value := range account.StateDiff {
				statedb.SetState(addr, key, value)
			}
		}
	}
	// Now finalize the changes. Finalize is normally performed between transactions.
	// By using finalize, the overrides are semantically behaving as
	// if they were created in a transaction just before the tracing occur.
	statedb.Finalise(false)
	return nil
}

// BlockOverrides is a set of header fields to override.
type BlockOverrides struct {
	Number        *hexutil.Big
	Difficulty    *hexutil.Big // No-op if we're simulating post-merge calls.
	Time          *hexutil.Uint64
	GasLimit      *hexutil.Uint64
	FeeRecipient  *common.Address
	PrevRandao    *common.Hash
	BaseFeePerGas *hexutil.Big
	BlobBaseFee   *hexutil.Big
}

// Apply overrides the given header fields into the given block context.
func (o *BlockOverrides) Apply(blockCtx *vm.BlockContext) {
	if o == nil {
		return
	}
	if o.Number != nil {
		blockCtx.BlockNumber = o.Number.ToInt()
	}
	if o.Difficulty != nil {
		blockCtx.Difficulty = o.Difficulty.ToInt()
	}
	if o.Time != nil {
		blockCtx.Time = uint64(*o.Time)
	}
	if o.GasLimit != nil {
		blockCtx.GasLimit = uint64(*o.GasLimit)
	}
	if o.FeeRecipient != nil {
		blockCtx.Coinbase = *o.FeeRecipient
	}
	if o.PrevRandao != nil {
		blockCtx.Random = o.PrevRandao
	}
	if o.BaseFeePerGas != nil {
		blockCtx.BaseFee = o.BaseFeePerGas.ToInt()
	}
	if o.BlobBaseFee != nil {
		blockCtx.BlobBaseFee = o.BlobBaseFee.ToInt()
	}
}

// MakeHeader returns a new header object with the overridden
// fields.
// Note: MakeHeader ignores BlobBaseFee if set. That's because
// header has no such field.
func (o *BlockOverrides) MakeHeader(header *types.Header) *types.Header {
	if o == nil {
		return header
	}
	h := types.CopyHeader(header)
	if o.Number != nil {
		h.Number = o.Number.ToInt()
	}
	if o.Difficulty != nil {
		h.Difficulty = o.Difficulty.ToInt()
	}
	if o.Time != nil {
		h.Time = uint64(*o.Time)
	}
	if o.GasLimit != nil {
		h.GasLimit = uint64(*o.GasLimit)
	}
	if o.FeeRecipient != nil {
		h.Coinbase = *o.FeeRecipient
	}
	if o.PrevRandao != nil {
		h.MixDigest = *o.PrevRandao
	}
	if o.BaseFeePerGas != nil {
		h.BaseFee = o.BaseFeePerGas.ToInt()
	}
	return h
}

>>>>>>> e41a830b
// ChainContextBackend provides methods required to implement ChainContext.
type ChainContextBackend interface {
	Engine() consensus.Engine
	HeaderByNumber(context.Context, rpc.BlockNumber) (*types.Header, error)
	ChainConfig() *params.ChainConfig
}

// ChainContext is an implementation of core.ChainContext. It's main use-case
// is instantiating a vm.BlockContext without having access to the BlockChain object.
type ChainContext struct {
	b   ChainContextBackend
	ctx context.Context
}

// NewChainContext creates a new ChainContext object.
func NewChainContext(ctx context.Context, backend ChainContextBackend) *ChainContext {
	return &ChainContext{ctx: ctx, b: backend}
}

func (context *ChainContext) Engine() consensus.Engine {
	return context.b.Engine()
}

func (context *ChainContext) GetHeader(hash common.Hash, number uint64) *types.Header {
	// This method is called to get the hash for a block number when executing the BLOCKHASH
	// opcode. Hence no need to search for non-canonical blocks.
	header, err := context.b.HeaderByNumber(context.ctx, rpc.BlockNumber(number))
	if err != nil || header.Hash() != hash {
		return nil
	}
	return header
}

func (context *ChainContext) Config() *params.ChainConfig {
	return context.b.ChainConfig()
}

func doCall(ctx context.Context, b Backend, args TransactionArgs, state *state.StateDB, header *types.Header, overrides *override.StateOverride, blockOverrides *override.BlockOverrides, timeout time.Duration, globalGasCap uint64) (*core.ExecutionResult, error) {
	blockCtx := core.NewEVMBlockContext(header, NewChainContext(ctx, b), nil)
	if blockOverrides != nil {
		if err := blockOverrides.Apply(&blockCtx); err != nil {
			return nil, err
		}
	}
	rules := b.ChainConfig().Rules(blockCtx.BlockNumber, blockCtx.Random != nil, blockCtx.Time)
	precompiles := vm.ActivePrecompiledContracts(rules)
	if err := overrides.Apply(state, precompiles); err != nil {
		return nil, err
	}

	// Setup context so it may be cancelled the call has completed
	// or, in case of unmetered gas, setup a context with a timeout.
	var cancel context.CancelFunc
	if timeout > 0 {
		ctx, cancel = context.WithTimeout(ctx, timeout)
	} else {
		ctx, cancel = context.WithCancel(ctx)
	}
	// Make sure the context is cancelled when the call has completed
	// this makes sure resources are cleaned up.
	defer cancel()
	// Note(bor): don't set this to global max cap (as done in geth) as it leads to issues in devnet.
	gp := new(core.GasPool).AddGas(gomath.MaxUint64)
	return applyMessage(ctx, b, args, state, header, timeout, globalGasCap, gp, &blockCtx, &vm.Config{NoBaseFee: true}, precompiles, true)
}

func applyMessage(ctx context.Context, b Backend, args TransactionArgs, state *state.StateDB, header *types.Header, timeout time.Duration, globalGasCap uint64, gp *core.GasPool, blockContext *vm.BlockContext, vmConfig *vm.Config, precompiles vm.PrecompiledContracts, skipChecks bool) (*core.ExecutionResult, error) {
	// Get a new instance of the EVM.
	if err := args.CallDefaults(globalGasCap, blockContext.BaseFee, b.ChainConfig().ChainID); err != nil {
		return nil, err
	}
	msg := args.ToMessage(header.BaseFee, skipChecks, skipChecks)
	// Lower the basefee to 0 to avoid breaking EVM
	// invariants (basefee < feecap).
	if msg.GasPrice.Sign() == 0 {
		blockContext.BaseFee = new(big.Int)
	}
	if msg.BlobGasFeeCap != nil && msg.BlobGasFeeCap.BitLen() == 0 {
		blockContext.BlobBaseFee = new(big.Int)
	}
	evm := b.GetEVM(ctx, state, header, vmConfig, blockContext)
	if precompiles != nil {
		evm.SetPrecompiles(precompiles)
	}
	res, err := applyMessageWithEVM(ctx, evm, msg, timeout, gp)
	// If an internal state error occurred, let that have precedence. Otherwise,
	// a "trie root missing" type of error will masquerade as e.g. "insufficient gas"
	if err := state.Error(); err != nil {
		return nil, err
	}
	return res, err
}

func applyMessageWithEVM(ctx context.Context, evm *vm.EVM, msg *core.Message, timeout time.Duration, gp *core.GasPool) (*core.ExecutionResult, error) {
	// Wait for the context to be done and cancel the evm. Even if the
	// EVM has finished, cancelling may be done (repeatedly)
	go func() {
		<-ctx.Done()
		evm.Cancel()
	}()

	// Execute the message.
	result, err := core.ApplyMessage(evm, msg, gp, context.Background())

	// If the timer caused an abort, return an appropriate error message
	if evm.Cancelled() {
		return nil, fmt.Errorf("execution aborted (timeout = %v)", timeout)
	}

	if err != nil {
		return nil, fmt.Errorf("err: %w (supplied gas %d)", err, msg.GasLimit)
	}
	if result == nil {
		return nil, errors.New("EVM ApplyMessage returned nil result without error")
	}

	return result, nil
}

func DoCall(ctx context.Context, b Backend, args TransactionArgs, blockNrOrHash rpc.BlockNumberOrHash, state *state.StateDB, overrides *override.StateOverride, blockOverrides *override.BlockOverrides, timeout time.Duration, globalGasCap uint64) (*core.ExecutionResult, error) {
	defer func(start time.Time) { log.Debug("Executing EVM call finished", "runtime", time.Since(start)) }(time.Now())

	var (
		header *types.Header
		err    error
	)

	// BOR: This is used by bor consensus to fetch data from genesis contracts for state-sync
	// Fetch the state and header from blockNumberOrHash if it's coming from normal eth_call path.
	if state == nil {
		state, header, err = b.StateAndHeaderByNumberOrHash(ctx, blockNrOrHash)
		if state == nil || err != nil {
			return nil, err
		}
	} else {
		// Fetch the header from the given blockNumberOrHash. Note that this path is only taken
		// when we're doing a call from bor consensus to fetch data from genesis contracts. It's
		// necessary to fetch header using header hash as we might be experiencing a reorg and there
		// can be multiple headers with same number.
		header, err = b.HeaderByHash(ctx, *blockNrOrHash.BlockHash)
		if header == nil || err != nil {
			log.Warn("Error fetching header on CallWithState", "err", err)
			return nil, err
		}
	}

	return doCall(ctx, b, args, state, header, overrides, blockOverrides, timeout, globalGasCap)
}

// Call executes the given transaction on the state for the given block number.
//
// Additionally, the caller can specify a batch of contract for fields overriding.
//
// Note, this function doesn't make and changes in the state/blockchain and is
// useful to execute and retrieve values.
func (api *BlockChainAPI) Call(ctx context.Context, args TransactionArgs, blockNrOrHash *rpc.BlockNumberOrHash, overrides *override.StateOverride, blockOverrides *override.BlockOverrides) (hexutil.Bytes, error) {
	return api.CallWithState(ctx, args, blockNrOrHash, nil, overrides, blockOverrides)
}

// CallWithState executes the given transaction on the given state for
// the given block number. Note that as it does an EVM call, fields in
// the underlying state will change. Make sure to handle it outside of
// this function (ideally by sending a copy of state).
//
// Additionally, the caller can specify a batch of contract for fields overriding.
//
// Note, this function doesn't make and changes in the state/blockchain and is
// useful to execute and retrieve values.
func (api *BlockChainAPI) CallWithState(ctx context.Context, args TransactionArgs, blockNrOrHash *rpc.BlockNumberOrHash, state *state.StateDB, overrides *override.StateOverride, blockOverrides *override.BlockOverrides) (hexutil.Bytes, error) {
	if blockNrOrHash == nil {
		latest := rpc.BlockNumberOrHashWithNumber(rpc.LatestBlockNumber)
		blockNrOrHash = &latest
	}
	result, err := DoCall(ctx, api.b, args, *blockNrOrHash, state, overrides, blockOverrides, api.b.RPCEVMTimeout(), api.b.RPCGasCap())
	if err != nil {
		return nil, err
	}
	if result == nil {
		return nil, fmt.Errorf("DoCall returned nil result with no error (block=%v)", blockNrOrHash)
	}

	if int(api.b.RPCRpcReturnDataLimit()) > 0 && len(result.ReturnData) > int(api.b.RPCRpcReturnDataLimit()) {
		return nil, fmt.Errorf("call returned result of length %d exceeding limit %d", len(result.ReturnData), int(api.b.RPCRpcReturnDataLimit()))
	}

	// If the result contains a revert reason, try to unpack and return it.
	if errors.Is(result.Err, vm.ErrExecutionReverted) {
		return nil, newRevertError(result.Revert())
	}

	return result.Return(), result.Err
}

// SimulateV1 executes series of transactions on top of a base state.
// The transactions are packed into blocks. For each block, block header
// fields can be overridden. The state can also be overridden prior to
// execution of each block.
//
// Note, this function doesn't make any changes in the state/blockchain and is
// useful to execute and retrieve values.
func (api *BlockChainAPI) SimulateV1(ctx context.Context, opts simOpts, blockNrOrHash *rpc.BlockNumberOrHash) ([]*simBlockResult, error) {
	if len(opts.BlockStateCalls) == 0 {
		return nil, &invalidParamsError{message: "empty input"}
	} else if len(opts.BlockStateCalls) > maxSimulateBlocks {
		return nil, &clientLimitExceededError{message: "too many blocks"}
	}
	if blockNrOrHash == nil {
		n := rpc.BlockNumberOrHashWithNumber(rpc.LatestBlockNumber)
		blockNrOrHash = &n
	}
	state, base, err := api.b.StateAndHeaderByNumberOrHash(ctx, *blockNrOrHash)
	if state == nil || err != nil {
		return nil, err
	}
	gasCap := api.b.RPCGasCap()
	if gasCap == 0 {
		gasCap = gomath.MaxUint64
	}
	sim := &simulator{
		b:           api.b,
		state:       state,
		base:        base,
		chainConfig: api.b.ChainConfig(),
		// Each tx and all the series of txes shouldn't consume more gas than cap
		gp:             new(core.GasPool).AddGas(gasCap),
		traceTransfers: opts.TraceTransfers,
		validate:       opts.Validation,
		fullTx:         opts.ReturnFullTransactions,
	}
	return sim.execute(ctx, opts.BlockStateCalls)
}

// DoEstimateGas returns the lowest possible gas limit that allows the transaction to run
// successfully at block `blockNrOrHash`. It returns error if the transaction would revert, or if
// there are unexpected failures. The gas limit is capped by both `args.Gas` (if non-nil &
// non-zero) and `gasCap` (if non-zero).
func DoEstimateGas(ctx context.Context, b Backend, args TransactionArgs, blockNrOrHash rpc.BlockNumberOrHash, overrides *override.StateOverride, blockOverrides *override.BlockOverrides, gasCap uint64) (hexutil.Uint64, error) {
	// Retrieve the base state and mutate it with any overrides
	state, header, err := b.StateAndHeaderByNumberOrHash(ctx, blockNrOrHash)
	if state == nil || err != nil {
		return 0, err
	}
	if err := overrides.Apply(state, nil); err != nil {
		return 0, err
	}
	// Construct the gas estimator option from the user input
	opts := &gasestimator.Options{
		Config:         b.ChainConfig(),
		Chain:          NewChainContext(ctx, b),
		Header:         header,
		BlockOverrides: blockOverrides,
		State:          state,
		ErrorRatio:     estimateGasErrorRatio,
	}
	// Set any required transaction default, but make sure the gas cap itself is not messed with
	// if it was not specified in the original argument list.
	if args.Gas == nil {
		args.Gas = new(hexutil.Uint64)
	}
	if err := args.CallDefaults(gasCap, header.BaseFee, b.ChainConfig().ChainID); err != nil {
		return 0, err
	}
	call := args.ToMessage(header.BaseFee, true, true)

	// Run the gas estimation and wrap any revertals into a custom return
	estimate, revert, err := gasestimator.Estimate(ctx, call, opts, gasCap)
	if err != nil {
		if errors.Is(err, vm.ErrExecutionReverted) {
			return 0, newRevertError(revert)
		}
		return 0, err
	}
	return hexutil.Uint64(estimate), nil
}

// EstimateGas returns the lowest possible gas limit that allows the transaction to run
// successfully at block `blockNrOrHash`, or the latest block if `blockNrOrHash` is unspecified. It
// returns error if the transaction would revert or if there are unexpected failures. The returned
// value is capped by both `args.Gas` (if non-nil & non-zero) and the backend's RPCGasCap
// configuration (if non-zero).
// Note: Required blob gas is not computed in this method.
func (api *BlockChainAPI) EstimateGas(ctx context.Context, args TransactionArgs, blockNrOrHash *rpc.BlockNumberOrHash, overrides *override.StateOverride, blockOverrides *override.BlockOverrides) (hexutil.Uint64, error) {
	bNrOrHash := rpc.BlockNumberOrHashWithNumber(rpc.LatestBlockNumber)
	if blockNrOrHash != nil {
		bNrOrHash = *blockNrOrHash
	}
	return DoEstimateGas(ctx, api.b, args, bNrOrHash, overrides, blockOverrides, api.b.RPCGasCap())
}

// StructLogRes stores a structured log emitted by the EVM while replaying a
// transaction in debug mode
type StructLogRes struct {
	Pc      uint64             `json:"pc"`
	Op      string             `json:"op"`
	Gas     uint64             `json:"gas"`
	GasCost uint64             `json:"gasCost"`
	Depth   int                `json:"depth"`
	Error   string             `json:"error,omitempty"`
	Stack   *[]string          `json:"stack,omitempty"`
	Memory  *[]string          `json:"memory,omitempty"`
	Storage *map[string]string `json:"storage,omitempty"`
}

// FormatLogs formats EVM returned structured logs for json output
func FormatLogs(logs []logger.StructLog) []StructLogRes {
	formatted := make([]StructLogRes, len(logs))
	for index, trace := range logs {
		formatted[index] = StructLogRes{
			Pc:      trace.Pc,
			Op:      trace.Op.String(),
			Gas:     trace.Gas,
			GasCost: trace.GasCost,
			Depth:   trace.Depth,
			Error:   trace.ErrorString(),
		}

		if trace.Stack != nil {
			stack := make([]string, len(trace.Stack))
			for i, stackValue := range trace.Stack {
				stack[i] = stackValue.Hex()
			}

			formatted[index].Stack = &stack
		}

		if trace.Memory != nil {
			memory := make([]string, 0, (len(trace.Memory)+31)/32)
			for i := 0; i+32 <= len(trace.Memory); i += 32 {
				memory = append(memory, fmt.Sprintf("%x", trace.Memory[i:i+32]))
			}

			formatted[index].Memory = &memory
		}

		if trace.Storage != nil {
			storage := make(map[string]string)
			for i, storageValue := range trace.Storage {
				storage[fmt.Sprintf("%x", i)] = fmt.Sprintf("%x", storageValue)
			}

			formatted[index].Storage = &storage
		}
	}

	return formatted
}

// RPCMarshalHeader converts the given header to the RPC output .
func RPCMarshalHeader(head *types.Header) map[string]interface{} {
	result := map[string]interface{}{
		"number":           (*hexutil.Big)(head.Number),
		"hash":             head.Hash(),
		"parentHash":       head.ParentHash,
		"nonce":            head.Nonce,
		"mixHash":          head.MixDigest,
		"sha3Uncles":       head.UncleHash,
		"logsBloom":        head.Bloom,
		"stateRoot":        head.Root,
		"miner":            head.Coinbase,
		"difficulty":       (*hexutil.Big)(head.Difficulty),
		"extraData":        hexutil.Bytes(head.Extra),
		"gasLimit":         hexutil.Uint64(head.GasLimit),
		"gasUsed":          hexutil.Uint64(head.GasUsed),
		"timestamp":        hexutil.Uint64(head.Time),
		"transactionsRoot": head.TxHash,
		"receiptsRoot":     head.ReceiptHash,
	}
	if head.BaseFee != nil {
		result["baseFeePerGas"] = (*hexutil.Big)(head.BaseFee)
	}
	if head.WithdrawalsHash != nil {
		result["withdrawalsRoot"] = head.WithdrawalsHash
	}
	if head.BlobGasUsed != nil {
		result["blobGasUsed"] = hexutil.Uint64(*head.BlobGasUsed)
	}
	if head.ExcessBlobGas != nil {
		result["excessBlobGas"] = hexutil.Uint64(*head.ExcessBlobGas)
	}
	if head.ParentBeaconRoot != nil {
		result["parentBeaconBlockRoot"] = head.ParentBeaconRoot
	}
	if head.RequestsHash != nil {
		result["requestsHash"] = head.RequestsHash
	}
	return result
}

// RPCMarshalBlock converts the given block to the RPC output which depends on fullTx. If inclTx is true transactions are
// returned. When fullTx is true the returned block contains full transaction details, otherwise it will only contain
// transaction hashes.
func RPCMarshalBlock(block *types.Block, inclTx bool, fullTx bool, config *params.ChainConfig, db ethdb.Database) map[string]interface{} {
	fields := RPCMarshalHeader(block.Header())
	fields["size"] = hexutil.Uint64(block.Size())

	if inclTx {
		formatTx := func(idx int, tx *types.Transaction) interface{} {
			return tx.Hash()
		}
		if fullTx {
			formatTx = func(idx int, tx *types.Transaction) interface{} {
				return newRPCTransactionFromBlockIndex(block, uint64(idx), config, db)
			}
		}

		txs := block.Transactions()
		transactions := make([]interface{}, len(txs))
		for i, tx := range txs {
			transactions[i] = formatTx(i, tx)
		}

		fields["transactions"] = transactions
	}

	uncles := block.Uncles()
	uncleHashes := make([]common.Hash, len(uncles))

	for i, uncle := range uncles {
		uncleHashes[i] = uncle.Hash()
	}

	fields["uncles"] = uncleHashes
	if block.Withdrawals() != nil {
		fields["withdrawals"] = block.Withdrawals()
	}
	return fields
}

// RPCTransaction represents a transaction that will serialize to the RPC representation of a transaction
type RPCTransaction struct {
	BlockHash           *common.Hash                 `json:"blockHash"`
	BlockNumber         *hexutil.Big                 `json:"blockNumber"`
	From                common.Address               `json:"from"`
	Gas                 hexutil.Uint64               `json:"gas"`
	GasPrice            *hexutil.Big                 `json:"gasPrice"`
	GasFeeCap           *hexutil.Big                 `json:"maxFeePerGas,omitempty"`
	GasTipCap           *hexutil.Big                 `json:"maxPriorityFeePerGas,omitempty"`
	MaxFeePerBlobGas    *hexutil.Big                 `json:"maxFeePerBlobGas,omitempty"`
	Hash                common.Hash                  `json:"hash"`
	Input               hexutil.Bytes                `json:"input"`
	Nonce               hexutil.Uint64               `json:"nonce"`
	To                  *common.Address              `json:"to"`
	TransactionIndex    *hexutil.Uint64              `json:"transactionIndex"`
	Value               *hexutil.Big                 `json:"value"`
	Type                hexutil.Uint64               `json:"type"`
	Accesses            *types.AccessList            `json:"accessList,omitempty"`
	ChainID             *hexutil.Big                 `json:"chainId,omitempty"`
	BlobVersionedHashes []common.Hash                `json:"blobVersionedHashes,omitempty"`
	AuthorizationList   []types.SetCodeAuthorization `json:"authorizationList,omitempty"`
	V                   *hexutil.Big                 `json:"v"`
	R                   *hexutil.Big                 `json:"r"`
	S                   *hexutil.Big                 `json:"s"`
	YParity             *hexutil.Uint64              `json:"yParity,omitempty"`
}

// newRPCTransaction returns a transaction that will serialize to the RPC
// representation, with the given location metadata set (if available).
func newRPCTransaction(tx *types.Transaction, blockHash common.Hash, blockNumber uint64, blockTime uint64, index uint64, baseFee *big.Int, config *params.ChainConfig) *RPCTransaction {
	signer := types.MakeSigner(config, new(big.Int).SetUint64(blockNumber), blockTime)
	from, _ := types.Sender(signer, tx)
	v, r, s := tx.RawSignatureValues()

	result := &RPCTransaction{
		Type:     hexutil.Uint64(tx.Type()),
		From:     from,
		Gas:      hexutil.Uint64(tx.Gas()),
		GasPrice: (*hexutil.Big)(tx.GasPrice()),
		Hash:     tx.Hash(),
		Input:    hexutil.Bytes(tx.Data()),
		Nonce:    hexutil.Uint64(tx.Nonce()),
		To:       tx.To(),
		Value:    (*hexutil.Big)(tx.Value()),
		V:        (*hexutil.Big)(v),
		R:        (*hexutil.Big)(r),
		S:        (*hexutil.Big)(s),
	}
	if blockHash != (common.Hash{}) {
		result.BlockHash = &blockHash
		result.BlockNumber = (*hexutil.Big)(new(big.Int).SetUint64(blockNumber))
		result.TransactionIndex = (*hexutil.Uint64)(&index)
	}

	switch tx.Type() {
	case types.LegacyTxType:
		// if a legacy transaction has an EIP-155 chain id, include it explicitly
		if id := tx.ChainId(); id.Sign() != 0 {
			result.ChainID = (*hexutil.Big)(id)
		}

	case types.AccessListTxType:
		al := tx.AccessList()
		yparity := hexutil.Uint64(v.Sign())
		result.Accesses = &al
		result.ChainID = (*hexutil.Big)(tx.ChainId())
		result.YParity = &yparity

	case types.DynamicFeeTxType:
		al := tx.AccessList()
		yparity := hexutil.Uint64(v.Sign())
		result.Accesses = &al
		result.ChainID = (*hexutil.Big)(tx.ChainId())
		result.YParity = &yparity
		result.GasFeeCap = (*hexutil.Big)(tx.GasFeeCap())
		result.GasTipCap = (*hexutil.Big)(tx.GasTipCap())
		// if the transaction has been mined, compute the effective gas price
		if baseFee != nil && blockHash != (common.Hash{}) {
			// price = min(gasTipCap + baseFee, gasFeeCap)
			result.GasPrice = (*hexutil.Big)(effectiveGasPrice(tx, baseFee))
		} else {
			result.GasPrice = (*hexutil.Big)(tx.GasFeeCap())
		}

	case types.BlobTxType:
		al := tx.AccessList()
		yparity := hexutil.Uint64(v.Sign())
		result.Accesses = &al
		result.ChainID = (*hexutil.Big)(tx.ChainId())
		result.YParity = &yparity
		result.GasFeeCap = (*hexutil.Big)(tx.GasFeeCap())
		result.GasTipCap = (*hexutil.Big)(tx.GasTipCap())
		// if the transaction has been mined, compute the effective gas price
		if baseFee != nil && blockHash != (common.Hash{}) {
			result.GasPrice = (*hexutil.Big)(effectiveGasPrice(tx, baseFee))
		} else {
			result.GasPrice = (*hexutil.Big)(tx.GasFeeCap())
		}
		result.MaxFeePerBlobGas = (*hexutil.Big)(tx.BlobGasFeeCap())
		result.BlobVersionedHashes = tx.BlobHashes()

	case types.SetCodeTxType:
		al := tx.AccessList()
		yparity := hexutil.Uint64(v.Sign())
		result.Accesses = &al
		result.ChainID = (*hexutil.Big)(tx.ChainId())
		result.YParity = &yparity
		result.GasFeeCap = (*hexutil.Big)(tx.GasFeeCap())
		result.GasTipCap = (*hexutil.Big)(tx.GasTipCap())
		// if the transaction has been mined, compute the effective gas price
		if baseFee != nil && blockHash != (common.Hash{}) {
			result.GasPrice = (*hexutil.Big)(effectiveGasPrice(tx, baseFee))
		} else {
			result.GasPrice = (*hexutil.Big)(tx.GasFeeCap())
		}
		result.AuthorizationList = tx.SetCodeAuthorizations()
	}

	return result
}

// effectiveGasPrice computes the transaction gas fee, based on the given basefee value.
//
//	price = min(gasTipCap + baseFee, gasFeeCap)
func effectiveGasPrice(tx *types.Transaction, baseFee *big.Int) *big.Int {
	fee := tx.GasTipCap()
	fee = fee.Add(fee, baseFee)
	if tx.GasFeeCapIntCmp(fee) < 0 {
		return tx.GasFeeCap()
	}
	return fee
}

// NewRPCPendingTransaction returns a pending transaction that will serialize to the RPC representation
func NewRPCPendingTransaction(tx *types.Transaction, current *types.Header, config *params.ChainConfig) *RPCTransaction {
	var (
		baseFee     *big.Int
		blockNumber = uint64(0)
		blockTime   = uint64(0)
	)
	if current != nil {
		baseFee = eip1559.CalcBaseFee(config, current)
		blockNumber = current.Number.Uint64()
		blockTime = current.Time
	}
	return newRPCTransaction(tx, common.Hash{}, blockNumber, blockTime, 0, baseFee, config)
}

// newRPCTransactionFromBlockIndex returns a transaction that will serialize to the RPC representation.
func newRPCTransactionFromBlockIndex(b *types.Block, index uint64, config *params.ChainConfig, db ethdb.Database) *RPCTransaction {
	txs := b.Transactions()

	if index >= uint64(len(txs)+1) {
		return nil
	}

	var borReceipt *types.Receipt

	// Read bor receipts if a state-sync transaction is requested
	if index == uint64(len(txs)) {
		borReceipt = rawdb.ReadBorReceipt(db, b.Hash(), b.NumberU64(), config)
		if borReceipt != nil {
			if borReceipt.TxHash != (common.Hash{}) {
				borTx, _, _, _ := rawdb.ReadBorTransactionWithBlockHash(db, borReceipt.TxHash, b.Hash())
				if borTx != nil {
					txs = append(txs, borTx)
				}
			}
		}
	}

	// If the index is still out of the range after checking bor state sync transaction, it means that the transaction index is invalid
	if index >= uint64(len(txs)) {
		return nil
	}

	rpcTx := newRPCTransaction(txs[index], b.Hash(), b.NumberU64(), b.Time(), index, b.BaseFee(), config)

	// If the transaction is a bor transaction, we need to set the hash to the derived bor tx hash. BorTx is always the last index.
	if borReceipt != nil && index == uint64(len(txs)-1) {
		rpcTx.Hash = borReceipt.TxHash
		rpcTx.ChainID = nil
	}

	return rpcTx
}

// newRPCRawTransactionFromBlockIndex returns the bytes of a transaction given a block and a transaction index.
func newRPCRawTransactionFromBlockIndex(b *types.Block, index uint64) hexutil.Bytes {
	txs := b.Transactions()
	if index >= uint64(len(txs)) {
		return nil
	}

	blob, _ := txs[index].MarshalBinary()

	return blob
}

// accessListResult returns an optional accesslist
// It's the result of the `debug_createAccessList` RPC call.
// It contains an error if the transaction itself failed.
type accessListResult struct {
	Accesslist *types.AccessList `json:"accessList"`
	Error      string            `json:"error,omitempty"`
	GasUsed    hexutil.Uint64    `json:"gasUsed"`
}

// CreateAccessList creates an EIP-2930 type AccessList for the given transaction.
// Reexec and BlockNrOrHash can be specified to create the accessList on top of a certain state.
// StateOverrides can be used to create the accessList while taking into account state changes from previous transactions.
func (api *BlockChainAPI) CreateAccessList(ctx context.Context, args TransactionArgs, blockNrOrHash *rpc.BlockNumberOrHash, stateOverrides *override.StateOverride) (*accessListResult, error) {
	bNrOrHash := rpc.BlockNumberOrHashWithNumber(rpc.LatestBlockNumber)
	if blockNrOrHash != nil {
		bNrOrHash = *blockNrOrHash
	}
	acl, gasUsed, vmerr, err := AccessList(ctx, api.b, bNrOrHash, args, stateOverrides)
	if err != nil {
		return nil, err
	}

	result := &accessListResult{Accesslist: &acl, GasUsed: hexutil.Uint64(gasUsed)}
	if vmerr != nil {
		result.Error = vmerr.Error()
	}

	return result, nil
}

// AccessList creates an access list for the given transaction.
// If the accesslist creation fails an error is returned.
// If the transaction itself fails, an vmErr is returned.
func AccessList(ctx context.Context, b Backend, blockNrOrHash rpc.BlockNumberOrHash, args TransactionArgs, stateOverrides *override.StateOverride) (acl types.AccessList, gasUsed uint64, vmErr error, err error) {
	// Retrieve the execution context
	db, header, err := b.StateAndHeaderByNumberOrHash(ctx, blockNrOrHash)
	if db == nil || err != nil {
		return nil, 0, nil, err
	}

	// Apply state overrides immediately after StateAndHeaderByNumberOrHash.
	// If not applied here, there could be cases where user-specified overrides (e.g., nonce)
	// may conflict with default values from the database, leading to inconsistencies.
	if stateOverrides != nil {
		if err := stateOverrides.Apply(db, nil); err != nil {
			return nil, 0, nil, err
		}
	}

	// Ensure any missing fields are filled, extract the recipient and input data
	if err = args.setFeeDefaults(ctx, b, header); err != nil {
		return nil, 0, nil, err
	}
	if args.Nonce == nil {
		nonce := hexutil.Uint64(db.GetNonce(args.from()))
		args.Nonce = &nonce
	}
	blockCtx := core.NewEVMBlockContext(header, NewChainContext(ctx, b), nil)
	if err = args.CallDefaults(b.RPCGasCap(), blockCtx.BaseFee, b.ChainConfig().ChainID); err != nil {
		return nil, 0, nil, err
	}

	var to common.Address
	if args.To != nil {
		to = *args.To
	} else {
		to = crypto.CreateAddress(args.from(), uint64(*args.Nonce))
	}
	isPostMerge := header.Difficulty.Sign() == 0
	// Retrieve the precompiles since they don't need to be added to the access list
	precompiles := vm.ActivePrecompiles(b.ChainConfig().Rules(header.Number, isPostMerge, header.Time))

	// addressesToExclude contains sender, receiver, precompiles and valid authorizations
	addressesToExclude := map[common.Address]struct{}{args.from(): {}, to: {}}
	for _, addr := range precompiles {
		addressesToExclude[addr] = struct{}{}
	}

	// Prevent redundant operations if args contain more authorizations than EVM may handle
	maxAuthorizations := uint64(*args.Gas) / params.CallNewAccountGas
	if uint64(len(args.AuthorizationList)) > maxAuthorizations {
		return nil, 0, nil, errors.New("insufficient gas to process all authorizations")
	}

	for _, auth := range args.AuthorizationList {
		// Duplicating stateTransition.validateAuthorization() logic
		if (!auth.ChainID.IsZero() && auth.ChainID.CmpBig(b.ChainConfig().ChainID) != 0) || auth.Nonce+1 < auth.Nonce {
			continue
		}

		if authority, err := auth.Authority(); err == nil {
			addressesToExclude[authority] = struct{}{}
		}
	}

	// Create an initial tracer
	prevTracer := logger.NewAccessListTracer(nil, addressesToExclude)
	if args.AccessList != nil {
		prevTracer = logger.NewAccessListTracer(*args.AccessList, addressesToExclude)
	}

	for {
		if err := ctx.Err(); err != nil {
			return nil, 0, nil, err
		}
		// Retrieve the current access list to expand
		accessList := prevTracer.AccessList()
		log.Trace("Creating access list", "input", accessList)

		// Copy the original db so we don't modify it
		statedb := db.Copy()
		// Set the accesslist to the last al
		args.AccessList = &accessList
		msg := args.ToMessage(header.BaseFee, true, true)

		// Apply the transaction with the access list tracer
		tracer := logger.NewAccessListTracer(accessList, addressesToExclude)
		config := vm.Config{Tracer: tracer.Hooks(), NoBaseFee: true}
		evm := b.GetEVM(ctx, statedb, header, &config, nil)

		// Lower the basefee to 0 to avoid breaking EVM
		// invariants (basefee < feecap).
		if msg.GasPrice.Sign() == 0 {
			evm.Context.BaseFee = new(big.Int)
		}
		if msg.BlobGasFeeCap != nil && msg.BlobGasFeeCap.BitLen() == 0 {
			evm.Context.BlobBaseFee = new(big.Int)
		}
		res, err := core.ApplyMessage(evm, msg, new(core.GasPool).AddGas(msg.GasLimit), context.Background())
		if err != nil {
			return nil, 0, nil, fmt.Errorf("failed to apply transaction: %v err: %v", args.ToTransaction(types.LegacyTxType).Hash(), err)
		}

		if tracer.Equal(prevTracer) {
			return accessList, res.UsedGas, res.Err, nil
		}

		prevTracer = tracer
	}
}

// TransactionAPI exposes methods for reading and creating transaction data.
type TransactionAPI struct {
	b         Backend
	nonceLock *AddrLocker
	signer    types.Signer
}

// returns block transactions along with state-sync transaction if present
// nolint : unused
func (api *TransactionAPI) getAllBlockTransactions(ctx context.Context, block *types.Block) (types.Transactions, bool) {
	txs := block.Transactions()

	stateSyncPresent := false

	borReceipt, _ := api.b.GetBorBlockReceipt(ctx, block.Hash())
	if borReceipt != nil {
		txHash := types.GetDerivedBorTxHash(types.BorReceiptKey(block.Number().Uint64(), block.Hash()))
		if txHash != (common.Hash{}) {
			borTx, _, _, _, _ := api.b.GetBorBlockTransactionWithBlockHash(ctx, txHash, block.Hash())
			txs = append(txs, borTx)
			stateSyncPresent = true
		}
	}

	return txs, stateSyncPresent
}

// NewTransactionAPI creates a new RPC service with methods for interacting with transactions.
func NewTransactionAPI(b Backend, nonceLock *AddrLocker) *TransactionAPI {
	// The signer used by the API should always be the 'latest' known one because we expect
	// signers to be backwards-compatible with old transactions.
	signer := types.LatestSigner(b.ChainConfig())
	return &TransactionAPI{b, nonceLock, signer}
}

// GetBlockTransactionCountByNumber returns the number of transactions in the block with the given block number.
func (api *TransactionAPI) GetBlockTransactionCountByNumber(ctx context.Context, blockNr rpc.BlockNumber) *hexutil.Uint {
	if block, _ := api.b.BlockByNumber(ctx, blockNr); block != nil {
		txs, _ := api.getAllBlockTransactions(ctx, block)
		n := hexutil.Uint(len(txs))
		return &n
	}

	return nil
}

// GetBlockTransactionCountByHash returns the number of transactions in the block with the given hash.
func (api *TransactionAPI) GetBlockTransactionCountByHash(ctx context.Context, blockHash common.Hash) *hexutil.Uint {
	if block, _ := api.b.BlockByHash(ctx, blockHash); block != nil {
		txs, _ := api.getAllBlockTransactions(ctx, block)
		n := hexutil.Uint(len(txs))
		return &n
	}

	return nil
}

// GetTransactionByBlockNumberAndIndex returns the transaction for the given block number and index.
func (api *TransactionAPI) GetTransactionByBlockNumberAndIndex(ctx context.Context, blockNr rpc.BlockNumber, index hexutil.Uint) *RPCTransaction {
	if block, _ := api.b.BlockByNumber(ctx, blockNr); block != nil {
		return newRPCTransactionFromBlockIndex(block, uint64(index), api.b.ChainConfig(), api.b.ChainDb())
	}

	return nil
}

// GetTransactionByBlockHashAndIndex returns the transaction for the given block hash and index.
func (api *TransactionAPI) GetTransactionByBlockHashAndIndex(ctx context.Context, blockHash common.Hash, index hexutil.Uint) *RPCTransaction {
	if block, _ := api.b.BlockByHash(ctx, blockHash); block != nil {
		return newRPCTransactionFromBlockIndex(block, uint64(index), api.b.ChainConfig(), api.b.ChainDb())
	}

	return nil
}

// GetRawTransactionByBlockNumberAndIndex returns the bytes of the transaction for the given block number and index.
func (api *TransactionAPI) GetRawTransactionByBlockNumberAndIndex(ctx context.Context, blockNr rpc.BlockNumber, index hexutil.Uint) hexutil.Bytes {
	if block, _ := api.b.BlockByNumber(ctx, blockNr); block != nil {
		return newRPCRawTransactionFromBlockIndex(block, uint64(index))
	}

	return nil
}

// GetRawTransactionByBlockHashAndIndex returns the bytes of the transaction for the given block hash and index.
func (api *TransactionAPI) GetRawTransactionByBlockHashAndIndex(ctx context.Context, blockHash common.Hash, index hexutil.Uint) hexutil.Bytes {
	if block, _ := api.b.BlockByHash(ctx, blockHash); block != nil {
		return newRPCRawTransactionFromBlockIndex(block, uint64(index))
	}

	return nil
}

// GetTransactionCount returns the number of transactions the given address has sent for the given block number
func (api *TransactionAPI) GetTransactionCount(ctx context.Context, address common.Address, blockNrOrHash rpc.BlockNumberOrHash) (*hexutil.Uint64, error) {
	// Ask transaction pool for the nonce which includes pending transactions
	if blockNr, ok := blockNrOrHash.Number(); ok && blockNr == rpc.PendingBlockNumber {
		nonce, err := api.b.GetPoolNonce(ctx, address)
		if err != nil {
			return nil, err
		}

		return (*hexutil.Uint64)(&nonce), nil
	}
	// Resolve block number and use its state to ask for the nonce
	state, _, err := api.b.StateAndHeaderByNumberOrHash(ctx, blockNrOrHash)
	if state == nil || err != nil {
		return nil, err
	}

	nonce := state.GetNonce(address)

	return (*hexutil.Uint64)(&nonce), state.Error()
}

// GetTransactionByHash returns the transaction for the given hash
func (api *TransactionAPI) GetTransactionByHash(ctx context.Context, hash common.Hash) (*RPCTransaction, error) {
	borTx := false

	// Try to return an already finalized transaction
	found, tx, blockHash, blockNumber, index, err := api.b.GetTransaction(ctx, hash)
	if err != nil {
		return nil, err
	}

	// fetch bor block tx if necessary
	if !found {
		if tx, blockHash, blockNumber, index, err = api.b.GetBorBlockTransaction(ctx, hash); err != nil {
			return nil, err
		}

		borTx = true
	}

	if tx != nil {
		header, err := api.b.HeaderByHash(ctx, blockHash)
		if err != nil {
			return nil, err
		}

		resultTx := newRPCTransaction(tx, blockHash, blockNumber, header.Time, index, header.BaseFee, api.b.ChainConfig())

		if borTx {
			// newRPCTransaction calculates hash based on RLP of the transaction data.
			// In case of bor block tx, we need simple derived tx hash (same as function argument) instead of RLP hash
			resultTx.Hash = hash
			resultTx.ChainID = nil
		}

		return resultTx, nil
	}
	// No finalized transaction, try to retrieve it from the pool
	if tx := api.b.GetPoolTransaction(hash); tx != nil {
		return NewRPCPendingTransaction(tx, api.b.CurrentHeader(), api.b.ChainConfig()), nil
	}

	// Transaction unknown, return as such
	return nil, nil
}

// GetRawTransactionByHash returns the bytes of the transaction for the given hash.
func (api *TransactionAPI) GetRawTransactionByHash(ctx context.Context, hash common.Hash) (hexutil.Bytes, error) {
	// Retrieve a finalized transaction, or a pooled otherwise
	found, tx, _, _, _, err := api.b.GetTransaction(ctx, hash)
	if !found {
		if tx = api.b.GetPoolTransaction(hash); tx != nil {
			return tx.MarshalBinary()
		}
		if err == nil {
			return nil, nil
		}

		return nil, NewTxIndexingError()
	}
	return tx.MarshalBinary()
}

// GetTransactionReceipt returns the transaction receipt for the given transaction hash.
func (api *TransactionAPI) GetTransactionReceipt(ctx context.Context, hash common.Hash) (map[string]interface{}, error) {
	borTx := false

	found, tx, blockHash, blockNumber, index, err := api.b.GetTransaction(ctx, hash)
	if err != nil {
		return nil, NewTxIndexingError() // transaction is not fully indexed
	}

	if !found {
		tx, blockHash, blockNumber, index, err = api.b.GetBorBlockTransaction(ctx, hash)
		if err != nil {
			return nil, err
		}
		borTx = true
	}

	if tx == nil {
		return nil, nil
	}

	var receipt *types.Receipt

	if borTx {
		// Fetch bor block receipt
		receipt, err = api.b.GetBorBlockReceipt(ctx, blockHash)
		if err != nil && err != ethereum.NotFound {
			return nil, err
		}
	} else {
		receipts, err := api.b.GetReceipts(ctx, blockHash)
		if err != nil {
			return nil, err
		}

		if uint64(len(receipts)) <= index {
			return nil, nil
		}

		receipt = receipts[index]
	}

	header, err := api.b.HeaderByHash(ctx, blockHash)
	if err != nil {
		return nil, err
	}

	// Derive the sender.
	signer := types.MakeSigner(api.b.ChainConfig(), header.Number, header.Time)
	return marshalReceipt(receipt, blockHash, blockNumber, signer, tx, int(index), borTx), nil
}

// marshalReceipt marshals a transaction receipt into a JSON object.
func marshalReceipt(receipt *types.Receipt, blockHash common.Hash, blockNumber uint64, signer types.Signer, tx *types.Transaction, txIndex int, borTx bool) map[string]interface{} {
	from, _ := types.Sender(signer, tx)

	var txHash common.Hash

	if borTx {
		txHash = types.GetDerivedBorTxHash(types.BorReceiptKey(blockNumber, blockHash))
	} else {
		txHash = tx.Hash()
	}

	fields := map[string]interface{}{
		"blockHash":         blockHash,
		"blockNumber":       hexutil.Uint64(blockNumber),
		"transactionHash":   txHash,
		"transactionIndex":  hexutil.Uint64(txIndex),
		"from":              from,
		"to":                tx.To(),
		"gasUsed":           hexutil.Uint64(receipt.GasUsed),
		"cumulativeGasUsed": hexutil.Uint64(receipt.CumulativeGasUsed),
		"contractAddress":   nil,
		"logs":              receipt.Logs,
		"logsBloom":         receipt.Bloom,
		"type":              hexutil.Uint(tx.Type()),
		"effectiveGasPrice": (*hexutil.Big)(receipt.EffectiveGasPrice),
	}

	if receipt.EffectiveGasPrice == nil {
		fields["effectiveGasPrice"] = new(hexutil.Big)
	}

	// Assign receipt status or post state.
	if len(receipt.PostState) > 0 {
		fields["root"] = hexutil.Bytes(receipt.PostState)
	} else {
		fields["status"] = hexutil.Uint(receipt.Status)
	}

	if receipt.Logs == nil {
		fields["logs"] = []*types.Log{}
	}

	if tx.Type() == types.BlobTxType {
		fields["blobGasUsed"] = hexutil.Uint64(receipt.BlobGasUsed)
		fields["blobGasPrice"] = (*hexutil.Big)(receipt.BlobGasPrice)
	}

	// If the ContractAddress is 20 0x0 bytes, assume it is not a contract creation
	if receipt.ContractAddress != (common.Address{}) {
		fields["contractAddress"] = receipt.ContractAddress
	}
	return fields
}

// sign is a helper function that signs a transaction with the private key of the given address.
func (api *TransactionAPI) sign(addr common.Address, tx *types.Transaction) (*types.Transaction, error) {
	// Look up the wallet containing the requested signer
	account := accounts.Account{Address: addr}

	wallet, err := api.b.AccountManager().Find(account)
	if err != nil {
		return nil, err
	}
	// Request the wallet to sign the transaction
	return wallet.SignTx(account, tx, api.b.ChainConfig().ChainID)
}

// SubmitTransaction is a helper function that submits tx to txPool and logs a message.
func SubmitTransaction(ctx context.Context, b Backend, tx *types.Transaction) (common.Hash, error) {
	// If the transaction fee cap is already specified, ensure the
	// fee of the given transaction is _reasonable_.
	if err := checkTxFee(tx.GasPrice(), tx.Gas(), b.RPCTxFeeCap()); err != nil {
		return common.Hash{}, err
	}

	if !b.UnprotectedAllowed() && !tx.Protected() {
		// Ensure only eip155 signed transactions are submitted if EIP155Required is set.
		return common.Hash{}, errors.New("only replay-protected (EIP-155) transactions allowed over RPC")
	}

	if err := b.SendTx(ctx, tx); err != nil {
		return common.Hash{}, err
	}
	// Print a log with full tx details for manual investigations and interventions
	head := b.CurrentBlock()
	signer := types.MakeSigner(b.ChainConfig(), head.Number, head.Time)
	from, err := types.Sender(signer, tx)

	if err != nil && (!b.UnprotectedAllowed() || (b.UnprotectedAllowed() && err != types.ErrInvalidChainId)) {
		return common.Hash{}, err
	}

	if tx.To() == nil {
		addr := crypto.CreateAddress(from, tx.Nonce())
		log.Info("Submitted contract creation", "hash", tx.Hash().Hex(), "from", from, "nonce", tx.Nonce(), "contract", addr.Hex(), "value", tx.Value())
	} else {
		log.Info("Submitted transaction", "hash", tx.Hash().Hex(), "from", from, "nonce", tx.Nonce(), "recipient", tx.To(), "value", tx.Value())
	}

	return tx.Hash(), nil
}

// SendTransaction creates a transaction for the given argument, sign it and submit it to the
// transaction pool.
func (api *TransactionAPI) SendTransaction(ctx context.Context, args TransactionArgs) (common.Hash, error) {
	// Look up the wallet containing the requested signer
	account := accounts.Account{Address: args.from()}

	wallet, err := api.b.AccountManager().Find(account)
	if err != nil {
		return common.Hash{}, err
	}

	if args.Nonce == nil {
		// Hold the mutex around signing to prevent concurrent assignment of
		// the same nonce to multiple accounts.
		api.nonceLock.LockAddr(args.from())
		defer api.nonceLock.UnlockAddr(args.from())
	}
	if args.IsEIP4844() {
		return common.Hash{}, errBlobTxNotSupported
	}

	// Set some sanity defaults and terminate on failure
	if err := args.setDefaults(ctx, api.b, false); err != nil {
		return common.Hash{}, err
	}
	// Assemble the transaction and sign with the wallet
	tx := args.ToTransaction(types.LegacyTxType)

	signed, err := wallet.SignTx(account, tx, api.b.ChainConfig().ChainID)
	if err != nil {
		return common.Hash{}, err
	}
	return SubmitTransaction(ctx, api.b, signed)
}

// FillTransaction fills the defaults (nonce, gas, gasPrice or 1559 fields)
// on a given unsigned transaction, and returns it to the caller for further
// processing (signing + broadcast).
func (api *TransactionAPI) FillTransaction(ctx context.Context, args TransactionArgs) (*SignTransactionResult, error) {
	args.blobSidecarAllowed = true

	// Set some sanity defaults and terminate on failure
	if err := args.setDefaults(ctx, api.b, false); err != nil {
		return nil, err
	}
	// Assemble the transaction and obtain rlp
	tx := args.ToTransaction(types.LegacyTxType)
	data, err := tx.MarshalBinary()
	if err != nil {
		return nil, err
	}

	return &SignTransactionResult{data, tx}, nil
}

// SendRawTransaction will add the signed transaction to the transaction pool.
// The sender is responsible for signing the transaction and using the correct nonce.
func (api *TransactionAPI) SendRawTransaction(ctx context.Context, input hexutil.Bytes) (common.Hash, error) {
	tx := new(types.Transaction)
	if err := tx.UnmarshalBinary(input); err != nil {
		return common.Hash{}, err
	}
	return SubmitTransaction(ctx, api.b, tx)
}

// Sign calculates an ECDSA signature for:
// keccak256("\x19Ethereum Signed Message:\n" + len(message) + message).
//
// Note, the produced signature conforms to the secp256k1 curve R, S and V values,
// where the V value will be 27 or 28 for legacy reasons.
//
// The account associated with addr must be unlocked.
//
// https://github.com/ethereum/wiki/wiki/JSON-RPC#eth_sign
func (api *TransactionAPI) Sign(addr common.Address, data hexutil.Bytes) (hexutil.Bytes, error) {
	// Look up the wallet containing the requested signer
	account := accounts.Account{Address: addr}

	wallet, err := api.b.AccountManager().Find(account)
	if err != nil {
		return nil, err
	}
	// Sign the requested hash with the wallet
	signature, err := wallet.SignText(account, data)
	if err == nil {
		signature[64] += 27 // Transform V from 0/1 to 27/28 according to the yellow paper
	}

	return signature, err
}

// SignTransactionResult represents a RLP encoded signed transaction.
type SignTransactionResult struct {
	Raw hexutil.Bytes      `json:"raw"`
	Tx  *types.Transaction `json:"tx"`
}

// SignTransaction will sign the given transaction with the from account.
// The node needs to have the private key of the account corresponding with
// the given from address and it needs to be unlocked.
func (api *TransactionAPI) SignTransaction(ctx context.Context, args TransactionArgs) (*SignTransactionResult, error) {
	args.blobSidecarAllowed = true

	if args.Gas == nil {
		return nil, errors.New("gas not specified")
	}

	if args.GasPrice == nil && (args.MaxPriorityFeePerGas == nil || args.MaxFeePerGas == nil) {
		return nil, errors.New("missing gasPrice or maxFeePerGas/maxPriorityFeePerGas")
	}
	if args.Nonce == nil {
		return nil, errors.New("nonce not specified")
	}
	if err := args.setDefaults(ctx, api.b, false); err != nil {
		return nil, err
	}
	// Before actually sign the transaction, ensure the transaction fee is reasonable.
	tx := args.ToTransaction(types.LegacyTxType)
	if err := checkTxFee(tx.GasPrice(), tx.Gas(), api.b.RPCTxFeeCap()); err != nil {
		return nil, err
	}
	signed, err := api.sign(args.from(), tx)
	if err != nil {
		return nil, err
	}
	// If the transaction-to-sign was a blob transaction, then the signed one
	// no longer retains the blobs, only the blob hashes. In this step, we need
	// to put back the blob(s).
	if args.IsEIP4844() {
		signed = signed.WithBlobTxSidecar(&types.BlobTxSidecar{
			Blobs:       args.Blobs,
			Commitments: args.Commitments,
			Proofs:      args.Proofs,
		})
	}
	data, err := signed.MarshalBinary()
	if err != nil {
		return nil, err
	}

	return &SignTransactionResult{data, signed}, nil
}

// PendingTransactions returns the transactions that are in the transaction pool
// and have a from address that is one of the accounts this node manages.
func (api *TransactionAPI) PendingTransactions() ([]*RPCTransaction, error) {
	pending, err := api.b.GetPoolTransactions()
	if err != nil {
		return nil, err
	}

	accounts := make(map[common.Address]struct{})
	for _, wallet := range api.b.AccountManager().Wallets() {
		for _, account := range wallet.Accounts() {
			accounts[account.Address] = struct{}{}
		}
	}
	curHeader := api.b.CurrentHeader()
	transactions := make([]*RPCTransaction, 0, len(pending))

	for _, tx := range pending {
		from, _ := types.Sender(api.signer, tx)
		if _, exists := accounts[from]; exists {
			transactions = append(transactions, NewRPCPendingTransaction(tx, curHeader, api.b.ChainConfig()))
		}
	}

	return transactions, nil
}

// Resend accepts an existing transaction and a new gas price and limit. It will remove
// the given transaction from the pool and reinsert it with the new gas price and limit.
func (api *TransactionAPI) Resend(ctx context.Context, sendArgs TransactionArgs, gasPrice *hexutil.Big, gasLimit *hexutil.Uint64) (common.Hash, error) {
	if sendArgs.Nonce == nil {
		return common.Hash{}, errors.New("missing transaction nonce in transaction spec")
	}
	if err := sendArgs.setDefaults(ctx, api.b, false); err != nil {
		return common.Hash{}, err
	}
	matchTx := sendArgs.ToTransaction(types.LegacyTxType)

	// Before replacing the old transaction, ensure the _new_ transaction fee is reasonable.
	price := matchTx.GasPrice()
	if gasPrice != nil {
		price = gasPrice.ToInt()
	}
	gas := matchTx.Gas()
	if gasLimit != nil {
		gas = uint64(*gasLimit)
	}
	if err := checkTxFee(price, gas, api.b.RPCTxFeeCap()); err != nil {
		return common.Hash{}, err
	}
	// Iterate the pending list for replacement
	pending, err := api.b.GetPoolTransactions()
	if err != nil {
		return common.Hash{}, err
	}

	for _, p := range pending {
		wantSigHash := api.signer.Hash(matchTx)
		pFrom, err := types.Sender(api.signer, p)

		if err != nil && (api.b.UnprotectedAllowed() && err == types.ErrInvalidChainId) {
			err = nil
		}

		if err == nil && pFrom == sendArgs.from() && api.signer.Hash(p) == wantSigHash {
			// Match. Re-sign and send the transaction.
			if gasPrice != nil && (*big.Int)(gasPrice).Sign() != 0 {
				sendArgs.GasPrice = gasPrice
			}

			if gasLimit != nil && *gasLimit != 0 {
				sendArgs.Gas = gasLimit
			}
			signedTx, err := api.sign(sendArgs.from(), sendArgs.ToTransaction(types.LegacyTxType))
			if err != nil {
				return common.Hash{}, err
			}

			if err = api.b.SendTx(ctx, signedTx); err != nil {
				return common.Hash{}, err
			}

			return signedTx.Hash(), nil
		}
	}

	return common.Hash{}, fmt.Errorf("transaction %#x not found", matchTx.Hash())
}

// DebugAPI is the collection of Ethereum APIs exposed over the debugging
// namespace.
type DebugAPI struct {
	b Backend
}

// NewDebugAPI creates a new instance of DebugAPI.
func NewDebugAPI(b Backend) *DebugAPI {
	return &DebugAPI{b: b}
}

// GetRawHeader retrieves the RLP encoding for a single header.
func (api *DebugAPI) GetRawHeader(ctx context.Context, blockNrOrHash rpc.BlockNumberOrHash) (hexutil.Bytes, error) {
	var hash common.Hash
	if h, ok := blockNrOrHash.Hash(); ok {
		hash = h
	} else {
		block, err := api.b.BlockByNumberOrHash(ctx, blockNrOrHash)
		if block == nil || err != nil {
			return nil, err
		}

		hash = block.Hash()
	}

	header, _ := api.b.HeaderByHash(ctx, hash)
	if header == nil {
		return nil, fmt.Errorf("header #%d not found", hash)
	}

	return rlp.EncodeToBytes(header)
}

// GetRawBlock retrieves the RLP encoded for a single block.
func (api *DebugAPI) GetRawBlock(ctx context.Context, blockNrOrHash rpc.BlockNumberOrHash) (hexutil.Bytes, error) {
	var hash common.Hash
	if h, ok := blockNrOrHash.Hash(); ok {
		hash = h
	} else {
		block, err := api.b.BlockByNumberOrHash(ctx, blockNrOrHash)
		if block == nil || err != nil {
			return nil, err
		}

		hash = block.Hash()
	}

	block, _ := api.b.BlockByHash(ctx, hash)
	if block == nil {
		return nil, fmt.Errorf("block #%d not found", hash)
	}

	return rlp.EncodeToBytes(block)
}

// GetRawReceipts retrieves the binary-encoded receipts of a single block.
func (api *DebugAPI) GetRawReceipts(ctx context.Context, blockNrOrHash rpc.BlockNumberOrHash) ([]hexutil.Bytes, error) {
	var hash common.Hash
	if h, ok := blockNrOrHash.Hash(); ok {
		hash = h
	} else {
		block, err := api.b.BlockByNumberOrHash(ctx, blockNrOrHash)
		if block == nil || err != nil {
			return nil, err
		}

		hash = block.Hash()
	}

	receipts, err := api.b.GetReceipts(ctx, hash)
	if err != nil {
		return nil, err
	}

	result := make([]hexutil.Bytes, len(receipts))

	for i, receipt := range receipts {
		b, err := receipt.MarshalBinary()
		if err != nil {
			return nil, err
		}

		result[i] = b
	}

	return result, nil
}

// GetRawTransaction returns the bytes of the transaction for the given hash.
func (api *DebugAPI) GetRawTransaction(ctx context.Context, hash common.Hash) (hexutil.Bytes, error) {
	// Retrieve a finalized transaction, or a pooled otherwise
	found, tx, _, _, _, err := api.b.GetTransaction(ctx, hash)
	if !found {
		if tx = api.b.GetPoolTransaction(hash); tx != nil {
			return tx.MarshalBinary()
		}
		if err == nil {
			return nil, nil
		}
		return nil, NewTxIndexingError()
	}

	return tx.MarshalBinary()
}

// PrintBlock retrieves a block and returns its pretty printed form.
func (api *DebugAPI) PrintBlock(ctx context.Context, number uint64) (string, error) {
	block, _ := api.b.BlockByNumber(ctx, rpc.BlockNumber(number))
	if block == nil {
		return "", fmt.Errorf("block #%d not found", number)
	}

	return spew.Sdump(block), nil
}

// ChaindbProperty returns leveldb properties of the key-value database.
func (api *DebugAPI) ChaindbProperty() (string, error) {
	return api.b.ChainDb().Stat()
}

// ChaindbCompact flattens the entire key-value database into a single level,
// removing all unused slots and merging all keys.
func (api *DebugAPI) ChaindbCompact() error {
	cstart := time.Now()
	for b := 0; b <= 255; b++ {
		var (
			start = []byte{byte(b)}
			end   = []byte{byte(b + 1)}
		)
		if b == 255 {
			end = nil
		}
		log.Info("Compacting database", "range", fmt.Sprintf("%#X-%#X", start, end), "elapsed", common.PrettyDuration(time.Since(cstart)))
		if err := api.b.ChainDb().Compact(start, end); err != nil {
			log.Error("Database compaction failed", "err", err)
			return err
		}
	}

	return nil
}

// SetHead rewinds the head of the blockchain to a previous block.
func (api *DebugAPI) SetHead(number hexutil.Uint64) {
	api.b.SetHead(uint64(number))
}

// GetTraceStack returns the current trace stack
func (api *DebugAPI) GetTraceStack() string {
	buf := make([]byte, 1024)

	for {
		n := runtime.Stack(buf, true)

		if n < len(buf) {
			return string(buf)
		}

		buf = make([]byte, 2*len(buf))
	}
}

// PeerStats returns the current head height and td of all the connected peers
// along with few additional identifiers.
func (api *DebugAPI) PeerStats() interface{} {
	return api.b.PeerStats()
}

// NetAPI offers network related RPC methods
type NetAPI struct {
	net            *p2p.Server
	networkVersion uint64
}

// NewNetAPI creates a new net API instance.
func NewNetAPI(net *p2p.Server, networkVersion uint64) *NetAPI {
	return &NetAPI{net, networkVersion}
}

// Listening returns an indication if the node is listening for network connections.
func (api *NetAPI) Listening() bool {
	return true // always listening
}

// PeerCount returns the number of connected peers
func (api *NetAPI) PeerCount() hexutil.Uint {
	return hexutil.Uint(api.net.PeerCount())
}

// Version returns the current ethereum protocol version.
func (api *NetAPI) Version() string {
	return fmt.Sprintf("%d", api.networkVersion)
}

// checkTxFee is an internal function used to check whether the fee of
// the given transaction is _reasonable_(under the cap).
func checkTxFee(gasPrice *big.Int, gas uint64, cap float64) error {
	// Short circuit if there is no cap for transaction fee at all.
	if cap == 0 {
		return nil
	}

	feeEth := new(big.Float).Quo(new(big.Float).SetInt(new(big.Int).Mul(gasPrice, new(big.Int).SetUint64(gas))), new(big.Float).SetInt(big.NewInt(params.Ether)))

	feeFloat, _ := feeEth.Float64()
	if feeFloat > cap {
		return fmt.Errorf("tx fee (%.2f ether) exceeds the configured cap (%.2f ether)", feeFloat, cap)
	}

	return nil
}<|MERGE_RESOLUTION|>--- conflicted
+++ resolved
@@ -767,8 +767,6 @@
 	return result, nil
 }
 
-<<<<<<< HEAD
-=======
 // GetTdByHash returns a map containing the total difficulty (hex-encoded) for the given block hash.
 func (api *BlockChainAPI) GetTdByHash(ctx context.Context, hash common.Hash) map[string]interface{} {
 	td := api.b.GetTd(ctx, hash)
@@ -795,173 +793,6 @@
 	return resp
 }
 
-// OverrideAccount indicates the overriding fields of account during the execution
-// of a message call.
-// Note, state and stateDiff can't be specified at the same time. If state is
-// set, message execution will only use the data in the given state. Otherwise
-// if stateDiff is set, all diff will be applied first and then execute the call
-// message.
-type OverrideAccount struct {
-	Nonce            *hexutil.Uint64             `json:"nonce"`
-	Code             *hexutil.Bytes              `json:"code"`
-	Balance          *hexutil.Big                `json:"balance"`
-	State            map[common.Hash]common.Hash `json:"state"`
-	StateDiff        map[common.Hash]common.Hash `json:"stateDiff"`
-	MovePrecompileTo *common.Address             `json:"movePrecompileToAddress"`
-}
-
-// StateOverride is the collection of overridden accounts.
-type StateOverride map[common.Address]OverrideAccount
-
-func (diff *StateOverride) has(address common.Address) bool {
-	_, ok := (*diff)[address]
-	return ok
-}
-
-// Apply overrides the fields of specified accounts into the given state.
-func (diff *StateOverride) Apply(statedb *state.StateDB, precompiles vm.PrecompiledContracts) error {
-	if diff == nil {
-		return nil
-	}
-	// Tracks destinations of precompiles that were moved.
-	dirtyAddrs := make(map[common.Address]struct{})
-	for addr, account := range *diff {
-		// If a precompile was moved to this address already, it can't be overridden.
-		if _, ok := dirtyAddrs[addr]; ok {
-			return fmt.Errorf("account %s has already been overridden by a precompile", addr.Hex())
-		}
-		p, isPrecompile := precompiles[addr]
-		// The MoveTo feature makes it possible to move a precompile
-		// code to another address. If the target address is another precompile
-		// the code for the latter is lost for this session.
-		// Note the destination account is not cleared upon move.
-		if account.MovePrecompileTo != nil {
-			if !isPrecompile {
-				return fmt.Errorf("account %s is not a precompile", addr.Hex())
-			}
-			// Refuse to move a precompile to an address that has been
-			// or will be overridden.
-			if diff.has(*account.MovePrecompileTo) {
-				return fmt.Errorf("account %s is already overridden", account.MovePrecompileTo.Hex())
-			}
-			precompiles[*account.MovePrecompileTo] = p
-			dirtyAddrs[*account.MovePrecompileTo] = struct{}{}
-		}
-		if isPrecompile {
-			delete(precompiles, addr)
-		}
-		// Override account nonce.
-		if account.Nonce != nil {
-			statedb.SetNonce(addr, uint64(*account.Nonce))
-		}
-		// Override account(contract) code.
-		if account.Code != nil {
-			statedb.SetCode(addr, *account.Code)
-		}
-		// Override account balance.
-		if account.Balance != nil {
-			u256Balance, _ := uint256.FromBig((*big.Int)(account.Balance))
-			statedb.SetBalance(addr, u256Balance, tracing.BalanceChangeUnspecified)
-		}
-
-		if account.State != nil && account.StateDiff != nil {
-			return fmt.Errorf("account %s has both 'state' and 'stateDiff'", addr.Hex())
-		}
-		// Replace entire state if caller requires.
-		if account.State != nil {
-			statedb.SetStorage(addr, account.State)
-		}
-		// Apply state diff into specified accounts.
-		if account.StateDiff != nil {
-			for key, value := range account.StateDiff {
-				statedb.SetState(addr, key, value)
-			}
-		}
-	}
-	// Now finalize the changes. Finalize is normally performed between transactions.
-	// By using finalize, the overrides are semantically behaving as
-	// if they were created in a transaction just before the tracing occur.
-	statedb.Finalise(false)
-	return nil
-}
-
-// BlockOverrides is a set of header fields to override.
-type BlockOverrides struct {
-	Number        *hexutil.Big
-	Difficulty    *hexutil.Big // No-op if we're simulating post-merge calls.
-	Time          *hexutil.Uint64
-	GasLimit      *hexutil.Uint64
-	FeeRecipient  *common.Address
-	PrevRandao    *common.Hash
-	BaseFeePerGas *hexutil.Big
-	BlobBaseFee   *hexutil.Big
-}
-
-// Apply overrides the given header fields into the given block context.
-func (o *BlockOverrides) Apply(blockCtx *vm.BlockContext) {
-	if o == nil {
-		return
-	}
-	if o.Number != nil {
-		blockCtx.BlockNumber = o.Number.ToInt()
-	}
-	if o.Difficulty != nil {
-		blockCtx.Difficulty = o.Difficulty.ToInt()
-	}
-	if o.Time != nil {
-		blockCtx.Time = uint64(*o.Time)
-	}
-	if o.GasLimit != nil {
-		blockCtx.GasLimit = uint64(*o.GasLimit)
-	}
-	if o.FeeRecipient != nil {
-		blockCtx.Coinbase = *o.FeeRecipient
-	}
-	if o.PrevRandao != nil {
-		blockCtx.Random = o.PrevRandao
-	}
-	if o.BaseFeePerGas != nil {
-		blockCtx.BaseFee = o.BaseFeePerGas.ToInt()
-	}
-	if o.BlobBaseFee != nil {
-		blockCtx.BlobBaseFee = o.BlobBaseFee.ToInt()
-	}
-}
-
-// MakeHeader returns a new header object with the overridden
-// fields.
-// Note: MakeHeader ignores BlobBaseFee if set. That's because
-// header has no such field.
-func (o *BlockOverrides) MakeHeader(header *types.Header) *types.Header {
-	if o == nil {
-		return header
-	}
-	h := types.CopyHeader(header)
-	if o.Number != nil {
-		h.Number = o.Number.ToInt()
-	}
-	if o.Difficulty != nil {
-		h.Difficulty = o.Difficulty.ToInt()
-	}
-	if o.Time != nil {
-		h.Time = uint64(*o.Time)
-	}
-	if o.GasLimit != nil {
-		h.GasLimit = uint64(*o.GasLimit)
-	}
-	if o.FeeRecipient != nil {
-		h.Coinbase = *o.FeeRecipient
-	}
-	if o.PrevRandao != nil {
-		h.MixDigest = *o.PrevRandao
-	}
-	if o.BaseFeePerGas != nil {
-		h.BaseFee = o.BaseFeePerGas.ToInt()
-	}
-	return h
-}
-
->>>>>>> e41a830b
 // ChainContextBackend provides methods required to implement ChainContext.
 type ChainContextBackend interface {
 	Engine() consensus.Engine
