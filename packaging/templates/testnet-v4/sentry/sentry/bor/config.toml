--- conflicted
+++ resolved
@@ -26,13 +26,10 @@
     # bind = "0.0.0.0"
     # nodiscover = false
     # nat = "any"
-<<<<<<< HEAD
-    # txarrivalwait = "500ms"
-=======
     # netrestrict = ""
     # nodekey = ""
     # nodekeyhex = ""
->>>>>>> b39e64c3
+    # txarrivalwait = "500ms"
     # [p2p.discovery]
         # v5disc = false
         # bootnodes = []
