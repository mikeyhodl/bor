// Copyright 2019 The go-ethereum Authors
// This file is part of the go-ethereum library.
//
// The go-ethereum library is free software: you can redistribute it and/or modify
// it under the terms of the GNU Lesser General Public License as published by
// the Free Software Foundation, either version 3 of the License, or
// (at your option) any later version.
//
// The go-ethereum library is distributed in the hope that it will be useful,
// but WITHOUT ANY WARRANTY; without even the implied warranty of
// MERCHANTABILITY or FITNESS FOR A PARTICULAR PURPOSE. See the
// GNU Lesser General Public License for more details.
//
// You should have received a copy of the GNU Lesser General Public License
// along with the go-ethereum library. If not, see <http://www.gnu.org/licenses/>.

package discover

import (
	"bytes"
	"container/list"
	"context"
	"crypto/ecdsa"
	crand "crypto/rand"
	"errors"
	"fmt"
	"io"
<<<<<<< HEAD
	"net"
=======
>>>>>>> aadddf3a
	"net/netip"
	"sync"
	"time"

	"github.com/ethereum/go-ethereum/crypto"
	"github.com/ethereum/go-ethereum/log"
	"github.com/ethereum/go-ethereum/p2p/discover/v4wire"
	"github.com/ethereum/go-ethereum/p2p/enode"
	"github.com/ethereum/go-ethereum/p2p/netutil"
)

// Errors
var (
	errExpired          = errors.New("expired")
	errUnsolicitedReply = errors.New("unsolicited reply")
	errUnknownNode      = errors.New("unknown node")
	errTimeout          = errors.New("RPC timeout")
	errClockWarp        = errors.New("reply deadline too far in the future")
	errClosed           = errors.New("socket closed")
	errLowPort          = errors.New("low port")
	errNoUDPEndpoint    = errors.New("node has no UDP endpoint")
)

const (
	respTimeout    = 500 * time.Millisecond
	expiration     = 20 * time.Second
	bondExpiration = 24 * time.Hour

	maxFindnodeFailures = 5                // nodes exceeding this limit are dropped
	ntpFailureThreshold = 32               // Continuous timeouts after which to check NTP
	ntpWarningCooldown  = 10 * time.Minute // Minimum amount of time to pass before repeating NTP warning
	driftThreshold      = 10 * time.Second // Allowed clock drift before warning user

	// Discovery packets are defined to be no larger than 1280 bytes.
	// Packets larger than this size will be cut at the end and treated
	// as invalid because their hash won't match.
	maxPacketSize = 1280
)

// UDPv4 implements the v4 wire protocol.
type UDPv4 struct {
	conn        UDPConn
	log         log.Logger
	netrestrict *netutil.Netlist
	priv        *ecdsa.PrivateKey
	localNode   *enode.LocalNode
	db          *enode.DB
	tab         *Table
	closeOnce   sync.Once
	wg          sync.WaitGroup

	addReplyMatcher chan *replyMatcher
	gotreply        chan reply
	closeCtx        context.Context
	cancelCloseCtx  context.CancelFunc
}

// replyMatcher represents a pending reply.
//
// Some implementations of the protocol wish to send more than one
// reply packet to findnode. In general, any neighbors packet cannot
// be matched up with a specific findnode packet.
//
// Our implementation handles this by storing a callback function for
// each pending reply. Incoming packets from a node are dispatched
// to all callback functions for that node.
type replyMatcher struct {
	// these fields must match in the reply.
	from  enode.ID
	ip    netip.Addr
	ptype byte

	// time when the request must complete
	deadline time.Time

	// callback is called when a matching reply arrives. If it returns matched == true, the
	// reply was acceptable. The second return value indicates whether the callback should
	// be removed from the pending reply queue. If it returns false, the reply is considered
	// incomplete and the callback will be invoked again for the next matching reply.
	callback replyMatchFunc

	// errc receives nil when the callback indicates completion or an
	// error if no further reply is received within the timeout.
	errc chan error

	// reply contains the most recent reply. This field is safe for reading after errc has
	// received a value.
	reply v4wire.Packet
}

type replyMatchFunc func(v4wire.Packet) (matched bool, requestDone bool)

// reply is a reply packet from a certain node.
type reply struct {
	from enode.ID
	ip   netip.Addr
	data v4wire.Packet
	// loop indicates whether there was
	// a matching request by sending on this channel.
	matched chan<- bool
}

func ListenV4(c UDPConn, ln *enode.LocalNode, cfg Config) (*UDPv4, error) {
	cfg = cfg.withDefaults()
	closeCtx, cancel := context.WithCancel(context.Background())
	t := &UDPv4{
		conn:            newMeteredConn(c),
		priv:            cfg.PrivateKey,
		netrestrict:     cfg.NetRestrict,
		localNode:       ln,
		db:              ln.Database(),
		gotreply:        make(chan reply),
		addReplyMatcher: make(chan *replyMatcher),
		closeCtx:        closeCtx,
		cancelCloseCtx:  cancel,
		log:             cfg.Log,
	}

	tab, err := newTable(t, ln.Database(), cfg)
	if err != nil {
		return nil, err
	}

	t.tab = tab

	go tab.loop()

	t.wg.Add(2)
	go t.loop()
	go t.readLoop(cfg.Unhandled)

	return t, nil
}

// Self returns the local node.
func (t *UDPv4) Self() *enode.Node {
	return t.localNode.Node()
}

// Close shuts down the socket and aborts any running queries.
func (t *UDPv4) Close() {
	t.closeOnce.Do(func() {
		t.cancelCloseCtx()
		t.conn.Close()
		t.wg.Wait()
		t.tab.close()
	})
}

// Resolve searches for a specific node with the given ID and tries to get the most recent
// version of the node record for it. It returns n if the node could not be resolved.
func (t *UDPv4) Resolve(n *enode.Node) *enode.Node {
	// Try asking directly. This works if the node is still responding on the endpoint we have.
	if rn, err := t.RequestENR(n); err == nil {
		return rn
	}
	// Check table for the ID, we might have a newer version there.
	if intable := t.tab.getNode(n.ID()); intable != nil && intable.Seq() > n.Seq() {
		n = intable
		if rn, err := t.RequestENR(n); err == nil {
			return rn
		}
	}
	// Otherwise perform a network lookup.
	var key enode.Secp256k1
	if n.Load(&key) != nil {
		return n // no secp256k1 key
	}

	result := t.LookupPubkey((*ecdsa.PublicKey)(&key))
	for _, rn := range result {
		if rn.ID() == n.ID() {
			if rn, err := t.RequestENR(rn); err == nil {
				return rn
			}
		}
	}

	return n
}

func (t *UDPv4) ourEndpoint() v4wire.Endpoint {
	node := t.Self()
	addr, ok := node.UDPEndpoint()
	if !ok {
		return v4wire.Endpoint{}
	}
	return v4wire.NewEndpoint(addr, uint16(node.TCP()))
}

// Ping sends a ping message to the given node.
func (t *UDPv4) Ping(n *enode.Node) error {
	_, err := t.ping(n)
	return err
}

// ping sends a ping message to the given node and waits for a reply.
func (t *UDPv4) ping(n *enode.Node) (seq uint64, err error) {
	addr, ok := n.UDPEndpoint()
	if !ok {
		return 0, errNoUDPEndpoint
	}
	rm := t.sendPing(n.ID(), addr, nil)
	if err = <-rm.errc; err == nil {
		seq = rm.reply.(*v4wire.Pong).ENRSeq
	}

	return seq, err
}

// sendPing sends a ping message to the given node and invokes the callback
// when the reply arrives.
func (t *UDPv4) sendPing(toid enode.ID, toaddr netip.AddrPort, callback func()) *replyMatcher {
	req := t.makePing(toaddr)

	packet, hash, err := v4wire.Encode(t.priv, req)
	if err != nil {
		errc := make(chan error, 1)
		errc <- err

		return &replyMatcher{errc: errc}
	}
	// Add a matcher for the reply to the pending reply queue. Pongs are matched if they
	// reference the ping we're about to send.
	rm := t.pending(toid, toaddr.Addr(), v4wire.PongPacket, func(p v4wire.Packet) (matched bool, requestDone bool) {
		matched = bytes.Equal(p.(*v4wire.Pong).ReplyTok, hash)
		if matched && callback != nil {
			callback()
		}

		return matched, matched
	})
	// Send the packet.
	toUDPAddr := &net.UDPAddr{IP: toaddr.Addr().AsSlice()}
	t.localNode.UDPContact(toUDPAddr)
	t.write(toaddr, toid, req.Name(), packet)

	return rm
}

func (t *UDPv4) makePing(toaddr netip.AddrPort) *v4wire.Ping {
	return &v4wire.Ping{
		Version:    4,
		From:       t.ourEndpoint(),
		To:         v4wire.NewEndpoint(toaddr, 0),
		Expiration: uint64(time.Now().Add(expiration).Unix()),
		ENRSeq:     t.localNode.Node().Seq(),
	}
}

// LookupPubkey finds the closest nodes to the given public key.
func (t *UDPv4) LookupPubkey(key *ecdsa.PublicKey) []*enode.Node {
	if t.tab.len() == 0 {
		// All nodes were dropped, refresh. The very first query will hit this
		// case and run the bootstrapping logic.
		<-t.tab.refresh()
	}

	return t.newLookup(t.closeCtx, encodePubkey(key)).run()
}

// RandomNodes is an iterator yielding nodes from a random walk of the DHT.
func (t *UDPv4) RandomNodes() enode.Iterator {
	return newLookupIterator(t.closeCtx, t.newRandomLookup)
}

// lookupRandom implements transport.
func (t *UDPv4) lookupRandom() []*enode.Node {
	return t.newRandomLookup(t.closeCtx).run()
}

// lookupSelf implements transport.
func (t *UDPv4) lookupSelf() []*enode.Node {
	return t.newLookup(t.closeCtx, encodePubkey(&t.priv.PublicKey)).run()
}

func (t *UDPv4) newRandomLookup(ctx context.Context) *lookup {
	var target encPubkey

	crand.Read(target[:])

	return t.newLookup(ctx, target)
}

func (t *UDPv4) newLookup(ctx context.Context, targetKey encPubkey) *lookup {
	target := enode.ID(crypto.Keccak256Hash(targetKey[:]))
	ekey := v4wire.Pubkey(targetKey)
	it := newLookup(ctx, t.tab, target, func(n *enode.Node) ([]*enode.Node, error) {
		addr, ok := n.UDPEndpoint()
		if !ok {
			return nil, errNoUDPEndpoint
		}
		return t.findnode(n.ID(), addr, ekey)
	})

	return it
}

// findnode sends a findnode request to the given node and waits until
// the node has sent up to k neighbors.
func (t *UDPv4) findnode(toid enode.ID, toAddrPort netip.AddrPort, target v4wire.Pubkey) ([]*enode.Node, error) {
	t.ensureBond(toid, toAddrPort)

	// Add a matcher for 'neighbours' replies to the pending reply queue. The matcher is
	// active until enough nodes have been received.
	nodes := make([]*enode.Node, 0, bucketSize)
	nreceived := 0
	rm := t.pending(toid, toAddrPort.Addr(), v4wire.NeighborsPacket, func(r v4wire.Packet) (matched bool, requestDone bool) {
		reply := r.(*v4wire.Neighbors)
		for _, rn := range reply.Nodes {
			nreceived++
			n, err := t.nodeFromRPC(toAddrPort, rn)
			if err != nil {
				t.log.Trace("Invalid neighbor node received", "ip", rn.IP, "addr", toAddrPort, "err", err)
				continue
			}

			nodes = append(nodes, n)
		}

		return true, nreceived >= bucketSize
	})
	t.send(toAddrPort, toid, &v4wire.Findnode{
		Target:     target,
		Expiration: uint64(time.Now().Add(expiration).Unix()),
	})
	// Ensure that callers don't see a timeout if the node actually responded. Since
	// findnode can receive more than one neighbors response, the reply matcher will be
	// active until the remote node sends enough nodes. If the remote end doesn't have
	// enough nodes the reply matcher will time out waiting for the second reply, but
	// there's no need for an error in that case.
	err := <-rm.errc
	if errors.Is(err, errTimeout) && rm.reply != nil {
		err = nil
	}

	return nodes, err
}

// RequestENR sends ENRRequest to the given node and waits for a response.
func (t *UDPv4) RequestENR(n *enode.Node) (*enode.Node, error) {
	addr, _ := n.UDPEndpoint()
	t.ensureBond(n.ID(), addr)

	req := &v4wire.ENRRequest{
		Expiration: uint64(time.Now().Add(expiration).Unix()),
	}

	packet, hash, err := v4wire.Encode(t.priv, req)
	if err != nil {
		return nil, err
	}

	// Add a matcher for the reply to the pending reply queue. Responses are matched if
	// they reference the request we're about to send.
	rm := t.pending(n.ID(), addr.Addr(), v4wire.ENRResponsePacket, func(r v4wire.Packet) (matched bool, requestDone bool) {
		matched = bytes.Equal(r.(*v4wire.ENRResponse).ReplyTok, hash)
		return matched, matched
	})
	// Send the packet and wait for the reply.
	t.write(addr, n.ID(), req.Name(), packet)

	if err := <-rm.errc; err != nil {
		return nil, err
	}
	// Verify the response record.
	respN, err := enode.New(enode.ValidSchemes, &rm.reply.(*v4wire.ENRResponse).Record)
	if err != nil {
		return nil, err
	}

	if respN.ID() != n.ID() {
		return nil, errors.New("invalid ID in response record")
	}

	if respN.Seq() < n.Seq() {
		return n, nil // response record is older
	}
<<<<<<< HEAD
	if err := netutil.CheckRelayIP(addr.Addr().AsSlice(), respN.IP()); err != nil {
=======
	if err := netutil.CheckRelayAddr(addr.Addr(), respN.IPAddr()); err != nil {
>>>>>>> aadddf3a
		return nil, fmt.Errorf("invalid IP in response record: %v", err)
	}

	return respN, nil
}

func (t *UDPv4) TableBuckets() [][]BucketNode {
	return t.tab.Nodes()
}

// pending adds a reply matcher to the pending reply queue.
// see the documentation of type replyMatcher for a detailed explanation.
func (t *UDPv4) pending(id enode.ID, ip netip.Addr, ptype byte, callback replyMatchFunc) *replyMatcher {
	ch := make(chan error, 1)
	p := &replyMatcher{from: id, ip: ip, ptype: ptype, callback: callback, errc: ch}
	select {
	case t.addReplyMatcher <- p:
		// loop will handle it
	case <-t.closeCtx.Done():
		ch <- errClosed
	}

	return p
}

// handleReply dispatches a reply packet, invoking reply matchers. It returns
// whether any matcher considered the packet acceptable.
func (t *UDPv4) handleReply(from enode.ID, fromIP netip.Addr, req v4wire.Packet) bool {
	matched := make(chan bool, 1)
	select {
	case t.gotreply <- reply{from, fromIP, req, matched}:
		// loop will handle it
		return <-matched
	case <-t.closeCtx.Done():
		return false
	}
}

// loop runs in its own goroutine. it keeps track of
// the refresh timer and the pending reply queue.
func (t *UDPv4) loop() {
	defer t.wg.Done()

	var (
		plist        = list.New()
		timeout      = time.NewTimer(0)
		nextTimeout  *replyMatcher // head of plist when timeout was last reset
		contTimeouts = 0           // number of continuous timeouts to do NTP checks
		ntpWarnTime  = time.Unix(0, 0)
	)

	<-timeout.C // ignore first timeout
	defer timeout.Stop()

	resetTimeout := func() {
		if plist.Front() == nil || nextTimeout == plist.Front().Value {
			return
		}
		// Start the timer so it fires when the next pending reply has expired.
		now := time.Now()

		for el := plist.Front(); el != nil; el = el.Next() {
			nextTimeout = el.Value.(*replyMatcher)
			if dist := nextTimeout.deadline.Sub(now); dist < 2*respTimeout {
				timeout.Reset(dist)
				return
			}
			// Remove pending replies whose deadline is too far in the
			// future. These can occur if the system clock jumped
			// backwards after the deadline was assigned.
			nextTimeout.errc <- errClockWarp

			plist.Remove(el)
		}

		nextTimeout = nil

		timeout.Stop()
	}

	for {
		resetTimeout()

		select {
		case <-t.closeCtx.Done():
			for el := plist.Front(); el != nil; el = el.Next() {
				el.Value.(*replyMatcher).errc <- errClosed
			}

			return

		case p := <-t.addReplyMatcher:
			p.deadline = time.Now().Add(respTimeout)
			plist.PushBack(p)

		case r := <-t.gotreply:
			var matched bool // whether any replyMatcher considered the reply acceptable.

			for el := plist.Front(); el != nil; el = el.Next() {
				p := el.Value.(*replyMatcher)
				if p.from == r.from && p.ptype == r.data.Kind() && p.ip == r.ip {
					ok, requestDone := p.callback(r.data)
					matched = matched || ok
					p.reply = r.data
					// Remove the matcher if callback indicates that all replies have been received.
					if requestDone {
						p.errc <- nil

						plist.Remove(el)
					}
					// Reset the continuous timeout counter (time drift detection)
					contTimeouts = 0
				}
			}
			r.matched <- matched

		case now := <-timeout.C:
			nextTimeout = nil

			// Notify and remove callbacks whose deadline is in the past.
			for el := plist.Front(); el != nil; el = el.Next() {
				p := el.Value.(*replyMatcher)
				if now.After(p.deadline) || now.Equal(p.deadline) {
					p.errc <- errTimeout

					plist.Remove(el)

					contTimeouts++
				}
			}
			// If we've accumulated too many timeouts, do an NTP time sync check
			if contTimeouts > ntpFailureThreshold {
				if time.Since(ntpWarnTime) >= ntpWarningCooldown {
					ntpWarnTime = time.Now()

					go checkClockDrift()
				}

				contTimeouts = 0
			}
		}
	}
}

func (t *UDPv4) send(toaddr netip.AddrPort, toid enode.ID, req v4wire.Packet) ([]byte, error) {
	packet, hash, err := v4wire.Encode(t.priv, req)
	if err != nil {
		return hash, err
	}

	return hash, t.write(toaddr, toid, req.Name(), packet)
}

func (t *UDPv4) write(toaddr netip.AddrPort, toid enode.ID, what string, packet []byte) error {
	_, err := t.conn.WriteToUDPAddrPort(packet, toaddr)
	t.log.Trace(">> "+what, "id", toid, "addr", toaddr, "err", err)

	return err
}

// readLoop runs in its own goroutine. it handles incoming UDP packets.
func (t *UDPv4) readLoop(unhandled chan<- ReadPacket) {
	defer t.wg.Done()

	if unhandled != nil {
		defer close(unhandled)
	}

	buf := make([]byte, maxPacketSize)

	for {
		nbytes, from, err := t.conn.ReadFromUDPAddrPort(buf)
		if netutil.IsTemporaryError(err) {
			// Ignore temporary read errors.
			t.log.Debug("Temporary UDP read error", "err", err)
			continue
		} else if err != nil {
			// Shut down the loop for permanent errors.
			if !errors.Is(err, io.EOF) {
				t.log.Debug("UDP read error", "err", err)
			}

			return
		}

		if t.handlePacket(from, buf[:nbytes]) != nil && unhandled != nil {
			select {
			case unhandled <- ReadPacket{buf[:nbytes], from}:
			default:
			}
		}
	}
}

func (t *UDPv4) handlePacket(from netip.AddrPort, buf []byte) error {
<<<<<<< HEAD
=======
	// Unwrap IPv4-in-6 source address.
	if from.Addr().Is4In6() {
		from = netip.AddrPortFrom(netip.AddrFrom4(from.Addr().As4()), from.Port())
	}

>>>>>>> aadddf3a
	rawpacket, fromKey, hash, err := v4wire.Decode(buf)
	if err != nil {
		t.log.Debug("Bad discv4 packet", "addr", from, "err", err)
		return err
	}

	packet := t.wrapPacket(rawpacket)
	fromID := fromKey.ID()
<<<<<<< HEAD

	if err == nil && packet.preverify != nil {
=======
	if packet.preverify != nil {
>>>>>>> aadddf3a
		err = packet.preverify(packet, from, fromID, fromKey)
	}

	t.log.Trace("<< "+packet.Name(), "id", fromID, "addr", from, "err", err)

	if err == nil && packet.handle != nil {
		packet.handle(packet, from, fromID, hash)
	}

	return err
}

// checkBond checks if the given node has a recent enough endpoint proof.
func (t *UDPv4) checkBond(id enode.ID, ip netip.AddrPort) bool {
<<<<<<< HEAD
	return time.Since(t.db.LastPongReceived(id, ip.Addr().AsSlice())) < bondExpiration
=======
	return time.Since(t.db.LastPongReceived(id, ip.Addr())) < bondExpiration
>>>>>>> aadddf3a
}

// ensureBond solicits a ping from a node if we haven't seen a ping from it for a while.
// This ensures there is a valid endpoint proof on the remote end.
func (t *UDPv4) ensureBond(toid enode.ID, toaddr netip.AddrPort) {
<<<<<<< HEAD
	ip := toaddr.Addr().AsSlice()
	tooOld := time.Since(t.db.LastPingReceived(toid, ip)) > bondExpiration
	if tooOld || t.db.FindFails(toid, ip) > maxFindnodeFailures {
=======
	tooOld := time.Since(t.db.LastPingReceived(toid, toaddr.Addr())) > bondExpiration
	if tooOld || t.db.FindFails(toid, toaddr.Addr()) > maxFindnodeFailures {
>>>>>>> aadddf3a
		rm := t.sendPing(toid, toaddr, nil)
		<-rm.errc
		// Wait for them to ping back and process our pong.
		time.Sleep(respTimeout)
	}
}

func (t *UDPv4) nodeFromRPC(sender netip.AddrPort, rn v4wire.Node) (*enode.Node, error) {
	if rn.UDP <= 1024 {
		return nil, errLowPort
	}
	if err := netutil.CheckRelayIP(sender.Addr().AsSlice(), rn.IP); err != nil {
		return nil, err
	}

	if t.netrestrict != nil && !t.netrestrict.Contains(rn.IP) {
		return nil, errors.New("not contained in netrestrict list")
	}

	key, err := v4wire.DecodePubkey(crypto.S256(), rn.ID)
	if err != nil {
		return nil, err
	}
	n := enode.NewV4(key, rn.IP, int(rn.TCP), int(rn.UDP))
	err = n.ValidateComplete()

	return n, err
}

func nodeToRPC(n *enode.Node) v4wire.Node {
	var key ecdsa.PublicKey

	var ekey v4wire.Pubkey
	if err := n.Load((*enode.Secp256k1)(&key)); err == nil {
		ekey = v4wire.EncodePubkey(&key)
	}

	return v4wire.Node{ID: ekey, IP: n.IP(), UDP: uint16(n.UDP()), TCP: uint16(n.TCP())}
}

// wrapPacket returns the handler functions applicable to a packet.
func (t *UDPv4) wrapPacket(p v4wire.Packet) *packetHandlerV4 {
	var h packetHandlerV4

	h.Packet = p
	switch p.(type) {
	case *v4wire.Ping:
		h.preverify = t.verifyPing
		h.handle = t.handlePing
	case *v4wire.Pong:
		h.preverify = t.verifyPong
	case *v4wire.Findnode:
		h.preverify = t.verifyFindnode
		h.handle = t.handleFindnode
	case *v4wire.Neighbors:
		h.preverify = t.verifyNeighbors
	case *v4wire.ENRRequest:
		h.preverify = t.verifyENRRequest
		h.handle = t.handleENRRequest
	case *v4wire.ENRResponse:
		h.preverify = t.verifyENRResponse
	}

	return &h
}

// packetHandlerV4 wraps a packet with handler functions.
type packetHandlerV4 struct {
	v4wire.Packet
	senderKey *ecdsa.PublicKey // used for ping

	// preverify checks whether the packet is valid and should be handled at all.
	preverify func(p *packetHandlerV4, from netip.AddrPort, fromID enode.ID, fromKey v4wire.Pubkey) error
	// handle handles the packet.
	handle func(req *packetHandlerV4, from netip.AddrPort, fromID enode.ID, mac []byte)
}

// PING/v4

func (t *UDPv4) verifyPing(h *packetHandlerV4, from netip.AddrPort, fromID enode.ID, fromKey v4wire.Pubkey) error {
	req := h.Packet.(*v4wire.Ping)

	if v4wire.Expired(req.Expiration) {
		return errExpired
	}
	senderKey, err := v4wire.DecodePubkey(crypto.S256(), fromKey)
	if err != nil {
		return err
	}
	h.senderKey = senderKey

	return nil
}

func (t *UDPv4) handlePing(h *packetHandlerV4, from netip.AddrPort, fromID enode.ID, mac []byte) {
	req := h.Packet.(*v4wire.Ping)

	// Reply.
	t.send(from, fromID, &v4wire.Pong{
		To:         v4wire.NewEndpoint(from, req.From.TCP),
		ReplyTok:   mac,
		Expiration: uint64(time.Now().Add(expiration).Unix()),
		ENRSeq:     t.localNode.Node().Seq(),
	})

	// Ping back if our last pong on file is too far in the past.
	fromIP := from.Addr().AsSlice()
	n := enode.NewV4(h.senderKey, fromIP, int(req.From.TCP), int(from.Port()))
<<<<<<< HEAD
	if time.Since(t.db.LastPongReceived(n.ID(), fromIP)) > bondExpiration {
=======
	if time.Since(t.db.LastPongReceived(n.ID(), from.Addr())) > bondExpiration {
>>>>>>> aadddf3a
		t.sendPing(fromID, from, func() {
			t.tab.addInboundNode(n)
		})
	} else {
		t.tab.addInboundNode(n)
	}

	// Update node database and endpoint predictor.
<<<<<<< HEAD
	t.db.UpdateLastPingReceived(n.ID(), fromIP, time.Now())
	fromUDPAddr := &net.UDPAddr{IP: fromIP, Port: int(from.Port())}
	toUDPAddr := &net.UDPAddr{IP: req.To.IP, Port: int(req.To.UDP)}
	t.localNode.UDPEndpointStatement(fromUDPAddr, toUDPAddr)
=======
	t.db.UpdateLastPingReceived(n.ID(), from.Addr(), time.Now())
	toaddr := netip.AddrPortFrom(netutil.IPToAddr(req.To.IP), req.To.UDP)
	t.localNode.UDPEndpointStatement(from, toaddr)
>>>>>>> aadddf3a
}

// PONG/v4

func (t *UDPv4) verifyPong(h *packetHandlerV4, from netip.AddrPort, fromID enode.ID, fromKey v4wire.Pubkey) error {
	req := h.Packet.(*v4wire.Pong)

	if v4wire.Expired(req.Expiration) {
		return errExpired
	}
	if !t.handleReply(fromID, from.Addr(), req) {
		return errUnsolicitedReply
	}
<<<<<<< HEAD
	fromIP := from.Addr().AsSlice()
	fromUDPAddr := &net.UDPAddr{IP: fromIP, Port: int(from.Port())}
	toUDPAddr := &net.UDPAddr{IP: req.To.IP, Port: int(req.To.UDP)}
	t.localNode.UDPEndpointStatement(fromUDPAddr, toUDPAddr)
	t.db.UpdateLastPongReceived(fromID, fromIP, time.Now())
=======
	toaddr := netip.AddrPortFrom(netutil.IPToAddr(req.To.IP), req.To.UDP)
	t.localNode.UDPEndpointStatement(from, toaddr)
	t.db.UpdateLastPongReceived(fromID, from.Addr(), time.Now())
>>>>>>> aadddf3a
	return nil
}

// FINDNODE/v4

func (t *UDPv4) verifyFindnode(h *packetHandlerV4, from netip.AddrPort, fromID enode.ID, fromKey v4wire.Pubkey) error {
	req := h.Packet.(*v4wire.Findnode)

	if v4wire.Expired(req.Expiration) {
		return errExpired
	}
	if !t.checkBond(fromID, from) {
		// No endpoint proof pong exists, we don't process the packet. This prevents an
		// attack vector where the discovery protocol could be used to amplify traffic in a
		// DDOS attack. A malicious actor would send a findnode request with the IP address
		// and UDP port of the target as the source address. The recipient of the findnode
		// packet would then send a neighbors packet (which is a much bigger packet than
		// findnode) to the victim.
		return errUnknownNode
	}

	return nil
}

func (t *UDPv4) handleFindnode(h *packetHandlerV4, from netip.AddrPort, fromID enode.ID, mac []byte) {
	req := h.Packet.(*v4wire.Findnode)

	// Determine closest nodes.
	target := enode.ID(crypto.Keccak256Hash(req.Target[:]))
	closest := t.tab.findnodeByID(target, bucketSize, true).entries

	// Send neighbors in chunks with at most maxNeighbors per packet
	// to stay below the packet size limit.
	p := v4wire.Neighbors{Expiration: uint64(time.Now().Add(expiration).Unix())}

	var sent bool

	for _, n := range closest {
<<<<<<< HEAD
		fromIP := from.Addr().AsSlice()
		if netutil.CheckRelayIP(fromIP, n.IP()) == nil {
=======
		if netutil.CheckRelayAddr(from.Addr(), n.IPAddr()) == nil {
>>>>>>> aadddf3a
			p.Nodes = append(p.Nodes, nodeToRPC(n))
		}

		if len(p.Nodes) == v4wire.MaxNeighbors {
			t.send(from, fromID, &p)
			p.Nodes = p.Nodes[:0]
			sent = true
		}
	}

	if len(p.Nodes) > 0 || !sent {
		t.send(from, fromID, &p)
	}
}

// NEIGHBORS/v4

func (t *UDPv4) verifyNeighbors(h *packetHandlerV4, from netip.AddrPort, fromID enode.ID, fromKey v4wire.Pubkey) error {
	req := h.Packet.(*v4wire.Neighbors)

	if v4wire.Expired(req.Expiration) {
		return errExpired
	}
	if !t.handleReply(fromID, from.Addr(), h.Packet) {
		return errUnsolicitedReply
	}

	return nil
}

// ENRREQUEST/v4

func (t *UDPv4) verifyENRRequest(h *packetHandlerV4, from netip.AddrPort, fromID enode.ID, fromKey v4wire.Pubkey) error {
	req := h.Packet.(*v4wire.ENRRequest)

	if v4wire.Expired(req.Expiration) {
		return errExpired
	}
	if !t.checkBond(fromID, from) {
		return errUnknownNode
	}

	return nil
}

func (t *UDPv4) handleENRRequest(h *packetHandlerV4, from netip.AddrPort, fromID enode.ID, mac []byte) {
	t.send(from, fromID, &v4wire.ENRResponse{
		ReplyTok: mac,
		Record:   *t.localNode.Node().Record(),
	})
}

// ENRRESPONSE/v4

func (t *UDPv4) verifyENRResponse(h *packetHandlerV4, from netip.AddrPort, fromID enode.ID, fromKey v4wire.Pubkey) error {
	if !t.handleReply(fromID, from.Addr(), h.Packet) {
		return errUnsolicitedReply
	}

	return nil
}<|MERGE_RESOLUTION|>--- conflicted
+++ resolved
@@ -25,10 +25,6 @@
 	"errors"
 	"fmt"
 	"io"
-<<<<<<< HEAD
-	"net"
-=======
->>>>>>> aadddf3a
 	"net/netip"
 	"sync"
 	"time"
@@ -262,8 +258,7 @@
 		return matched, matched
 	})
 	// Send the packet.
-	toUDPAddr := &net.UDPAddr{IP: toaddr.Addr().AsSlice()}
-	t.localNode.UDPContact(toUDPAddr)
+	t.localNode.UDPContact(toaddr)
 	t.write(toaddr, toid, req.Name(), packet)
 
 	return rm
@@ -407,11 +402,7 @@
 	if respN.Seq() < n.Seq() {
 		return n, nil // response record is older
 	}
-<<<<<<< HEAD
-	if err := netutil.CheckRelayIP(addr.Addr().AsSlice(), respN.IP()); err != nil {
-=======
 	if err := netutil.CheckRelayAddr(addr.Addr(), respN.IPAddr()); err != nil {
->>>>>>> aadddf3a
 		return nil, fmt.Errorf("invalid IP in response record: %v", err)
 	}
 
@@ -607,14 +598,11 @@
 }
 
 func (t *UDPv4) handlePacket(from netip.AddrPort, buf []byte) error {
-<<<<<<< HEAD
-=======
 	// Unwrap IPv4-in-6 source address.
 	if from.Addr().Is4In6() {
 		from = netip.AddrPortFrom(netip.AddrFrom4(from.Addr().As4()), from.Port())
 	}
 
->>>>>>> aadddf3a
 	rawpacket, fromKey, hash, err := v4wire.Decode(buf)
 	if err != nil {
 		t.log.Debug("Bad discv4 packet", "addr", from, "err", err)
@@ -623,12 +611,7 @@
 
 	packet := t.wrapPacket(rawpacket)
 	fromID := fromKey.ID()
-<<<<<<< HEAD
-
-	if err == nil && packet.preverify != nil {
-=======
 	if packet.preverify != nil {
->>>>>>> aadddf3a
 		err = packet.preverify(packet, from, fromID, fromKey)
 	}
 
@@ -643,24 +626,14 @@
 
 // checkBond checks if the given node has a recent enough endpoint proof.
 func (t *UDPv4) checkBond(id enode.ID, ip netip.AddrPort) bool {
-<<<<<<< HEAD
-	return time.Since(t.db.LastPongReceived(id, ip.Addr().AsSlice())) < bondExpiration
-=======
 	return time.Since(t.db.LastPongReceived(id, ip.Addr())) < bondExpiration
->>>>>>> aadddf3a
 }
 
 // ensureBond solicits a ping from a node if we haven't seen a ping from it for a while.
 // This ensures there is a valid endpoint proof on the remote end.
 func (t *UDPv4) ensureBond(toid enode.ID, toaddr netip.AddrPort) {
-<<<<<<< HEAD
-	ip := toaddr.Addr().AsSlice()
-	tooOld := time.Since(t.db.LastPingReceived(toid, ip)) > bondExpiration
-	if tooOld || t.db.FindFails(toid, ip) > maxFindnodeFailures {
-=======
 	tooOld := time.Since(t.db.LastPingReceived(toid, toaddr.Addr())) > bondExpiration
 	if tooOld || t.db.FindFails(toid, toaddr.Addr()) > maxFindnodeFailures {
->>>>>>> aadddf3a
 		rm := t.sendPing(toid, toaddr, nil)
 		<-rm.errc
 		// Wait for them to ping back and process our pong.
@@ -769,11 +742,7 @@
 	// Ping back if our last pong on file is too far in the past.
 	fromIP := from.Addr().AsSlice()
 	n := enode.NewV4(h.senderKey, fromIP, int(req.From.TCP), int(from.Port()))
-<<<<<<< HEAD
-	if time.Since(t.db.LastPongReceived(n.ID(), fromIP)) > bondExpiration {
-=======
 	if time.Since(t.db.LastPongReceived(n.ID(), from.Addr())) > bondExpiration {
->>>>>>> aadddf3a
 		t.sendPing(fromID, from, func() {
 			t.tab.addInboundNode(n)
 		})
@@ -782,16 +751,9 @@
 	}
 
 	// Update node database and endpoint predictor.
-<<<<<<< HEAD
-	t.db.UpdateLastPingReceived(n.ID(), fromIP, time.Now())
-	fromUDPAddr := &net.UDPAddr{IP: fromIP, Port: int(from.Port())}
-	toUDPAddr := &net.UDPAddr{IP: req.To.IP, Port: int(req.To.UDP)}
-	t.localNode.UDPEndpointStatement(fromUDPAddr, toUDPAddr)
-=======
 	t.db.UpdateLastPingReceived(n.ID(), from.Addr(), time.Now())
 	toaddr := netip.AddrPortFrom(netutil.IPToAddr(req.To.IP), req.To.UDP)
 	t.localNode.UDPEndpointStatement(from, toaddr)
->>>>>>> aadddf3a
 }
 
 // PONG/v4
@@ -805,17 +767,9 @@
 	if !t.handleReply(fromID, from.Addr(), req) {
 		return errUnsolicitedReply
 	}
-<<<<<<< HEAD
-	fromIP := from.Addr().AsSlice()
-	fromUDPAddr := &net.UDPAddr{IP: fromIP, Port: int(from.Port())}
-	toUDPAddr := &net.UDPAddr{IP: req.To.IP, Port: int(req.To.UDP)}
-	t.localNode.UDPEndpointStatement(fromUDPAddr, toUDPAddr)
-	t.db.UpdateLastPongReceived(fromID, fromIP, time.Now())
-=======
 	toaddr := netip.AddrPortFrom(netutil.IPToAddr(req.To.IP), req.To.UDP)
 	t.localNode.UDPEndpointStatement(from, toaddr)
 	t.db.UpdateLastPongReceived(fromID, from.Addr(), time.Now())
->>>>>>> aadddf3a
 	return nil
 }
 
@@ -854,12 +808,7 @@
 	var sent bool
 
 	for _, n := range closest {
-<<<<<<< HEAD
-		fromIP := from.Addr().AsSlice()
-		if netutil.CheckRelayIP(fromIP, n.IP()) == nil {
-=======
 		if netutil.CheckRelayAddr(from.Addr(), n.IPAddr()) == nil {
->>>>>>> aadddf3a
 			p.Nodes = append(p.Nodes, nodeToRPC(n))
 		}
 
