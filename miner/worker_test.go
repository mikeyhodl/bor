--- conflicted
+++ resolved
@@ -19,10 +19,6 @@
 import (
 	"math/big"
 	"os"
-<<<<<<< HEAD
-	"sync"
-=======
->>>>>>> 5c912641
 	"sync/atomic"
 	"testing"
 	"time"
@@ -90,11 +86,7 @@
 
 	chainConfig.LondonBlock = big.NewInt(0)
 
-<<<<<<< HEAD
-	w, b, _ := NewTestWorker(t, chainConfig, engine, db, 0, 0, 0)
-=======
 	w, b, _ := NewTestWorker(t, chainConfig, engine, db, 0, 0, 0, 0)
->>>>>>> 5c912641
 	defer w.close()
 
 	// This test chain imports the mined blocks.
@@ -200,11 +192,7 @@
 func testEmptyWork(t *testing.T, chainConfig *params.ChainConfig, engine consensus.Engine) {
 	defer engine.Close()
 
-<<<<<<< HEAD
-	w, _, _ := NewTestWorker(t, chainConfig, engine, rawdb.NewMemoryDatabase(), 0, 0, 0)
-=======
 	w, _, _ := NewTestWorker(t, chainConfig, engine, rawdb.NewMemoryDatabase(), 0, 0, 0, 0)
->>>>>>> 5c912641
 	defer w.close()
 
 	var (
@@ -258,11 +246,7 @@
 	ethash := ethash.NewFaker()
 	defer ethash.Close()
 
-<<<<<<< HEAD
-	w, b, _ := NewTestWorker(t, ethashChainConfig, ethash, rawdb.NewMemoryDatabase(), 1, 0, 0)
-=======
 	w, b, _ := NewTestWorker(t, ethashChainConfig, ethash, rawdb.NewMemoryDatabase(), 1, 0, 0, 0)
->>>>>>> 5c912641
 	defer w.close()
 
 	var taskCh = make(chan struct{})
@@ -324,11 +308,7 @@
 func testRegenerateMiningBlock(t *testing.T, chainConfig *params.ChainConfig, engine consensus.Engine) {
 	defer engine.Close()
 
-<<<<<<< HEAD
-	w, b, _ := NewTestWorker(t, chainConfig, engine, rawdb.NewMemoryDatabase(), 0, 0, 0)
-=======
 	w, b, _ := NewTestWorker(t, chainConfig, engine, rawdb.NewMemoryDatabase(), 0, 0, 0, 0)
->>>>>>> 5c912641
 	defer w.close()
 
 	var taskCh = make(chan struct{}, 3)
@@ -399,11 +379,7 @@
 func testAdjustInterval(t *testing.T, chainConfig *params.ChainConfig, engine consensus.Engine) {
 	defer engine.Close()
 
-<<<<<<< HEAD
-	w, _, _ := NewTestWorker(t, chainConfig, engine, rawdb.NewMemoryDatabase(), 0, 0, 0)
-=======
 	w, _, _ := NewTestWorker(t, chainConfig, engine, rawdb.NewMemoryDatabase(), 0, 0, 0, 0)
->>>>>>> 5c912641
 	defer w.close()
 
 	w.skipSealHook = func(task *task) bool {
@@ -511,11 +487,7 @@
 func testGetSealingWork(t *testing.T, chainConfig *params.ChainConfig, engine consensus.Engine, postMerge bool) {
 	defer engine.Close()
 
-<<<<<<< HEAD
-	w, b, _ := NewTestWorker(t, chainConfig, engine, rawdb.NewMemoryDatabase(), 0, 0, 0)
-=======
 	w, b, _ := NewTestWorker(t, chainConfig, engine, rawdb.NewMemoryDatabase(), 0, 0, 0, 0)
->>>>>>> 5c912641
 	defer w.close()
 
 	w.setExtra([]byte{0x01, 0x02})
@@ -651,20 +623,6 @@
 	}
 }
 
-<<<<<<< HEAD
-// nolint:paralleltest
-func TestCommitInterruptExperimentBor(t *testing.T) {
-	// with 1 sec block time and 200 millisec tx delay we should get 5 txs per block
-	testCommitInterruptExperimentBor(t, 200, 5)
-
-	time.Sleep(3 * time.Second)
-	// with 1 sec block time and 100 millisec tx delay we should get 10 txs per block
-	testCommitInterruptExperimentBor(t, 100, 10)
-}
-
-// nolint:thelper
-func testCommitInterruptExperimentBor(t *testing.T, delay uint, txCount int) {
-=======
 // nolint : paralleltest
 // TestCommitInterruptExperimentBor tests the commit interrupt experiment for bor consensus by inducing an artificial delay at transaction level.
 func TestCommitInterruptExperimentBor(t *testing.T) {
@@ -693,17 +651,13 @@
 // nolint : thelper
 // testCommitInterruptExperimentBorContract is a helper function for testing the commit interrupt experiment for bor consensus.
 func testCommitInterruptExperimentBorContract(t *testing.T, delay uint, txCount int, opcodeDelay uint) {
->>>>>>> 5c912641
 	var (
 		engine      consensus.Engine
 		chainConfig *params.ChainConfig
 		db          = rawdb.NewMemoryDatabase()
 		ctrl        *gomock.Controller
-<<<<<<< HEAD
-=======
 		txInTxpool  = 100
 		txs         = make([]*types.Transaction, 0, txInTxpool)
->>>>>>> 5c912641
 	)
 
 	chainConfig = params.BorUnittestChainConfig
@@ -711,33 +665,6 @@
 	log.Root().SetHandler(log.LvlFilterHandler(4, log.StreamHandler(os.Stderr, log.TerminalFormat(true))))
 
 	engine, ctrl = getFakeBorFromConfig(t, chainConfig)
-<<<<<<< HEAD
-	defer func() {
-		engine.Close()
-		ctrl.Finish()
-	}()
-
-	w, b, _ := NewTestWorker(t, chainConfig, engine, db, 0, 1, delay)
-	defer w.close()
-
-	wg := new(sync.WaitGroup)
-	wg.Add(1)
-
-	go func() {
-		wg.Done()
-
-		for {
-			tx := b.newRandomTx(false)
-			if err := b.TxPool().AddRemote(tx); err != nil {
-				t.Log(err)
-			}
-
-			time.Sleep(20 * time.Millisecond)
-		}
-	}()
-
-	wg.Wait()
-=======
 
 	w, b, _ := NewTestWorker(t, chainConfig, engine, db, 0, 1, delay, opcodeDelay)
 	defer func() {
@@ -814,20 +741,15 @@
 	if err := b.TxPool().AddRemotes(txs); err != nil {
 		t.Fatal(err)
 	}
->>>>>>> 5c912641
 
 	// Start mining!
 	w.start()
 	time.Sleep(5 * time.Second)
 	w.stop()
 
-<<<<<<< HEAD
-	assert.Equal(t, txCount, w.chain.CurrentBlock().Transactions().Len())
-=======
 	currentBlockNumber := w.current.header.Number.Uint64()
 	assert.Check(t, txCount >= w.chain.GetBlockByNumber(currentBlockNumber-1).Transactions().Len())
 	assert.Check(t, 0 < w.chain.GetBlockByNumber(currentBlockNumber-1).Transactions().Len())
->>>>>>> 5c912641
 }
 
 func BenchmarkBorMining(b *testing.B) {
@@ -861,11 +783,7 @@
 
 	chainConfig.LondonBlock = big.NewInt(0)
 
-<<<<<<< HEAD
-	w, back, _ := NewTestWorker(b, chainConfig, engine, db, 0, 0, 0)
-=======
 	w, back, _ := NewTestWorker(b, chainConfig, engine, db, 0, 0, 0, 0)
->>>>>>> 5c912641
 	defer w.close()
 
 	// This test chain imports the mined blocks.
