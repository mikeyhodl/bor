--- conflicted
+++ resolved
@@ -185,19 +185,12 @@
 func (db *CachingDB) Reader(stateRoot common.Hash) (Reader, error) {
 	var readers []StateReader
 
-<<<<<<< HEAD
-	// Configure the state reader using the standalone snapshot in hash mode.
-	// This reader offers improved performance but is optional and only
-	// partially useful if the snapshot is not fully generated.
-	if db.TrieDB().Scheme() == rawdb.HashScheme && db.snap != nil {
-=======
 	// Set up the state snapshot reader if available. This feature
 	// is optional and may be partially useful if it's not fully
 	// generated.
 	if db.snap != nil && db.useSnapInReader {
 		// If standalone state snapshot is available (hash scheme),
 		// then construct the legacy snap reader.
->>>>>>> 8509ba2f
 		snap := db.snap.Snapshot(stateRoot)
 		if snap != nil {
 			readers = append(readers, newFlatReader(snap))
