--- conflicted
+++ resolved
@@ -44,20 +44,12 @@
 func confirmRequestValidationCode(t *testing.T, method, contentType, body string, expectedStatusCode int) {
 	t.Helper()
 
-<<<<<<< HEAD
-=======
 	s := NewServer()
->>>>>>> c5ba367e
 	request := httptest.NewRequest(method, "http://url.com", strings.NewReader(body))
 	if len(contentType) > 0 {
 		request.Header.Set("Content-Type", contentType)
 	}
-<<<<<<< HEAD
-
-	code, err := validateRequest(request)
-=======
 	code, err := s.validateRequest(request)
->>>>>>> c5ba367e
 	if code == 0 {
 		if err != nil {
 			t.Errorf("validation: got error %v, expected nil", err)
@@ -125,7 +117,7 @@
 func TestHTTPRespBodyUnlimited(t *testing.T) {
 	const respLength = defaultBodyLimit * 3
 
-	s := NewServer("test", 0, 0)
+	s := NewServer()
 	defer s.Stop()
 	s.RegisterName("test", largeRespService{respLength})
 
