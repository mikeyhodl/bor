--- conflicted
+++ resolved
@@ -54,11 +54,8 @@
 	_ Error = new(invalidRequestError)
 	_ Error = new(invalidMessageError)
 	_ Error = new(invalidParamsError)
-<<<<<<< HEAD
+	_ Error = new(internalServerError)
 	_ Error = new(CustomError)
-=======
-	_ Error = new(internalServerError)
->>>>>>> ea9e62ca
 )
 
 const (
@@ -117,16 +114,6 @@
 
 func (e *invalidParamsError) Error() string { return e.message }
 
-<<<<<<< HEAD
-type CustomError struct {
-	Code            int
-	ValidationError string
-}
-
-func (e *CustomError) ErrorCode() int { return e.Code }
-
-func (e *CustomError) Error() string { return e.ValidationError }
-=======
 // internalServerError is used for server errors during request processing.
 type internalServerError struct {
 	code    int
@@ -136,4 +123,12 @@
 func (e *internalServerError) ErrorCode() int { return e.code }
 
 func (e *internalServerError) Error() string { return e.message }
->>>>>>> ea9e62ca
+
+type CustomError struct {
+	Code            int
+	ValidationError string
+}
+
+func (e *CustomError) ErrorCode() int { return e.Code }
+
+func (e *CustomError) Error() string { return e.ValidationError }