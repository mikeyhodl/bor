--- conflicted
+++ resolved
@@ -169,26 +169,11 @@
 	Time() time.Time
 }
 
-var eth67 = map[uint64]msgHandler{
-	NewBlockHashesMsg:             handleNewBlockhashes,
-	NewBlockMsg:                   handleNewBlock,
-	TransactionsMsg:               handleTransactions,
-	NewPooledTransactionHashesMsg: handleNewPooledTransactionHashes67,
-	GetBlockHeadersMsg:            handleGetBlockHeaders,
-	BlockHeadersMsg:               handleBlockHeaders,
-	GetBlockBodiesMsg:             handleGetBlockBodies,
-	BlockBodiesMsg:                handleBlockBodies,
-	GetReceiptsMsg:                handleGetReceipts,
-	ReceiptsMsg:                   handleReceipts,
-	GetPooledTransactionsMsg:      handleGetPooledTransactions,
-	PooledTransactionsMsg:         handlePooledTransactions,
-}
-
 var eth68 = map[uint64]msgHandler{
 	NewBlockHashesMsg:             handleNewBlockhashes,
 	NewBlockMsg:                   handleNewBlock,
 	TransactionsMsg:               handleTransactions,
-	NewPooledTransactionHashesMsg: handleNewPooledTransactionHashes68,
+	NewPooledTransactionHashesMsg: handleNewPooledTransactionHashes,
 	GetBlockHeadersMsg:            handleGetBlockHeaders,
 	BlockHeadersMsg:               handleBlockHeaders,
 	GetBlockBodiesMsg:             handleGetBlockBodies,
@@ -226,12 +211,6 @@
 	}
 	defer msg.Discard()
 
-<<<<<<< HEAD
-	var handlers = eth67
-	if peer.Version() >= ETH68 {
-		handlers = eth68
-	}
-=======
 	var handlers map[uint64]msgHandler
 	if peer.version == ETH68 {
 		handlers = eth68
@@ -241,7 +220,6 @@
 		return fmt.Errorf("unknown eth protocol version: %v", peer.version)
 	}
 
->>>>>>> 12b4131f
 	// Track the amount of time it takes to serve the request and run the handler
 	if metrics.Enabled() {
 		h := fmt.Sprintf("%s/%s/%d/%#02x", p2p.HandleHistName, ProtocolName, peer.Version(), msg.Code)
