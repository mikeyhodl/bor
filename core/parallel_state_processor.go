// Copyright 2015 The go-ethereum Authors
// This file is part of the go-ethereum library.
//
// The go-ethereum library is free software: you can redistribute it and/or modify
// it under the terms of the GNU Lesser General Public License as published by
// the Free Software Foundation, either version 3 of the License, or
// (at your option) any later version.
//
// The go-ethereum library is distributed in the hope that it will be useful,
// but WITHOUT ANY WARRANTY; without even the implied warranty of
// MERCHANTABILITY or FITNESS FOR A PARTICULAR PURPOSE. See the
// GNU Lesser General Public License for more details.
//
// You should have received a copy of the GNU Lesser General Public License
// along with the go-ethereum library. If not, see <http://www.gnu.org/licenses/>.

package core

import (
	"context"
	"fmt"
	"math/big"
	"time"

	"github.com/ethereum/go-ethereum/common"
	cmath "github.com/ethereum/go-ethereum/common/math"
	"github.com/ethereum/go-ethereum/consensus"
	"github.com/ethereum/go-ethereum/consensus/misc"
	"github.com/ethereum/go-ethereum/core/blockstm"
	"github.com/ethereum/go-ethereum/core/state"
	"github.com/ethereum/go-ethereum/core/tracing"
	"github.com/ethereum/go-ethereum/core/types"
	"github.com/ethereum/go-ethereum/core/vm"
	"github.com/ethereum/go-ethereum/crypto"
	"github.com/ethereum/go-ethereum/log"
	"github.com/ethereum/go-ethereum/metrics"
	"github.com/ethereum/go-ethereum/params"
)

type ParallelEVMConfig struct {
	Enable               bool
	SpeculativeProcesses int
	Enforce              bool
}

// StateProcessor is a basic Processor, which takes care of transitioning
// state from one point to another.
//
// StateProcessor implements Processor.
type ParallelStateProcessor struct {
	config *params.ChainConfig // Chain configuration options
	bc     *BlockChain         // Canonical block chain
	engine consensus.Engine    // Consensus engine used for block rewards
}

// NewParallelStateProcessor initialises a new StateProcessor.
func NewParallelStateProcessor(config *params.ChainConfig, bc *BlockChain, engine consensus.Engine) *ParallelStateProcessor {
	return &ParallelStateProcessor{
		config: config,
		bc:     bc,
		engine: engine,
	}
}

type ExecutionTask struct {
	msg    Message
	config *params.ChainConfig

	gasLimit                   uint64
	blockNumber                *big.Int
	blockHash                  common.Hash
	tx                         *types.Transaction
	index                      int
	statedb                    *state.StateDB // State database that stores the modified values after tx execution.
	cleanStateDB               *state.StateDB // A clean copy of the initial statedb. It should not be modified.
	finalStateDB               *state.StateDB // The final statedb.
	header                     *types.Header
	blockChain                 *BlockChain
	evmConfig                  vm.Config
	result                     *ExecutionResult
	shouldDelayFeeCal          *bool
	shouldRerunWithoutFeeDelay bool
	sender                     common.Address
	totalUsedGas               *uint64
	receipts                   *types.Receipts
	allLogs                    *[]*types.Log

	// length of dependencies          -> 2 + k (k = a whole number)
	// first 2 element in dependencies -> transaction index, and flag representing if delay is allowed or not
	//                                       (0 -> delay is not allowed, 1 -> delay is allowed)
	// next k elements in dependencies -> transaction indexes on which transaction i is dependent on
	dependencies []int
	coinbase     common.Address
	blockContext vm.BlockContext
}

func (task *ExecutionTask) Execute(mvh *blockstm.MVHashMap, incarnation int) (err error) {
	task.statedb = task.cleanStateDB.Copy()
	task.statedb.SetTxContext(task.tx.Hash(), task.index)
	task.statedb.SetMVHashmap(mvh)
	task.statedb.SetIncarnation(incarnation)

	evm := vm.NewEVM(task.blockContext, vm.TxContext{}, task.statedb, task.config, task.evmConfig)

	// Create a new context to be used in the EVM environment.
	txContext := NewEVMTxContext(&task.msg)
	evm.Reset(txContext, task.statedb)

	defer func() {
		if r := recover(); r != nil {
			// In some pre-matured executions, EVM will panic. Recover from panic and retry the execution.
			log.Debug("Recovered from EVM failure.", "Error:", r)

			err = blockstm.ErrExecAbortError{Dependency: task.statedb.DepTxIndex()}

			return
		}
	}()

	// Apply the transaction to the current state (included in the env).
	if *task.shouldDelayFeeCal {
		task.result, err = ApplyMessageNoFeeBurnOrTip(evm, task.msg, new(GasPool).AddGas(task.gasLimit), nil)

		if task.result == nil || err != nil {
			return blockstm.ErrExecAbortError{Dependency: task.statedb.DepTxIndex(), OriginError: err}
		}

		reads := task.statedb.MVReadMap()

		if _, ok := reads[blockstm.NewSubpathKey(task.blockContext.Coinbase, state.BalancePath)]; ok {
			log.Info("Coinbase is in MVReadMap", "address", task.blockContext.Coinbase)

			task.shouldRerunWithoutFeeDelay = true
		}

		if _, ok := reads[blockstm.NewSubpathKey(task.result.BurntContractAddress, state.BalancePath)]; ok {
			log.Info("BurntContractAddress is in MVReadMap", "address", task.result.BurntContractAddress)

			task.shouldRerunWithoutFeeDelay = true
		}
	} else {
		task.result, err = ApplyMessage(evm, &task.msg, new(GasPool).AddGas(task.gasLimit), nil)
	}

	if task.statedb.HadInvalidRead() || err != nil {
		err = blockstm.ErrExecAbortError{Dependency: task.statedb.DepTxIndex(), OriginError: err}
		return
	}

	task.statedb.Finalise(task.config.IsEIP158(task.blockNumber))

	return
}

func (task *ExecutionTask) MVReadList() []blockstm.ReadDescriptor {
	return task.statedb.MVReadList()
}

func (task *ExecutionTask) MVWriteList() []blockstm.WriteDescriptor {
	return task.statedb.MVWriteList()
}

func (task *ExecutionTask) MVFullWriteList() []blockstm.WriteDescriptor {
	return task.statedb.MVFullWriteList()
}

func (task *ExecutionTask) Sender() common.Address {
	return task.sender
}

func (task *ExecutionTask) Hash() common.Hash {
	return task.tx.Hash()
}

func (task *ExecutionTask) Dependencies() []int {
	return task.dependencies
}

func (task *ExecutionTask) Settle() {
	task.finalStateDB.SetTxContext(task.tx.Hash(), task.index)

	coinbaseBalance := task.finalStateDB.GetBalance(task.coinbase)

	task.finalStateDB.ApplyMVWriteSet(task.statedb.MVFullWriteList())

	for _, l := range task.statedb.GetLogs(task.tx.Hash(), task.blockNumber.Uint64(), task.blockHash) {
		task.finalStateDB.AddLog(l)
	}

	if *task.shouldDelayFeeCal {
		if task.config.IsLondon(task.blockNumber) {
			task.finalStateDB.AddBalance(task.result.BurntContractAddress, cmath.BigIntToUint256Int(task.result.FeeBurnt), tracing.BalanceChangeTransfer)
		}

		task.finalStateDB.AddBalance(task.coinbase, cmath.BigIntToUint256Int(task.result.FeeTipped), tracing.BalanceChangeTransfer)
		output1 := new(big.Int).SetBytes(task.result.SenderInitBalance.Bytes())
		output2 := new(big.Int).SetBytes(coinbaseBalance.Bytes())

		// Deprecating transfer log and will be removed in future fork. PLEASE DO NOT USE this transfer log going forward. Parameters won't get updated as expected going forward with EIP1559
		// add transfer log
		AddFeeTransferLog(
			task.finalStateDB,

			task.msg.From,
			task.coinbase,

			task.result.FeeTipped,
			task.result.SenderInitBalance,
			coinbaseBalance.ToBig(),
			output1.Sub(output1, task.result.FeeTipped),
			output2.Add(output2, task.result.FeeTipped),
		)
	}

	for k, v := range task.statedb.Preimages() {
		task.finalStateDB.AddPreimage(k, v)
	}

	// Update the state with pending changes.
	var root []byte

	if task.config.IsByzantium(task.blockNumber) {
		task.finalStateDB.Finalise(true)
	} else {
		root = task.finalStateDB.IntermediateRoot(task.config.IsEIP158(task.blockNumber)).Bytes()
	}

	*task.totalUsedGas += task.result.UsedGas

	// Create a new receipt for the transaction, storing the intermediate root and gas used
	// by the tx.
	receipt := &types.Receipt{Type: task.tx.Type(), PostState: root, CumulativeGasUsed: *task.totalUsedGas}
	if task.result.Failed() {
		receipt.Status = types.ReceiptStatusFailed
	} else {
		receipt.Status = types.ReceiptStatusSuccessful
	}

	receipt.TxHash = task.tx.Hash()
	receipt.GasUsed = task.result.UsedGas

	// If the transaction created a contract, store the creation address in the receipt.
	if task.msg.To == nil {
		receipt.ContractAddress = crypto.CreateAddress(task.msg.From, task.tx.Nonce())
	}

	// Set the receipt logs and create the bloom filter.
	receipt.Logs = task.finalStateDB.GetLogs(task.tx.Hash(), task.blockNumber.Uint64(), task.blockHash)
	receipt.Bloom = types.CreateBloom(types.Receipts{receipt})
	receipt.BlockHash = task.blockHash
	receipt.BlockNumber = task.blockNumber
	receipt.TransactionIndex = uint(task.finalStateDB.TxIndex())

	*task.receipts = append(*task.receipts, receipt)
	*task.allLogs = append(*task.allLogs, receipt.Logs...)
}

var parallelizabilityTimer = metrics.NewRegisteredTimer("block/parallelizability", nil)

// Process processes the state changes according to the Ethereum rules by running
// the transaction messages using the statedb and applying any rewards to both
// the processor (coinbase) and any included uncles.
//
// Process returns the receipts and logs accumulated during the process and
// returns the amount of gas that was used in the process. If any of the
// transactions failed to execute due to insufficient gas it will return an error.
// nolint:gocognit
func (p *ParallelStateProcessor) Process(block *types.Block, statedb *state.StateDB, cfg vm.Config, interruptCtx context.Context) (*ProcessResult, error) {
	var (
		receipts    types.Receipts
		header      = block.Header()
		blockHash   = block.Hash()
		blockNumber = block.Number()
		allLogs     []*types.Log
		usedGas     = new(uint64)
		metadata    bool
	)

	// Mutate the block and state according to any hard-fork specs
	if p.config.DAOForkSupport && p.config.DAOForkBlock != nil && p.config.DAOForkBlock.Cmp(block.Number()) == 0 {
		misc.ApplyDAOHardFork(statedb)
	}

	tasks := make([]blockstm.ExecTask, 0, len(block.Transactions()))

	shouldDelayFeeCal := true

	coinbase, _ := p.bc.Engine().Author(header)

	blockTxDependency := block.GetTxDependency()

	deps := GetDeps(blockTxDependency)

	if !VerifyDeps(deps) || len(blockTxDependency) != len(block.Transactions()) {
		blockTxDependency = nil
		deps = make(map[int][]int)
	}

	if blockTxDependency != nil {
		metadata = true
	}

	blockContext := NewEVMBlockContext(header, p.bc, nil)
	context := NewEVMBlockContext(header, p.bc.hc, nil)
	vmenv := vm.NewEVM(context, vm.TxContext{}, statedb, p.config, cfg)

	if p.config.IsPrague(block.Number()) {
		ProcessParentBlockHash(block.ParentHash(), vmenv, statedb)
	}
	// Iterate over and process the individual transactions
	for i, tx := range block.Transactions() {
		msg, err := TransactionToMessage(tx, types.MakeSigner(p.config, header.Number, header.Time), header.BaseFee)
		if err != nil {
			log.Error("error creating message", "err", err)
			return nil, fmt.Errorf("could not apply tx %d [%v]: %w", i, tx.Hash().Hex(), err)
		}

		cleansdb := statedb.Copy()

		if msg.From == coinbase {
			shouldDelayFeeCal = false
		}

		task := &ExecutionTask{
			msg:               *msg,
			config:            p.config,
			gasLimit:          block.GasLimit(),
			blockNumber:       blockNumber,
			blockHash:         blockHash,
			tx:                tx,
			index:             i,
			cleanStateDB:      cleansdb,
			finalStateDB:      statedb,
			blockChain:        p.bc,
			header:            header,
			evmConfig:         cfg,
			shouldDelayFeeCal: &shouldDelayFeeCal,
			sender:            msg.From,
			totalUsedGas:      usedGas,
			receipts:          &receipts,
			allLogs:           &allLogs,
			dependencies:      deps[i],
			coinbase:          coinbase,
			blockContext:      blockContext,
		}

		tasks = append(tasks, task)
	}

	backupStateDB := statedb.Copy()

	profile := false
	result, err := blockstm.ExecuteParallel(tasks, profile, metadata, p.bc.parallelSpeculativeProcesses, interruptCtx)

	if err == nil && profile && result.Deps != nil {
		_, weight := result.Deps.LongestPath(*result.Stats)

		serialWeight := uint64(0)

		for i := 0; i < len(result.Deps.GetVertices()); i++ {
			serialWeight += (*result.Stats)[i].End - (*result.Stats)[i].Start
		}

		parallelizabilityTimer.Update(time.Duration(serialWeight * 100 / weight))
	}

	for _, task := range tasks {
		task := task.(*ExecutionTask)
		if task.shouldRerunWithoutFeeDelay {
			shouldDelayFeeCal = false

			// nolint
			*statedb = *backupStateDB

			allLogs = []*types.Log{}
			receipts = types.Receipts{}
			usedGas = new(uint64)

			for _, t := range tasks {
				t := t.(*ExecutionTask)
				t.finalStateDB = backupStateDB
				t.allLogs = &allLogs
				t.receipts = &receipts
				t.totalUsedGas = usedGas
			}

			_, err = blockstm.ExecuteParallel(tasks, false, metadata, p.bc.parallelSpeculativeProcesses, interruptCtx)

			break
		}
	}

	if err != nil {
		return nil, err
	}

	// Read requests if Prague is enabled.
	var requests types.Requests
<<<<<<< HEAD
	if p.config.IsPrague(block.Number()) {
=======
	if p.config.IsPrague(block.Number()) && p.config.Bor == nil {
>>>>>>> 63e6ea29
		requests, err = ParseDepositLogs(allLogs, p.config)
		if err != nil {
			return nil, err
		}
	}

	// Finalize the block, applying any consensus engine specific extras (e.g. block rewards)
	p.engine.Finalize(p.bc, header, statedb, block.Body())

	return &ProcessResult{
		Receipts: receipts,
		Requests: requests,
		Logs:     allLogs,
		GasUsed:  *usedGas,
	}, nil
}

func GetDeps(txDependency [][]uint64) map[int][]int {
	deps := make(map[int][]int)

	for i := 0; i <= len(txDependency)-1; i++ {
		deps[i] = []int{}

		for j := 0; j <= len(txDependency[i])-1; j++ {
			deps[i] = append(deps[i], int(txDependency[i][j]))
		}
	}

	return deps
}

// returns true if dependencies are correct
func VerifyDeps(deps map[int][]int) bool {
	// number of transactions in the block
	n := len(deps)

	// Handle out-of-range and circular dependency problem
	for i := 0; i <= n-1; i++ {
		val := deps[i]
		for _, depTx := range val {
			if depTx >= n || depTx >= i {
				return false
			}
		}
	}

	return true
}<|MERGE_RESOLUTION|>--- conflicted
+++ resolved
@@ -396,11 +396,7 @@
 
 	// Read requests if Prague is enabled.
 	var requests types.Requests
-<<<<<<< HEAD
-	if p.config.IsPrague(block.Number()) {
-=======
 	if p.config.IsPrague(block.Number()) && p.config.Bor == nil {
->>>>>>> 63e6ea29
 		requests, err = ParseDepositLogs(allLogs, p.config)
 		if err != nil {
 			return nil, err
