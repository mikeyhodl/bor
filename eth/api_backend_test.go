// Copyright 2025 The go-ethereum Authors
// This file is part of the go-ethereum library.
//
// The go-ethereum library is free software: you can redistribute it and/or modify
// it under the terms of the GNU Lesser General Public License as published by
// the Free Software Foundation, either version 3 of the License, or
// (at your option) any later version.
//
// The go-ethereum library is distributed in the hope that it will be useful,
// but WITHOUT ANY WARRANTY; without even the implied warranty of
// MERCHANTABILITY or FITNESS FOR A PARTICULAR PURPOSE. See the
// GNU Lesser General Public License for more details.
//
// You should have received a copy of the GNU Lesser General Public License
// along with the go-ethereum library. If not, see <http://www.gnu.org/licenses/>.

package eth

import (
	"crypto/ecdsa"
	"errors"
	"math/big"
	"testing"
	"time"

	"github.com/ethereum/go-ethereum/common"
	"github.com/ethereum/go-ethereum/consensus/beacon"
	"github.com/ethereum/go-ethereum/consensus/ethash"
	"github.com/ethereum/go-ethereum/core"
	"github.com/ethereum/go-ethereum/core/rawdb"
	"github.com/ethereum/go-ethereum/core/txpool"
	"github.com/ethereum/go-ethereum/core/txpool/blobpool"
	"github.com/ethereum/go-ethereum/core/txpool/legacypool"
	"github.com/ethereum/go-ethereum/core/txpool/locals"
	"github.com/ethereum/go-ethereum/core/types"
	"github.com/ethereum/go-ethereum/crypto"
	"github.com/ethereum/go-ethereum/params"
	"github.com/holiman/uint256"
)

var (
	key, _  = crypto.HexToECDSA("b71c71a67e1177ad4e901695e1b4b9ee17ae16c6668d313eac2f96dbcda3f291")
	address = crypto.PubkeyToAddress(key.PublicKey)
	funds   = big.NewInt(10_000_000_000_000_000)
	gspec   = &core.Genesis{
		Config: params.MergedTestChainConfig,
		Alloc: types.GenesisAlloc{
			address: {Balance: funds},
		},
		Difficulty: common.Big0,
		BaseFee:    big.NewInt(params.InitialBaseFee),
	}
	signer = types.LatestSignerForChainID(gspec.Config.ChainID)
)

func initBackend(withLocal bool) *EthAPIBackend {
	var (
		// Create a database pre-initialize with a genesis block
		db     = rawdb.NewMemoryDatabase()
		engine = beacon.New(ethash.NewFaker())
	)
<<<<<<< HEAD
	chain, _ := core.NewBlockChain(db, nil, gspec, nil, engine, vm.Config{}, nil, nil, nil)
=======
	chain, _ := core.NewBlockChain(db, gspec, engine, nil)
>>>>>>> 12b4131f

	txconfig := legacypool.DefaultConfig
	txconfig.Journal = "" // Don't litter the disk with test journals

	blobPool := blobpool.New(blobpool.Config{Datadir: ""}, chain, nil)
	legacyPool := legacypool.New(txconfig, chain)
	txpool, _ := txpool.New(txconfig.PriceLimit, chain, []txpool.SubPool{legacyPool, blobPool})

	eth := &Ethereum{
		blockchain: chain,
		txPool:     txpool,
	}
	if withLocal {
		eth.localTxTracker = locals.New("", time.Minute, gspec.Config, txpool)
	}
	return &EthAPIBackend{
		eth: eth,
	}
}

func makeTx(nonce uint64, gasPrice *big.Int, amount *big.Int, key *ecdsa.PrivateKey) *types.Transaction {
	if gasPrice == nil {
		gasPrice = big.NewInt(25 * params.GWei)
	}
	if amount == nil {
		amount = big.NewInt(1000)
	}
	tx, _ := types.SignTx(types.NewTransaction(nonce, common.Address{0x00}, amount, params.TxGas, gasPrice, nil), signer, key)
	return tx
}

type unsignedAuth struct {
	nonce uint64
	key   *ecdsa.PrivateKey
}

func pricedSetCodeTx(nonce uint64, gaslimit uint64, gasFee, tip *uint256.Int, key *ecdsa.PrivateKey, unsigned []unsignedAuth) *types.Transaction {
	var authList []types.SetCodeAuthorization
	for _, u := range unsigned {
		auth, _ := types.SignSetCode(u.key, types.SetCodeAuthorization{
			ChainID: *uint256.MustFromBig(gspec.Config.ChainID),
			Address: common.Address{0x42},
			Nonce:   u.nonce,
		})
		authList = append(authList, auth)
	}
	return pricedSetCodeTxWithAuth(nonce, gaslimit, gasFee, tip, key, authList)
}

func pricedSetCodeTxWithAuth(nonce uint64, gaslimit uint64, gasFee, tip *uint256.Int, key *ecdsa.PrivateKey, authList []types.SetCodeAuthorization) *types.Transaction {
	return types.MustSignNewTx(key, signer, &types.SetCodeTx{
		ChainID:    uint256.MustFromBig(gspec.Config.ChainID),
		Nonce:      nonce,
		GasTipCap:  tip,
		GasFeeCap:  gasFee,
		Gas:        gaslimit,
		To:         common.Address{},
		Value:      uint256.NewInt(100),
		Data:       nil,
		AccessList: nil,
		AuthList:   authList,
	})
}

func TestSendTx(t *testing.T) {
	testSendTx(t, false)
	testSendTx(t, true)
}

func testSendTx(t *testing.T, withLocal bool) {
	b := initBackend(withLocal)

<<<<<<< HEAD
	txA := pricedSetCodeTx(0, 250000, uint256.NewInt(25*params.GWei), uint256.NewInt(25*params.GWei), key, []unsignedAuth{
		{
			nonce: 0,
			key:   key,
		},
	})
	b.SendTx(t.Context(), txA)
=======
	txA := pricedSetCodeTx(0, 250000, uint256.NewInt(params.GWei), uint256.NewInt(params.GWei), key, []unsignedAuth{{nonce: 0, key: key}})
	if err := b.SendTx(context.Background(), txA); err != nil {
		t.Fatalf("Failed to submit tx: %v", err)
	}
	for {
		pending, _ := b.TxPool().ContentFrom(address)
		if len(pending) == 1 {
			break
		}
		time.Sleep(100 * time.Millisecond)
	}
>>>>>>> 12b4131f

	txB := makeTx(1, nil, nil, key)
	err := b.SendTx(t.Context(), txB)

	if withLocal {
		if err != nil {
			t.Fatalf("Unexpected error sending tx: %v", err)
		}
	} else {
		if !errors.Is(err, txpool.ErrInflightTxLimitReached) {
			t.Fatalf("Unexpected error, want: %v, got: %v", txpool.ErrInflightTxLimitReached, err)
		}
	}
}<|MERGE_RESOLUTION|>--- conflicted
+++ resolved
@@ -59,11 +59,7 @@
 		db     = rawdb.NewMemoryDatabase()
 		engine = beacon.New(ethash.NewFaker())
 	)
-<<<<<<< HEAD
-	chain, _ := core.NewBlockChain(db, nil, gspec, nil, engine, vm.Config{}, nil, nil, nil)
-=======
 	chain, _ := core.NewBlockChain(db, gspec, engine, nil)
->>>>>>> 12b4131f
 
 	txconfig := legacypool.DefaultConfig
 	txconfig.Journal = "" // Don't litter the disk with test journals
@@ -136,7 +132,6 @@
 func testSendTx(t *testing.T, withLocal bool) {
 	b := initBackend(withLocal)
 
-<<<<<<< HEAD
 	txA := pricedSetCodeTx(0, 250000, uint256.NewInt(25*params.GWei), uint256.NewInt(25*params.GWei), key, []unsignedAuth{
 		{
 			nonce: 0,
@@ -144,19 +139,6 @@
 		},
 	})
 	b.SendTx(t.Context(), txA)
-=======
-	txA := pricedSetCodeTx(0, 250000, uint256.NewInt(params.GWei), uint256.NewInt(params.GWei), key, []unsignedAuth{{nonce: 0, key: key}})
-	if err := b.SendTx(context.Background(), txA); err != nil {
-		t.Fatalf("Failed to submit tx: %v", err)
-	}
-	for {
-		pending, _ := b.TxPool().ContentFrom(address)
-		if len(pending) == 1 {
-			break
-		}
-		time.Sleep(100 * time.Millisecond)
-	}
->>>>>>> 12b4131f
 
 	txB := makeTx(1, nil, nil, key)
 	err := b.SendTx(t.Context(), txB)
