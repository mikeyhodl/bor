// Copyright 2014 The go-ethereum Authors
// This file is part of the go-ethereum library.
//
// The go-ethereum library is free software: you can redistribute it and/or modify
// it under the terms of the GNU Lesser General Public License as published by
// the Free Software Foundation, either version 3 of the License, or
// (at your option) any later version.
//
// The go-ethereum library is distributed in the hope that it will be useful,
// but WITHOUT ANY WARRANTY; without even the implied warranty of
// MERCHANTABILITY or FITNESS FOR A PARTICULAR PURPOSE. See the
// GNU Lesser General Public License for more details.
//
// You should have received a copy of the GNU Lesser General Public License
// along with the go-ethereum library. If not, see <http://www.gnu.org/licenses/>.

// Package core implements the Ethereum consensus protocol.
package core

import (
	"compress/gzip"
	"errors"
	"fmt"
	"io"
	"math/big"
	"os"
	"path/filepath"
	"runtime"
	"sort"
	"strings"
	"sync"
	"sync/atomic"
	"time"

	"github.com/ethereum/go-ethereum"
	"github.com/ethereum/go-ethereum/common"
	"github.com/ethereum/go-ethereum/common/lru"
	"github.com/ethereum/go-ethereum/common/mclock"
	"github.com/ethereum/go-ethereum/common/prque"
	"github.com/ethereum/go-ethereum/consensus"
	"github.com/ethereum/go-ethereum/core/rawdb"
	"github.com/ethereum/go-ethereum/core/state"
	"github.com/ethereum/go-ethereum/core/state/snapshot"
	"github.com/ethereum/go-ethereum/core/stateless"
	"github.com/ethereum/go-ethereum/core/tracing"
	"github.com/ethereum/go-ethereum/core/types"
	"github.com/ethereum/go-ethereum/core/vm"
	"github.com/ethereum/go-ethereum/eth/downloader/whitelist"
	"github.com/ethereum/go-ethereum/ethdb"
	"github.com/ethereum/go-ethereum/event"
	"github.com/ethereum/go-ethereum/internal/syncx"
	"github.com/ethereum/go-ethereum/internal/version"
	"github.com/ethereum/go-ethereum/log"
	"github.com/ethereum/go-ethereum/metrics"
	"github.com/ethereum/go-ethereum/params"
	"github.com/ethereum/go-ethereum/rlp"
	"github.com/ethereum/go-ethereum/triedb"
	"github.com/ethereum/go-ethereum/triedb/hashdb"
	"github.com/ethereum/go-ethereum/triedb/pathdb"
)

var (
	headBlockGauge          = metrics.NewRegisteredGauge("chain/head/block", nil)
	headHeaderGauge         = metrics.NewRegisteredGauge("chain/head/header", nil)
	headFastBlockGauge      = metrics.NewRegisteredGauge("chain/head/receipt", nil)
	headFinalizedBlockGauge = metrics.NewRegisteredGauge("chain/head/finalized", nil)
	headSafeBlockGauge      = metrics.NewRegisteredGauge("chain/head/safe", nil)

	chainInfoGauge = metrics.NewRegisteredGaugeInfo("chain/info", nil)

	accountReadTimer   = metrics.NewRegisteredResettingTimer("chain/account/reads", nil)
	accountHashTimer   = metrics.NewRegisteredResettingTimer("chain/account/hashes", nil)
	accountUpdateTimer = metrics.NewRegisteredResettingTimer("chain/account/updates", nil)
	accountCommitTimer = metrics.NewRegisteredResettingTimer("chain/account/commits", nil)

	storageReadTimer   = metrics.NewRegisteredResettingTimer("chain/storage/reads", nil)
	storageHashTimer   = metrics.NewRegisteredTimer("chain/storage/hashes", nil)
	storageUpdateTimer = metrics.NewRegisteredResettingTimer("chain/storage/updates", nil)
	storageCommitTimer = metrics.NewRegisteredResettingTimer("chain/storage/commits", nil)

	accountReadSingleTimer = metrics.NewRegisteredResettingTimer("chain/account/single/reads", nil) //nolint:golint,unused
	storageReadSingleTimer = metrics.NewRegisteredResettingTimer("chain/storage/single/reads", nil) //nolint:golint,unused

	snapshotCommitTimer      = metrics.NewRegisteredResettingTimer("chain/snapshot/commits", nil)
	triedbCommitTimer        = metrics.NewRegisteredResettingTimer("chain/triedb/commits", nil)
	snapshotAccountReadTimer = metrics.NewRegisteredResettingTimer("chain/snapshot/account/reads", nil)
	snapshotStorageReadTimer = metrics.NewRegisteredResettingTimer("chain/snapshot/storage/reads", nil)

	borConsensusTime = metrics.NewRegisteredTimer("chain/bor/consensus", nil)

	blockImportTimer = metrics.NewRegisteredMeter("chain/imports", nil)

	blockInsertTimer                   = metrics.NewRegisteredTimer("chain/inserts", nil)
	blockValidationTimer               = metrics.NewRegisteredTimer("chain/validation", nil)
	blockCrossValidationTimer          = metrics.NewRegisteredResettingTimer("chain/crossvalidation", nil) //nolint:golint,unused
	blockExecutionTimer                = metrics.NewRegisteredTimer("chain/execution", nil)
	blockWriteTimer                    = metrics.NewRegisteredTimer("chain/write", nil)
	blockExecutionParallelCounter      = metrics.NewRegisteredCounter("chain/execution/parallel", nil)
	blockExecutionSerialCounter        = metrics.NewRegisteredCounter("chain/execution/serial", nil)
	blockExecutionParallelErrorCounter = metrics.NewRegisteredCounter("chain/execution/parallel/error", nil)
	blockExecutionParallelTimer        = metrics.NewRegisteredTimer("chain/execution/parallel/timer", nil)
	blockExecutionSerialTimer          = metrics.NewRegisteredTimer("chain/execution/serial/timer", nil)

	blockReorgMeter     = metrics.NewRegisteredMeter("chain/reorg/executes", nil)
	blockReorgAddMeter  = metrics.NewRegisteredMeter("chain/reorg/add", nil)
	blockReorgDropMeter = metrics.NewRegisteredMeter("chain/reorg/drop", nil)

	blockPrefetchExecuteTimer   = metrics.NewRegisteredTimer("chain/prefetch/executes", nil)
	blockPrefetchInterruptMeter = metrics.NewRegisteredMeter("chain/prefetch/interrupts", nil)

	errInsertionInterrupted = errors.New("insertion is interrupted")
	errChainStopped         = errors.New("blockchain is stopped")
	errInvalidOldChain      = errors.New("invalid old chain")
	errInvalidNewChain      = errors.New("invalid new chain")
)

const (
	bodyCacheLimit      = 256
	blockCacheLimit     = 256
	receiptsCacheLimit  = 1024
	txLookupCacheLimit  = 1024
	maxFutureBlocks     = 256
	maxTimeFutureBlocks = 30

	// BlockChainVersion ensures that an incompatible database forces a resync from scratch.
	//
	// Changelog:
	//
	// - Version 4
	//   The following incompatible database changes were added:
	//   * the `BlockNumber`, `TxHash`, `TxIndex`, `BlockHash` and `Index` fields of log are deleted
	//   * the `Bloom` field of receipt is deleted
	//   * the `BlockIndex` and `TxIndex` fields of txlookup are deleted
	// - Version 5
	//  The following incompatible database changes were added:
	//    * the `TxHash`, `GasCost`, and `ContractAddress` fields are no longer stored for a receipt
	//    * the `TxHash`, `GasCost`, and `ContractAddress` fields are computed by looking up the
	//      receipts' corresponding block
	// - Version 6
	//  The following incompatible database changes were added:
	//    * Transaction lookup information stores the corresponding block number instead of block hash
	// - Version 7
	//  The following incompatible database changes were added:
	//    * Use freezer as the ancient database to maintain all ancient data
	// - Version 8
	//  The following incompatible database changes were added:
	//    * New scheme for contract code in order to separate the codes and trie nodes
	BlockChainVersion uint64 = 8
)

// CacheConfig contains the configuration values for the trie database
// and state snapshot these are resident in a blockchain.
type CacheConfig struct {
	TrieCleanLimit      int           // Memory allowance (MB) to use for caching trie nodes in memory
	TrieCleanNoPrefetch bool          // Whether to disable heuristic state prefetching for followup blocks
	TrieDirtyLimit      int           // Memory limit (MB) at which to start flushing dirty trie nodes to disk
	TrieDirtyDisabled   bool          // Whether to disable trie write caching and GC altogether (archive node)
	TrieTimeLimit       time.Duration // Time limit after which to flush the current in-memory trie to disk
	SnapshotLimit       int           // Memory allowance (MB) to use for caching snapshot entries in memory
	Preimages           bool          // Whether to store preimage of trie key to the disk
	TriesInMemory       uint64        // Number of recent tries to keep in memory
	StateHistory        uint64        // Number of blocks from head whose state histories are reserved.
	StateScheme         string        // Scheme used to store ethereum states and merkle tree nodes on top

	SnapshotNoBuild bool // Whether the background generation is allowed
	SnapshotWait    bool // Wait for snapshot construction on startup. TODO(karalabe): This is a dirty hack for testing, nuke it
}

// triedbConfig derives the configures for trie database.
func (c *CacheConfig) triedbConfig(isVerkle bool) *triedb.Config {
	config := &triedb.Config{
		Preimages: c.Preimages,
		IsVerkle:  isVerkle,
	}
	if c.StateScheme == rawdb.HashScheme {
		config.HashDB = &hashdb.Config{
			CleanCacheSize: c.TrieCleanLimit * 1024 * 1024,
		}
	}
	if c.StateScheme == rawdb.PathScheme {
		config.PathDB = &pathdb.Config{
			StateHistory:   c.StateHistory,
			CleanCacheSize: c.TrieCleanLimit * 1024 * 1024,
			DirtyCacheSize: c.TrieDirtyLimit * 1024 * 1024,
		}
	}
	return config
}

// defaultCacheConfig are the default caching values if none are specified by the
// user (also used during testing).
var defaultCacheConfig = &CacheConfig{
	TrieCleanLimit: 256,
	TrieDirtyLimit: 256,
	TrieTimeLimit:  5 * time.Minute,
	SnapshotLimit:  256,
	SnapshotWait:   true,
	TriesInMemory:  128,
	StateScheme:    rawdb.HashScheme,
}

// DefaultCacheConfigWithScheme returns a deep copied default cache config with
// a provided trie node scheme.
func DefaultCacheConfigWithScheme(scheme string) *CacheConfig {
	config := *defaultCacheConfig
	config.StateScheme = scheme
	return &config
}

var DefaultCacheConfig = defaultCacheConfig

// txLookup is wrapper over transaction lookup along with the corresponding
// transaction object.
type txLookup struct {
	lookup      *rawdb.LegacyTxLookupEntry
	transaction *types.Transaction
}

// BlockChain represents the canonical chain given a database with a genesis
// block. The Blockchain manages chain imports, reverts, chain reorganisations.
//
// Importing blocks in to the block chain happens according to the set of rules
// defined by the two stage Validator. Processing of blocks is done using the
// Processor which processes the included transaction. The validation of the state
// is done in the second part of the Validator. Failing results in aborting of
// the import.
//
// The BlockChain also helps in returning blocks from **any** chain included
// in the database as well as blocks that represents the canonical chain. It's
// important to note that GetBlock can return any block and does not need to be
// included in the canonical one where as GetBlockByNumber always represents the
// canonical chain.
type BlockChain struct {
	chainConfig *params.ChainConfig // Chain & network configuration
	cacheConfig *CacheConfig        // Cache configuration for pruning

	db            ethdb.Database                   // Low level persistent database to store final content in
	snaps         *snapshot.Tree                   // Snapshot tree for fast trie leaf access
	triegc        *prque.Prque[int64, common.Hash] // Priority queue mapping block numbers to tries to gc
	gcproc        time.Duration                    // Accumulates canonical block processing for trie dumping
	lastWrite     uint64                           // Last block when the state was flushed
	flushInterval atomic.Int64                     // Time interval (processing time) after which to flush a state
	triedb        *triedb.Database                 // The database handler for maintaining trie nodes.
	statedb       *state.CachingDB                 // State database to reuse between imports (contains state cache)
	txIndexer     *txIndexer                       // Transaction indexer, might be nil if not enabled

	hc            *HeaderChain
	rmLogsFeed    event.Feed
	chainFeed     event.Feed
	chainSideFeed event.Feed
	chainHeadFeed event.Feed
	logsFeed      event.Feed
	blockProcFeed event.Feed
	scope         event.SubscriptionScope
	genesisBlock  *types.Block

	// This mutex synchronizes chain write operations.
	// Readers don't need to take it, they can just read the database.
	chainmu *syncx.ClosableMutex

	currentBlock      atomic.Pointer[types.Header] // Current head of the chain
	currentSnapBlock  atomic.Pointer[types.Header] // Current head of snap-sync
	currentFinalBlock atomic.Pointer[types.Header] // Latest (consensus) finalized block
	currentSafeBlock  atomic.Pointer[types.Header] // Latest (consensus) safe block

	bodyCache     *lru.Cache[common.Hash, *types.Body]
	bodyRLPCache  *lru.Cache[common.Hash, rlp.RawValue]
	receiptsCache *lru.Cache[common.Hash, []*types.Receipt]
	blockCache    *lru.Cache[common.Hash, *types.Block]

	txLookupLock  sync.RWMutex
	txLookupCache *lru.Cache[common.Hash, txLookup]

	// future blocks are blocks added for later processing
	futureBlocks *lru.Cache[common.Hash, *types.Block]

	wg            sync.WaitGroup
	quit          chan struct{} // shutdown signal, closed in Stop.
	stopping      atomic.Bool   // false if chain is running, true when stopped
	procInterrupt atomic.Bool   // interrupt signaler for block processing

	engine                       consensus.Engine
	validator                    Validator // Block and state validator interface
	prefetcher                   Prefetcher
	processor                    Processor // Block transaction processor interface
	parallelProcessor            Processor // Parallel block transaction processor interface
	parallelSpeculativeProcesses int       // Number of parallel speculative processes
	enforceParallelProcessor     bool
	forker                       *ForkChoice
	vmConfig                     vm.Config
	logger                       *tracing.Hooks

	// Bor related changes
	borReceiptsCache *lru.Cache[common.Hash, *types.Receipt] // Cache for the most recent bor receipt receipts per block
	stateSyncData    []*types.StateSyncData                  // State sync data
	stateSyncFeed    event.Feed                              // State sync feed
	chain2HeadFeed   event.Feed                              // Reorg/NewHead/Fork data feed
}

// NewBlockChain returns a fully initialised block chain using information
// available in the database. It initialises the default Ethereum Validator
// and Processor.
//
//nolint:gocognit
func NewBlockChain(db ethdb.Database, cacheConfig *CacheConfig, genesis *Genesis, overrides *ChainOverrides, engine consensus.Engine, vmConfig vm.Config, shouldPreserve func(header *types.Header) bool, txLookupLimit *uint64, checker ethereum.ChainValidator) (*BlockChain, error) {
	if cacheConfig == nil {
		cacheConfig = defaultCacheConfig
	}

	if cacheConfig.TriesInMemory <= 0 {
		cacheConfig.TriesInMemory = defaultCacheConfig.TriesInMemory
	}
	// Open trie database with provided config
	triedb := triedb.NewDatabase(db, cacheConfig.triedbConfig(genesis != nil && genesis.IsVerkle()))

	// Setup the genesis block, commit the provided genesis specification
	// to database if the genesis block is not present yet, or load the
	// stored one from database.
	chainConfig, genesisHash, genesisErr := SetupGenesisBlockWithOverride(db, triedb, genesis, overrides)
	if _, ok := genesisErr.(*params.ConfigCompatError); genesisErr != nil && !ok {
		return nil, genesisErr
	}

	log.Info("")
	log.Info(strings.Repeat("-", 153))

	for _, line := range strings.Split(chainConfig.Description(), "\n") {
		log.Info(line)
	}

	log.Info(strings.Repeat("-", 153))
	log.Info("")

	bc := &BlockChain{
		chainConfig:   chainConfig,
		cacheConfig:   cacheConfig,
		db:            db,
		triedb:        triedb,
		triegc:        prque.New[int64, common.Hash](nil),
		quit:          make(chan struct{}),
		chainmu:       syncx.NewClosableMutex(),
		bodyCache:     lru.NewCache[common.Hash, *types.Body](bodyCacheLimit),
		bodyRLPCache:  lru.NewCache[common.Hash, rlp.RawValue](bodyCacheLimit),
		receiptsCache: lru.NewCache[common.Hash, []*types.Receipt](receiptsCacheLimit),
		blockCache:    lru.NewCache[common.Hash, *types.Block](blockCacheLimit),
		txLookupCache: lru.NewCache[common.Hash, txLookup](txLookupCacheLimit),
		futureBlocks:  lru.NewCache[common.Hash, *types.Block](maxFutureBlocks),
		engine:        engine,
		vmConfig:      vmConfig,

		borReceiptsCache: lru.NewCache[common.Hash, *types.Receipt](receiptsCacheLimit),
		logger:           vmConfig.Tracer,
	}

	var err error

	bc.hc, err = NewHeaderChain(db, chainConfig, engine, bc.insertStopped)
	if err != nil {
		return nil, err
	}

	bc.flushInterval.Store(int64(cacheConfig.TrieTimeLimit))
	bc.forker = NewForkChoice(bc, shouldPreserve, checker)
	bc.statedb = state.NewDatabase(bc.triedb, nil)
	bc.validator = NewBlockValidator(chainConfig, bc)
	bc.prefetcher = newStatePrefetcher(chainConfig, bc.hc)
	bc.processor = NewStateProcessor(chainConfig, bc, bc.hc)

	bc.genesisBlock = bc.GetBlockByNumber(0)
	if bc.genesisBlock == nil {
		return nil, ErrNoGenesis
	}

	bc.currentBlock.Store(nil)
	bc.currentSnapBlock.Store(nil)
	bc.currentFinalBlock.Store(nil)
	bc.currentSafeBlock.Store(nil)

	// Update chain info data metrics
	chainInfoGauge.Update(metrics.GaugeInfoValue{"chain_id": bc.chainConfig.ChainID.String()})

	// If Geth is initialized with an external ancient store, re-initialize the
	// missing chain indexes and chain flags. This procedure can survive crash
	// and can be resumed in next restart since chain flags are updated in last step.
	if bc.empty() {
		rawdb.InitDatabaseFromFreezer(bc.db)
	}
	// Load blockchain states from disk
	if err := bc.loadLastState(); err != nil {
		return nil, err
	}
	// Make sure the state associated with the block is available, or log out
	// if there is no available state, waiting for state sync.
	head := bc.CurrentBlock()
	// nolint:nestif
	if !bc.HasState(head.Root) {
		if head.Number.Uint64() == 0 {
			// The genesis state is missing, which is only possible in the path-based
			// scheme. This situation occurs when the initial state sync is not finished
			// yet, or the chain head is rewound below the pivot point. In both scenarios,
			// there is no possible recovery approach except for rerunning a snap sync.
			// Do nothing here until the state syncer picks it up.
			log.Info("Genesis state is missing, wait state sync")
		} else {
			// Head state is missing, before the state recovery, find out the
			// disk layer point of snapshot(if it's enabled). Make sure the
			// rewound point is lower than disk layer.
			var diskRoot common.Hash
			if bc.cacheConfig.SnapshotLimit > 0 {
				diskRoot = rawdb.ReadSnapshotRoot(bc.db)
			}
			if diskRoot != (common.Hash{}) {
				log.Warn("Head state missing, repairing", "number", head.Number, "hash", head.Hash(), "snaproot", diskRoot)

				snapDisk, err := bc.setHeadBeyondRoot(head.Number.Uint64(), 0, diskRoot, true)
				if err != nil {
					return nil, err
				}
				// Chain rewound, persist old snapshot number to indicate recovery procedure
				if snapDisk != 0 {
					rawdb.WriteSnapshotRecoveryNumber(bc.db, snapDisk)
				}
			} else {
				log.Warn("Head state missing, repairing", "number", head.Number, "hash", head.Hash())
				if _, err := bc.setHeadBeyondRoot(head.Number.Uint64(), 0, common.Hash{}, true); err != nil {
					return nil, err
				}
			}
		}
	}
	// Ensure that a previous crash in SetHead doesn't leave extra ancients
	//nolint:nestif
	if frozen, err := bc.db.ItemAmountInAncient(); err == nil && frozen > 0 {
		frozen, err = bc.db.Ancients()
		if err != nil {
			return nil, err
		}
		var (
			needRewind bool
			low        uint64
		)
		// The head full block may be rolled back to a very low height due to
		// blockchain repair. If the head full block is even lower than the ancient
		// chain, truncate the ancient store.
		fullBlock := bc.CurrentBlock()
		if fullBlock != nil && fullBlock.Hash() != bc.genesisBlock.Hash() && fullBlock.Number.Uint64() < frozen-1 {
			needRewind = true
			low = fullBlock.Number.Uint64()
		}
		// In snap sync, it may happen that ancient data has been written to the
		// ancient store, but the LastFastBlock has not been updated, truncate the
		// extra data here.
		snapBlock := bc.CurrentSnapBlock()
		if snapBlock != nil && snapBlock.Number.Uint64() < frozen-1 {
			needRewind = true

			if snapBlock.Number.Uint64() < low || low == 0 {
				low = snapBlock.Number.Uint64()
			}
		}

		if needRewind {
			log.Error("Truncating ancient chain", "from", bc.CurrentHeader().Number.Uint64(), "to", low)

			if err := bc.SetHead(low); err != nil {
				return nil, err
			}
		}
	}
	// The first thing the node will do is reconstruct the verification data for
	// the head block (ethash cache or clique voting snapshot). Might as well do
	// it in advance.
	// BOR - commented out intentionally
	// bc.engine.VerifyHeader(bc, bc.CurrentHeader())

	// Check the current state of the block hashes and make sure that we do not have any of the bad blocks in our chain
	for hash := range BadHashes {
		if header := bc.GetHeaderByHash(hash); header != nil {
			// get the canonical block corresponding to the offending header's number
			headerByNumber := bc.GetHeaderByNumber(header.Number.Uint64())
			// make sure the headerByNumber (if present) is in our current canonical chain
			if headerByNumber != nil && headerByNumber.Hash() == header.Hash() {
				log.Error("Found bad hash, rewinding chain", "number", header.Number, "hash", header.ParentHash)

				if err := bc.SetHead(header.Number.Uint64() - 1); err != nil {
					return nil, err
				}

				log.Error("Chain rewind was successful, resuming normal operation")
			}
		}
	}

	if bc.logger != nil && bc.logger.OnBlockchainInit != nil {
		bc.logger.OnBlockchainInit(chainConfig)
	}
	if bc.logger != nil && bc.logger.OnGenesisBlock != nil {
		if block := bc.CurrentBlock(); block.Number.Uint64() == 0 {
			alloc, err := getGenesisState(bc.db, block.Hash())
			if err != nil {
				return nil, fmt.Errorf("failed to get genesis state: %w", err)
			}
			if alloc == nil {
				return nil, errors.New("live blockchain tracer requires genesis alloc to be set")
			}
			bc.logger.OnGenesisBlock(bc.genesisBlock, alloc)
		}
	}

	// Load any existing snapshot, regenerating it if loading failed
	if bc.cacheConfig.SnapshotLimit > 0 {
		// If the chain was rewound past the snapshot persistent layer (causing
		// a recovery block number to be persisted to disk), check if we're still
		// in recovery mode and in that case, don't invalidate the snapshot on a
		// head mismatch.
		var recover bool

		head := bc.CurrentBlock()
		if layer := rawdb.ReadSnapshotRecoveryNumber(bc.db); layer != nil && *layer >= head.Number.Uint64() {
			log.Warn("Enabling snapshot recovery", "chainhead", head.Number, "diskbase", *layer)

			recover = true
		}

		snapconfig := snapshot.Config{
			CacheSize:  bc.cacheConfig.SnapshotLimit,
			Recovery:   recover,
			NoBuild:    bc.cacheConfig.SnapshotNoBuild,
			AsyncBuild: !bc.cacheConfig.SnapshotWait,
		}
		bc.snaps, _ = snapshot.New(snapconfig, bc.db, bc.triedb, head.Root)

		// Re-initialize the state database with snapshot
		bc.statedb = state.NewDatabase(bc.triedb, bc.snaps)
	}

	// Rewind the chain in case of an incompatible config upgrade.
	if compat, ok := genesisErr.(*params.ConfigCompatError); ok {
		log.Warn("Rewinding chain to upgrade configuration", "err", compat)

		if compat.RewindToTime > 0 {
			_ = bc.SetHeadWithTimestamp(compat.RewindToTime)
		} else {
			_ = bc.SetHead(compat.RewindToBlock)
		}

		rawdb.WriteChainConfig(db, genesisHash, chainConfig)
	}

	if txLookupLimit != nil {
		bc.txIndexer = newTxIndexer(*txLookupLimit, bc)
	}

	return bc, nil
}

// NewParallelBlockChain , similar to NewBlockChain, creates a new blockchain object, but with a parallel state processor
func NewParallelBlockChain(db ethdb.Database, cacheConfig *CacheConfig, genesis *Genesis, overrides *ChainOverrides, engine consensus.Engine, vmConfig vm.Config, shouldPreserve func(header *types.Header) bool, txLookupLimit *uint64, checker ethereum.ChainValidator, numprocs int, enforce bool) (*BlockChain, error) {
	bc, err := NewBlockChain(db, cacheConfig, genesis, overrides, engine, vmConfig, shouldPreserve, txLookupLimit, checker)

	if err != nil {
		return nil, err
	}

	// Open trie database with provided config
	triedb := bc.triedb

	chainConfig, _, genesisErr := SetupGenesisBlockWithOverride(db, triedb, genesis, overrides)

	if _, ok := genesisErr.(*params.ConfigCompatError); genesisErr != nil && !ok {
		return nil, genesisErr
	}

	bc.parallelProcessor = NewParallelStateProcessor(chainConfig, bc, engine)
	bc.parallelSpeculativeProcesses = numprocs
	bc.enforceParallelProcessor = enforce

	return bc, nil
}

func (bc *BlockChain) ProcessBlock(block *types.Block, parent *types.Header) (_ types.Receipts, _ []*types.Log, _ uint64, _ *state.StateDB, vtime time.Duration, blockEndErr error) {
	// Process the block using processor and parallelProcessor at the same time, take the one which finishes first, cancel the other, and return the result

	if bc.logger != nil && bc.logger.OnBlockStart != nil {
		td := bc.GetTd(block.ParentHash(), block.NumberU64()-1)
		bc.logger.OnBlockStart(tracing.BlockEvent{
			Block:     block,
			TD:        td,
			Finalized: bc.CurrentFinalBlock(),
			Safe:      bc.CurrentSafeBlock(),
		})
	}

	if bc.logger != nil && bc.logger.OnBlockEnd != nil {
		defer func() {
			bc.logger.OnBlockEnd(blockEndErr)
		}()
	}

	type Result struct {
		receipts types.Receipts
		logs     []*types.Log
		usedGas  uint64
		err      error
		statedb  *state.StateDB
		counter  metrics.Counter
		parallel bool
	}

	var resultChanLen int = 2
	if bc.enforceParallelProcessor {
		log.Debug("Processing block using Block STM only", "number", block.NumberU64())
		resultChanLen = 1
	}
	resultChan := make(chan Result, resultChanLen)

	processorCount := 0

	if bc.parallelProcessor != nil {
		parallelStatedb, err := state.New(parent.Root, bc.statedb)
		if err != nil {
			return nil, nil, 0, nil, 0, err
		}
		parallelStatedb.SetLogger(bc.logger)

		processorCount++

		go func() {
			parallelStatedb.StartPrefetcher("chain", nil)
			pstart := time.Now()
			res, err := bc.parallelProcessor.Process(block, parallelStatedb, bc.vmConfig)
			blockExecutionParallelTimer.UpdateSince(pstart)
			if err == nil {
				vstart := time.Now()
				err = bc.validator.ValidateState(block, parallelStatedb, res, false)
				vtime = time.Since(vstart)
			}
			if res == nil {
				res = &ProcessResult{}
			}
			resultChan <- Result{res.Receipts, res.Logs, res.GasUsed, err, parallelStatedb, blockExecutionParallelCounter, true}
		}()
	}

<<<<<<< HEAD
	if bc.processor != nil {
		statedb, err := state.New(parent.Root, bc.statedb)
=======
	if bc.processor != nil && !bc.enforceParallelProcessor {
		statedb, err := state.New(parent.Root, bc.stateCache, bc.snaps)
>>>>>>> 2d2dbcc3
		if err != nil {
			return nil, nil, 0, nil, 0, err
		}
		statedb.SetLogger(bc.logger)

		processorCount++

		go func() {
			statedb.StartPrefetcher("chain", nil)
			pstart := time.Now()
			res, err := bc.processor.Process(block, statedb, bc.vmConfig)
			blockExecutionSerialTimer.UpdateSince(pstart)
			if err == nil {
				vstart := time.Now()
				err = bc.validator.ValidateState(block, statedb, res, false)
				vtime = time.Since(vstart)
			}
			if res == nil {
				res = &ProcessResult{}
			}
			resultChan <- Result{res.Receipts, res.Logs, res.GasUsed, err, statedb, blockExecutionSerialCounter, false}
		}()
	}

	result := <-resultChan

	if result.parallel && result.err != nil {
		log.Warn("Parallel state processor failed", "err", result.err)
		blockExecutionParallelErrorCounter.Inc(1)
		// If the parallel processor failed, we will fallback to the serial processor if enabled
		if processorCount == 2 {
			result = <-resultChan
			result.statedb.StopPrefetcher()
			processorCount--
		}
	}

	result.counter.Inc(1)

	// Make sure we are not leaking any prefetchers
	if processorCount == 2 {
		go func() {
			second_result := <-resultChan
			second_result.statedb.StopPrefetcher()
		}()
	}

	return result.receipts, result.logs, result.usedGas, result.statedb, vtime, result.err
}

// empty returns an indicator whether the blockchain is empty.
// Note, it's a special case that we connect a non-empty ancient
// database with an empty node, so that we can plugin the ancient
// into node seamlessly.
func (bc *BlockChain) empty() bool {
	genesis := bc.genesisBlock.Hash()
	for _, hash := range []common.Hash{rawdb.ReadHeadBlockHash(bc.db), rawdb.ReadHeadHeaderHash(bc.db), rawdb.ReadHeadFastBlockHash(bc.db)} {
		if hash != genesis {
			return false
		}
	}

	return true
}

// loadLastState loads the last known chain state from the database. This method
// assumes that the chain manager mutex is held.
func (bc *BlockChain) loadLastState() error {
	// Restore the last known head block
	head := rawdb.ReadHeadBlockHash(bc.db)
	if head == (common.Hash{}) {
		// Corrupt or empty database, init from scratch
		log.Warn("Empty database, resetting chain")
		return bc.Reset()
	}
	// Make sure the entire head block is available
	headBlock := bc.GetBlockByHash(head)
	if headBlock == nil {
		// Corrupt or empty database, init from scratch
		log.Warn("Head block missing, resetting chain", "hash", head)
		return bc.Reset()
	}
	// Everything seems to be fine, set as the head block
	bc.currentBlock.Store(headBlock.Header())
	headBlockGauge.Update(int64(headBlock.NumberU64()))

	// Restore the last known head header
	headHeader := headBlock.Header()

	if head := rawdb.ReadHeadHeaderHash(bc.db); head != (common.Hash{}) {
		if header := bc.GetHeaderByHash(head); header != nil {
			headHeader = header
		}
	}

	bc.hc.SetCurrentHeader(headHeader)

	// Restore the last known head snap block
	bc.currentSnapBlock.Store(headBlock.Header())
	headFastBlockGauge.Update(int64(headBlock.NumberU64()))

	if head := rawdb.ReadHeadFastBlockHash(bc.db); head != (common.Hash{}) {
		if block := bc.GetBlockByHash(head); block != nil {
			bc.currentSnapBlock.Store(block.Header())
			headFastBlockGauge.Update(int64(block.NumberU64()))
		}
	}

	// Restore the last known finalized block and safe block
	// Note: the safe block is not stored on disk and it is set to the last
	// known finalized block on startup
	if head := rawdb.ReadFinalizedBlockHash(bc.db); head != (common.Hash{}) {
		if block := bc.GetBlockByHash(head); block != nil {
			bc.currentFinalBlock.Store(block.Header())
			headFinalizedBlockGauge.Update(int64(block.NumberU64()))
			bc.currentSafeBlock.Store(block.Header())
			headSafeBlockGauge.Update(int64(block.NumberU64()))
		}
	}
	// Issue a status log for the user
	var (
		currentSnapBlock  = bc.CurrentSnapBlock()
		currentFinalBlock = bc.CurrentFinalBlock()

		headerTd = bc.GetTd(headHeader.Hash(), headHeader.Number.Uint64())
		blockTd  = bc.GetTd(headBlock.Hash(), headBlock.NumberU64())
	)

	if headHeader.Hash() != headBlock.Hash() {
		log.Info("Loaded most recent local header", "number", headHeader.Number, "hash", headHeader.Hash(), "td", headerTd, "age", common.PrettyAge(time.Unix(int64(headHeader.Time), 0)))
	}

	log.Info("Loaded most recent local block", "number", headBlock.Number(), "hash", headBlock.Hash(), "td", blockTd, "age", common.PrettyAge(time.Unix(int64(headBlock.Time()), 0)))

	if headBlock.Hash() != currentSnapBlock.Hash() {
		snapTd := bc.GetTd(currentSnapBlock.Hash(), currentSnapBlock.Number.Uint64())
		log.Info("Loaded most recent local snap block", "number", currentSnapBlock.Number, "hash", currentSnapBlock.Hash(), "td", snapTd, "age", common.PrettyAge(time.Unix(int64(currentSnapBlock.Time), 0)))
	}

	if currentFinalBlock != nil {
		finalTd := bc.GetTd(currentFinalBlock.Hash(), currentFinalBlock.Number.Uint64())
		log.Info("Loaded most recent local finalized block", "number", currentFinalBlock.Number, "hash", currentFinalBlock.Hash(), "td", finalTd, "age", common.PrettyAge(time.Unix(int64(currentFinalBlock.Time), 0)))
	}

	if pivot := rawdb.ReadLastPivotNumber(bc.db); pivot != nil {
		log.Info("Loaded last snap-sync pivot marker", "number", *pivot)
	}

	return nil
}

// SetHead rewinds the local chain to a new head. Depending on whether the node
// was snap synced or full synced and in which state, the method will try to
// delete minimal data from disk whilst retaining chain consistency.
func (bc *BlockChain) SetHead(head uint64) error {
	if _, err := bc.setHeadBeyondRoot(head, 0, common.Hash{}, false); err != nil {
		return err
	}
	// Send chain head event to update the transaction pool
	header := bc.CurrentBlock()
	block := bc.GetBlock(header.Hash(), header.Number.Uint64())

	if block == nil {
		// This should never happen. In practice, previously currentBlock
		// contained the entire block whereas now only a "marker", so there
		// is an ever so slight chance for a race we should handle.
		log.Error("Current block not found in database", "block", header.Number, "hash", header.Hash())
		return fmt.Errorf("current block missing: #%d [%x..]", header.Number, header.Hash().Bytes()[:4])
	}

	bc.chainHeadFeed.Send(ChainHeadEvent{Block: block})

	return nil
}

// SetHeadWithTimestamp rewinds the local chain to a new head that has at max
// the given timestamp. Depending on whether the node was snap synced or full
// synced and in which state, the method will try to delete minimal data from
// disk whilst retaining chain consistency.
func (bc *BlockChain) SetHeadWithTimestamp(timestamp uint64) error {
	if _, err := bc.setHeadBeyondRoot(0, timestamp, common.Hash{}, false); err != nil {
		return err
	}
	// Send chain head event to update the transaction pool
	header := bc.CurrentBlock()
	block := bc.GetBlock(header.Hash(), header.Number.Uint64())

	if block == nil {
		// This should never happen. In practice, previously currentBlock
		// contained the entire block whereas now only a "marker", so there
		// is an ever so slight chance for a race we should handle.
		log.Error("Current block not found in database", "block", header.Number, "hash", header.Hash())
		return fmt.Errorf("current block missing: #%d [%x..]", header.Number, header.Hash().Bytes()[:4])
	}

	bc.chainHeadFeed.Send(ChainHeadEvent{Block: block})

	return nil
}

// SetFinalized sets the finalized block.
func (bc *BlockChain) SetFinalized(header *types.Header) {
	bc.currentFinalBlock.Store(header)

	if header != nil {
		rawdb.WriteFinalizedBlockHash(bc.db, header.Hash())
		headFinalizedBlockGauge.Update(int64(header.Number.Uint64()))
	} else {
		rawdb.WriteFinalizedBlockHash(bc.db, common.Hash{})
		headFinalizedBlockGauge.Update(0)
	}
}

// SetSafe sets the safe block.
func (bc *BlockChain) SetSafe(header *types.Header) {
	bc.currentSafeBlock.Store(header)

	if header != nil {
		headSafeBlockGauge.Update(int64(header.Number.Uint64()))
	} else {
		headSafeBlockGauge.Update(0)
	}
}

// rewindHashHead implements the logic of rewindHead in the context of hash scheme.
func (bc *BlockChain) rewindHashHead(head *types.Header, root common.Hash) (*types.Header, uint64) {
	var (
		limit      uint64                             // The oldest block that will be searched for this rewinding
		beyondRoot = root == common.Hash{}            // Flag whether we're beyond the requested root (no root, always true)
		pivot      = rawdb.ReadLastPivotNumber(bc.db) // Associated block number of pivot point state
		rootNumber uint64                             // Associated block number of requested root

		start  = time.Now() // Timestamp the rewinding is restarted
		logged = time.Now() // Timestamp last progress log was printed
	)
	// The oldest block to be searched is determined by the pivot block or a constant
	// searching threshold. The rationale behind this is as follows:
	//
	// - Snap sync is selected if the pivot block is available. The earliest available
	//   state is the pivot block itself, so there is no sense in going further back.
	//
	// - Full sync is selected if the pivot block does not exist. The hash database
	//   periodically flushes the state to disk, and the used searching threshold is
	//   considered sufficient to find a persistent state, even for the testnet. It
	//   might be not enough for a chain that is nearly empty. In the worst case,
	//   the entire chain is reset to genesis, and snap sync is re-enabled on top,
	//   which is still acceptable.
	if pivot != nil {
		limit = *pivot
	} else if head.Number.Uint64() > params.FullImmutabilityThreshold {
		limit = head.Number.Uint64() - params.FullImmutabilityThreshold
	}
	for {
		logger := log.Trace
		if time.Since(logged) > time.Second*8 {
			logged = time.Now()
			logger = log.Info
		}
		logger("Block state missing, rewinding further", "number", head.Number, "hash", head.Hash(), "elapsed", common.PrettyDuration(time.Since(start)))

		// If a root threshold was requested but not yet crossed, check
		if !beyondRoot && head.Root == root {
			beyondRoot, rootNumber = true, head.Number.Uint64()
		}
		// If search limit is reached, return the genesis block as the
		// new chain head.
		if head.Number.Uint64() < limit {
			log.Info("Rewinding limit reached, resetting to genesis", "number", head.Number, "hash", head.Hash(), "limit", limit)
			return bc.genesisBlock.Header(), rootNumber
		}
		// If the associated state is not reachable, continue searching
		// backwards until an available state is found.
		if !bc.HasState(head.Root) {
			// If the chain is gapped in the middle, return the genesis
			// block as the new chain head.
			parent := bc.GetHeader(head.ParentHash, head.Number.Uint64()-1)
			if parent == nil {
				log.Error("Missing block in the middle, resetting to genesis", "number", head.Number.Uint64()-1, "hash", head.ParentHash)
				return bc.genesisBlock.Header(), rootNumber
			}
			head = parent

			// If the genesis block is reached, stop searching.
			if head.Number.Uint64() == 0 {
				log.Info("Genesis block reached", "number", head.Number, "hash", head.Hash())
				return head, rootNumber
			}
			continue // keep rewinding
		}
		// Once the available state is found, ensure that the requested root
		// has already been crossed. If not, continue rewinding.
		if beyondRoot || head.Number.Uint64() == 0 {
			log.Info("Rewound to block with state", "number", head.Number, "hash", head.Hash())
			return head, rootNumber
		}
		log.Debug("Skipping block with threshold state", "number", head.Number, "hash", head.Hash(), "root", head.Root)
		head = bc.GetHeader(head.ParentHash, head.Number.Uint64()-1) // Keep rewinding
	}
}

// rewindPathHead implements the logic of rewindHead in the context of path scheme.
func (bc *BlockChain) rewindPathHead(head *types.Header, root common.Hash) (*types.Header, uint64) {
	var (
		pivot      = rawdb.ReadLastPivotNumber(bc.db) // Associated block number of pivot block
		rootNumber uint64                             // Associated block number of requested root

		// BeyondRoot represents whether the requested root is already
		// crossed. The flag value is set to true if the root is empty.
		beyondRoot = root == common.Hash{}

		// noState represents if the target state requested for search
		// is unavailable and impossible to be recovered.
		noState = !bc.HasState(root) && !bc.stateRecoverable(root)

		start  = time.Now() // Timestamp the rewinding is restarted
		logged = time.Now() // Timestamp last progress log was printed
	)
	// Rewind the head block tag until an available state is found.
	for {
		logger := log.Trace
		if time.Since(logged) > time.Second*8 {
			logged = time.Now()
			logger = log.Info
		}
		logger("Block state missing, rewinding further", "number", head.Number, "hash", head.Hash(), "elapsed", common.PrettyDuration(time.Since(start)))

		// If a root threshold was requested but not yet crossed, check
		if !beyondRoot && head.Root == root {
			beyondRoot, rootNumber = true, head.Number.Uint64()
		}
		// If the root threshold hasn't been crossed but the available
		// state is reached, quickly determine if the target state is
		// possible to be reached or not.
		if !beyondRoot && noState && bc.HasState(head.Root) {
			beyondRoot = true
			log.Info("Disable the search for unattainable state", "root", root)
		}
		// Check if the associated state is available or recoverable if
		// the requested root has already been crossed.
		if beyondRoot && (bc.HasState(head.Root) || bc.stateRecoverable(head.Root)) {
			break
		}
		// If pivot block is reached, return the genesis block as the
		// new chain head. Theoretically there must be a persistent
		// state before or at the pivot block, prevent endless rewinding
		// towards the genesis just in case.
		if pivot != nil && *pivot >= head.Number.Uint64() {
			log.Info("Pivot block reached, resetting to genesis", "number", head.Number, "hash", head.Hash())
			return bc.genesisBlock.Header(), rootNumber
		}
		// If the chain is gapped in the middle, return the genesis
		// block as the new chain head
		parent := bc.GetHeader(head.ParentHash, head.Number.Uint64()-1) // Keep rewinding
		if parent == nil {
			log.Error("Missing block in the middle, resetting to genesis", "number", head.Number.Uint64()-1, "hash", head.ParentHash)
			return bc.genesisBlock.Header(), rootNumber
		}
		head = parent

		// If the genesis block is reached, stop searching.
		if head.Number.Uint64() == 0 {
			log.Info("Genesis block reached", "number", head.Number, "hash", head.Hash())
			return head, rootNumber
		}
	}
	// Recover if the target state if it's not available yet.
	if !bc.HasState(head.Root) {
		if err := bc.triedb.Recover(head.Root); err != nil {
			log.Crit("Failed to rollback state", "err", err)
		}
	}
	log.Info("Rewound to block with state", "number", head.Number, "hash", head.Hash())
	return head, rootNumber
}

// rewindHead searches the available states in the database and returns the associated
// block as the new head block.
//
// If the given root is not empty, then the rewind should attempt to pass the specified
// state root and return the associated block number as well. If the root, typically
// representing the state corresponding to snapshot disk layer, is deemed impassable,
// then block number zero is returned, indicating that snapshot recovery is disabled
// and the whole snapshot should be auto-generated in case of head mismatch.
func (bc *BlockChain) rewindHead(head *types.Header, root common.Hash) (*types.Header, uint64) {
	if bc.triedb.Scheme() == rawdb.PathScheme {
		return bc.rewindPathHead(head, root)
	}
	return bc.rewindHashHead(head, root)
}

// setHeadBeyondRoot rewinds the local chain to a new head with the extra condition
// that the rewind must pass the specified state root. This method is meant to be
// used when rewinding with snapshots enabled to ensure that we go back further than
// persistent disk layer. Depending on whether the node was snap synced or full, and
// in which state, the method will try to delete minimal data from disk whilst
// retaining chain consistency.
//
// The method also works in timestamp mode if `head == 0` but `time != 0`. In that
// case blocks are rolled back until the new head becomes older or equal to the
// requested time. If both `head` and `time` is 0, the chain is rewound to genesis.
//
// The method returns the block number where the requested root cap was found.
// nolint:gocognit
func (bc *BlockChain) setHeadBeyondRoot(head uint64, time uint64, root common.Hash, repair bool) (uint64, error) {
	if !bc.chainmu.TryLock() {
		return 0, errChainStopped
	}
	defer bc.chainmu.Unlock()

	var (
		// Track the block number of the requested root hash
		rootNumber uint64 // (no root == always 0)

		// Retrieve the last pivot block to short circuit rollbacks beyond it
		// and the current freezer limit to start nuking it's underflown.
		pivot = rawdb.ReadLastPivotNumber(bc.db)
	)
	updateFn := func(db ethdb.KeyValueWriter, header *types.Header) (*types.Header, bool) {
		// Rewind the blockchain, ensuring we don't end up with a stateless head
		// block. Note, depth equality is permitted to allow using SetHead as a
		// chain reparation mechanism without deleting any data!
		// nolint:nestif
		if currentBlock := bc.CurrentBlock(); currentBlock != nil && header.Number.Uint64() <= currentBlock.Number.Uint64() {
			var newHeadBlock *types.Header
			newHeadBlock, rootNumber = bc.rewindHead(header, root)
			rawdb.WriteHeadBlockHash(db, newHeadBlock.Hash())

			// Degrade the chain markers if they are explicitly reverted.
			// In theory we should update all in-memory markers in the
			// last step, however the direction of SetHead is from high
			// to low, so it's safe to update in-memory markers directly.
			bc.currentBlock.Store(newHeadBlock)
			headBlockGauge.Update(int64(newHeadBlock.Number.Uint64()))

			// The head state is missing, which is only possible in the path-based
			// scheme. This situation occurs when the chain head is rewound below
			// the pivot point. In this scenario, there is no possible recovery
			// approach except for rerunning a snap sync. Do nothing here until the
			// state syncer picks it up.
			if !bc.HasState(newHeadBlock.Root) {
				if newHeadBlock.Number.Uint64() != 0 {
					log.Crit("Chain is stateless at a non-genesis block")
				}
				log.Info("Chain is stateless, wait state sync", "number", newHeadBlock.Number, "hash", newHeadBlock.Hash())
			}
		}
		// Rewind the snap block in a simpleton way to the target head
		if currentSnapBlock := bc.CurrentSnapBlock(); currentSnapBlock != nil && header.Number.Uint64() < currentSnapBlock.Number.Uint64() {
			newHeadSnapBlock := bc.GetBlock(header.Hash(), header.Number.Uint64())
			// If either blocks reached nil, reset to the genesis state
			if newHeadSnapBlock == nil {
				newHeadSnapBlock = bc.genesisBlock
			}

			rawdb.WriteHeadFastBlockHash(db, newHeadSnapBlock.Hash())

			// Degrade the chain markers if they are explicitly reverted.
			// In theory, we should update all in-memory markers in the
			// last step, however the direction of SetHead is from high
			// to low, so it's safe the update in-memory markers directly.
			bc.currentSnapBlock.Store(newHeadSnapBlock.Header())
			headFastBlockGauge.Update(int64(newHeadSnapBlock.NumberU64()))
		}

		var (
			headHeader = bc.CurrentBlock()
			headNumber = headHeader.Number.Uint64()
		)
		// If setHead underflown the freezer threshold and the block processing
		// intent afterwards is full block importing, delete the chain segment
		// between the stateful-block and the sethead target.
		var wipe bool
		frozen, _ := bc.db.Ancients()
		if headNumber+1 < frozen {
			wipe = pivot == nil || headNumber >= *pivot
		}

		return headHeader, wipe // Only force wipe if full synced
	}
	// Rewind the header chain, deleting all block bodies until then
	delFn := func(db ethdb.KeyValueWriter, hash common.Hash, num uint64) {
		// Ignore the error here since light client won't hit this path
		frozen, _ := bc.db.Ancients()
		if num+1 <= frozen {
			// Truncate all relative data(header, total difficulty, body, receipt
			// and canonical hash) from ancient store.
			if _, err := bc.db.TruncateHead(num); err != nil {
				log.Crit("Failed to truncate ancient data", "number", num, "err", err)
			}
			// Remove the hash <-> number mapping from the active store.
			rawdb.DeleteHeaderNumber(db, hash)
		} else {
			// Remove relative body and receipts from the active store.
			// The header, total difficulty and canonical hash will be
			// removed in the hc.SetHead function.
			rawdb.DeleteBody(db, hash, num)
			rawdb.DeleteReceipts(db, hash, num)
			rawdb.DeleteBorReceipt(db, hash, num)
			rawdb.DeleteBorTxLookupEntry(db, hash, num)
		}
		// Todo(rjl493456442) txlookup, bloombits, etc
	}
	// If SetHead was only called as a chain reparation method, try to skip
	// touching the header chain altogether, unless the freezer is broken
	if repair {
		if target, force := updateFn(bc.db, bc.CurrentBlock()); force {
			bc.hc.SetHead(target.Number.Uint64(), nil, delFn)
		}
	} else {
		// Rewind the chain to the requested head and keep going backwards until a
		// block with a state is found or snap sync pivot is passed
		if time > 0 {
			log.Warn("Rewinding blockchain to timestamp", "target", time)
			bc.hc.SetHeadWithTimestamp(time, updateFn, delFn)
		} else {
			log.Warn("Rewinding blockchain to block", "target", head)
			bc.hc.SetHead(head, updateFn, delFn)
		}
	}
	// Clear out any stale content from the caches
	bc.bodyCache.Purge()
	bc.bodyRLPCache.Purge()
	bc.receiptsCache.Purge()
	bc.blockCache.Purge()
	bc.txLookupCache.Purge()
	bc.borReceiptsCache.Purge()

	// Clear safe block, finalized block if needed
	if safe := bc.CurrentSafeBlock(); safe != nil && head < safe.Number.Uint64() {
		log.Warn("SetHead invalidated safe block")
		bc.SetSafe(nil)
	}

	if finalized := bc.CurrentFinalBlock(); finalized != nil && head < finalized.Number.Uint64() {
		log.Error("SetHead invalidated finalized block")
		bc.SetFinalized(nil)
	}

	return rootNumber, bc.loadLastState()
}

// SnapSyncCommitHead sets the current head block to the one defined by the hash
// irrelevant what the chain contents were prior.
func (bc *BlockChain) SnapSyncCommitHead(hash common.Hash) error {
	// Make sure that both the block as well at its state trie exists
	block := bc.GetBlockByHash(hash)
	if block == nil {
		return fmt.Errorf("non existent block [%x..]", hash[:4])
	}
	// Reset the trie database with the fresh snap synced state.
	root := block.Root()
	if bc.triedb.Scheme() == rawdb.PathScheme {
		if err := bc.triedb.Enable(root); err != nil {
			return err
		}
	}
	if !bc.HasState(root) {
		return fmt.Errorf("non existent state [%x..]", root[:4])
	}
	// If all checks out, manually set the head block.
	if !bc.chainmu.TryLock() {
		return errChainStopped
	}

	bc.currentBlock.Store(block.Header())
	headBlockGauge.Update(int64(block.NumberU64()))
	bc.chainmu.Unlock()

	// Destroy any existing state snapshot and regenerate it in the background,
	// also resuming the normal maintenance of any previously paused snapshot.
	if bc.snaps != nil {
		bc.snaps.Rebuild(root)
	}

	log.Info("Committed new head block", "number", block.Number(), "hash", hash)

	return nil
}

// Reset purges the entire blockchain, restoring it to its genesis state.
func (bc *BlockChain) Reset() error {
	return bc.ResetWithGenesisBlock(bc.genesisBlock)
}

// ResetWithGenesisBlock purges the entire blockchain, restoring it to the
// specified genesis state.
func (bc *BlockChain) ResetWithGenesisBlock(genesis *types.Block) error {
	// Dump the entire block chain and purge the caches
	if err := bc.SetHead(0); err != nil {
		return err
	}

	if !bc.chainmu.TryLock() {
		return errChainStopped
	}
	defer bc.chainmu.Unlock()

	// Prepare the genesis block and reinitialise the chain
	batch := bc.db.NewBatch()
	rawdb.WriteTd(batch, genesis.Hash(), genesis.NumberU64(), genesis.Difficulty())
	rawdb.WriteBlock(batch, genesis)

	if err := batch.Write(); err != nil {
		log.Crit("Failed to write genesis block", "err", err)
	}

	bc.writeHeadBlock(genesis)

	// Last update all in-memory chain markers
	bc.genesisBlock = genesis
	bc.currentBlock.Store(bc.genesisBlock.Header())
	headBlockGauge.Update(int64(bc.genesisBlock.NumberU64()))
	bc.hc.SetGenesis(bc.genesisBlock.Header())
	bc.hc.SetCurrentHeader(bc.genesisBlock.Header())
	bc.currentSnapBlock.Store(bc.genesisBlock.Header())
	headFastBlockGauge.Update(int64(bc.genesisBlock.NumberU64()))

	return nil
}

// Export writes the active chain to the given writer.
func (bc *BlockChain) Export(w io.Writer) error {
	return bc.ExportN(w, uint64(0), bc.CurrentBlock().Number.Uint64())
}

// ExportN writes a subset of the active chain to the given writer.
func (bc *BlockChain) ExportN(w io.Writer, first uint64, last uint64) error {
	if first > last {
		return fmt.Errorf("export failed: first (%d) is greater than last (%d)", first, last)
	}

	log.Info("Exporting batch of blocks", "count", last-first+1)

	var (
		parentHash common.Hash
		start      = time.Now()
		reported   = time.Now()
	)

	for nr := first; nr <= last; nr++ {
		block := bc.GetBlockByNumber(nr)
		if block == nil {
			return fmt.Errorf("export failed on #%d: not found", nr)
		}

		if nr > first && block.ParentHash() != parentHash {
			return errors.New("export failed: chain reorg during export")
		}

		parentHash = block.Hash()

		if err := block.EncodeRLP(w); err != nil {
			return err
		}

		if time.Since(reported) >= statsReportLimit {
			log.Info("Exporting blocks", "exported", block.NumberU64()-first, "elapsed", common.PrettyDuration(time.Since(start)))
			reported = time.Now()
		}
	}

	return nil
}

// writeHeadBlock injects a new head block into the current block chain. This method
// assumes that the block is indeed a true head. It will also reset the head
// header and the head snap sync block to this very same block if they are older
// or if they are on a different side chain.
//
// Note, this function assumes that the `mu` mutex is held!
func (bc *BlockChain) writeHeadBlock(block *types.Block) {
	// Add the block to the canonical chain number scheme and mark as the head
	batch := bc.db.NewBatch()
	rawdb.WriteHeadHeaderHash(batch, block.Hash())
	rawdb.WriteHeadFastBlockHash(batch, block.Hash())
	rawdb.WriteCanonicalHash(batch, block.Hash(), block.NumberU64())
	rawdb.WriteTxLookupEntriesByBlock(batch, block)
	rawdb.WriteHeadBlockHash(batch, block.Hash())

	// Flush the whole batch into the disk, exit the node if failed
	if err := batch.Write(); err != nil {
		log.Crit("Failed to update chain indexes and markers", "err", err)
	}
	// Update all in-memory chain markers in the last step
	bc.hc.SetCurrentHeader(block.Header())

	bc.currentSnapBlock.Store(block.Header())
	headFastBlockGauge.Update(int64(block.NumberU64()))

	bc.currentBlock.Store(block.Header())
	headBlockGauge.Update(int64(block.NumberU64()))
}

// stopWithoutSaving stops the blockchain service. If any imports are currently in progress
// it will abort them using the procInterrupt. This method stops all running
// goroutines, but does not do all the post-stop work of persisting data.
// OBS! It is generally recommended to use the Stop method!
// This method has been exposed to allow tests to stop the blockchain while simulating
// a crash.
func (bc *BlockChain) stopWithoutSaving() {
	if !bc.stopping.CompareAndSwap(false, true) {
		return
	}
	// Signal shutdown tx indexer.
	if bc.txIndexer != nil {
		bc.txIndexer.close()
	}
	// Unsubscribe all subscriptions registered from blockchain.
	bc.scope.Close()

	// Signal shutdown to all goroutines.
	close(bc.quit)
	bc.StopInsert()

	// Now wait for all chain modifications to end and persistent goroutines to exit.
	//
	// Note: Close waits for the mutex to become available, i.e. any running chain
	// modification will have exited when Close returns. Since we also called StopInsert,
	// the mutex should become available quickly. It cannot be taken again after Close has
	// returned.
	bc.chainmu.Close()
	bc.wg.Wait()
}

// Stop stops the blockchain service. If any imports are currently in progress
// it will abort them using the procInterrupt.
func (bc *BlockChain) Stop() {
	bc.stopWithoutSaving()

	// Ensure that the entirety of the state snapshot is journaled to disk.
	var snapBase common.Hash

	if bc.snaps != nil {
		var err error
		if snapBase, err = bc.snaps.Journal(bc.CurrentBlock().Root); err != nil {
			log.Error("Failed to journal state snapshot", "err", err)
		}
		bc.snaps.Release()
	}
	if bc.triedb.Scheme() == rawdb.PathScheme {
		// Ensure that the in-memory trie nodes are journaled to disk properly.
		if err := bc.triedb.Journal(bc.CurrentBlock().Root); err != nil {
			log.Info("Failed to journal in-memory trie nodes", "err", err)
		}
	} else {
		// Ensure the state of a recent block is also stored to disk before exiting.
		// We're writing three different states to catch different restart scenarios:
		//  - HEAD:     So we don't need to reprocess any blocks in the general case
		//  - HEAD-1:   So we don't do large reorgs if our HEAD becomes an uncle
		//  - HEAD-127: So we have a hard limit on the number of blocks reexecuted
		if !bc.cacheConfig.TrieDirtyDisabled {
			triedb := bc.triedb

			for _, offset := range []uint64{0, 1, state.TriesInMemory - 1} {
				if number := bc.CurrentBlock().Number.Uint64(); number > offset {
					recent := bc.GetBlockByNumber(number - offset)

					log.Info("Writing cached state to disk", "block", recent.Number(), "hash", recent.Hash(), "root", recent.Root())
					if err := triedb.Commit(recent.Root(), true); err != nil {
						log.Error("Failed to commit recent state trie", "err", err)
					}
				}
			}
			if snapBase != (common.Hash{}) {
				log.Info("Writing snapshot state to disk", "root", snapBase)
				if err := triedb.Commit(snapBase, true); err != nil {
					log.Error("Failed to commit recent state trie", "err", err)
				}
			}
			for !bc.triegc.Empty() {
				triedb.Dereference(bc.triegc.PopItem())
			}
			if _, nodes, _ := triedb.Size(); nodes != 0 { // all memory is contained within the nodes return for hashdb
				log.Error("Dangling trie nodes after full cleanup")
			}
		}
	}
	// Allow tracers to clean-up and release resources.
	if bc.logger != nil && bc.logger.OnClose != nil {
		bc.logger.OnClose()
	}
	// Close the trie database, release all the held resources as the last step.
	if err := bc.triedb.Close(); err != nil {
		log.Error("Failed to close trie database", "err", err)
	}

	log.Info("Blockchain stopped")
}

// StopInsert interrupts all insertion methods, causing them to return
// errInsertionInterrupted as soon as possible. Insertion is permanently disabled after
// calling this method.
func (bc *BlockChain) StopInsert() {
	bc.procInterrupt.Store(true)
}

// insertStopped returns true after StopInsert has been called.
func (bc *BlockChain) insertStopped() bool {
	return bc.procInterrupt.Load()
}

// WriteStatus status of write
type WriteStatus byte

const (
	NonStatTy WriteStatus = iota
	CanonStatTy
	SideStatTy
)

// InsertReceiptChain attempts to complete an already existing header chain with
// transaction and receipt data.
func (bc *BlockChain) InsertReceiptChain(blockChain types.Blocks, receiptChain []types.Receipts, ancientLimit uint64) (int, error) {
	// We don't require the chainMu here since we want to maximize the
	// concurrency of header insertion and receipt insertion.
	bc.wg.Add(1)
	defer bc.wg.Done()

	var (
		ancientBlocks, liveBlocks     types.Blocks
		ancientReceipts, liveReceipts []types.Receipts
	)
	// Do a sanity check that the provided chain is actually ordered and linked
	for i, block := range blockChain {
		if i != 0 {
			prev := blockChain[i-1]
			if block.NumberU64() != prev.NumberU64()+1 || block.ParentHash() != prev.Hash() {
				log.Error("Non contiguous receipt insert",
					"number", block.Number(), "hash", block.Hash(), "parent", block.ParentHash(),
					"prevnumber", prev.Number(), "prevhash", prev.Hash())
				return 0, fmt.Errorf("non contiguous insert: item %d is #%d [%x..], item %d is #%d [%x..] (parent [%x..])",
					i-1, prev.NumberU64(), prev.Hash().Bytes()[:4],
					i, block.NumberU64(), block.Hash().Bytes()[:4], block.ParentHash().Bytes()[:4])
			}
		}
		if block.NumberU64() <= ancientLimit {
			ancientBlocks, ancientReceipts = append(ancientBlocks, block), append(ancientReceipts, receiptChain[i])
		} else {
			liveBlocks, liveReceipts = append(liveBlocks, block), append(liveReceipts, receiptChain[i])
		}

		// Here we also validate that blob transactions in the block do not contain a sidecar.
		// While the sidecar does not affect the block hash / tx hash, sending blobs within a block is not allowed.
		for txIndex, tx := range block.Transactions() {
			if tx.Type() == types.BlobTxType && tx.BlobTxSidecar() != nil {
				return 0, fmt.Errorf("block #%d contains unexpected blob sidecar in tx at index %d", block.NumberU64(), txIndex)
			}
		}
	}

	var (
		stats = struct{ processed, ignored int32 }{}
		start = time.Now()
		size  = int64(0)
	)

	// updateHead updates the head snap sync block if the inserted blocks are better
	// and returns an indicator whether the inserted blocks are canonical.
	updateHead := func(head *types.Block, headers []*types.Header) bool {
		if !bc.chainmu.TryLock() {
			return false
		}
		defer bc.chainmu.Unlock()

		// Rewind may have occurred, skip in that case.
		if bc.CurrentHeader().Number.Cmp(head.Number()) >= 0 {
			reorg, err := bc.forker.ReorgNeeded(bc.CurrentSnapBlock(), head.Header())
			if err != nil {
				log.Warn("Reorg failed", "err", err)
				return false
			} else if !reorg {
				return false
			}

			isValid, err := bc.forker.ValidateReorg(bc.CurrentSnapBlock(), headers)
			if err != nil {
				log.Warn("Reorg failed", "err", err)
				return false
			} else if !isValid {
				return false
			}

			rawdb.WriteHeadFastBlockHash(bc.db, head.Hash())
			bc.currentSnapBlock.Store(head.Header())
			headFastBlockGauge.Update(int64(head.NumberU64()))

			return true
		}

		return false
	}
	// writeAncient writes blockchain and corresponding receipt chain into ancient store.
	//
	// this function only accepts canonical chain data. All side chain will be reverted
	// eventually.
	writeAncient := func(blockChain types.Blocks, receiptChain []types.Receipts) (int, error) {
		first := blockChain[0]
		last := blockChain[len(blockChain)-1]

		// Ensure genesis is in ancients.
		if first.NumberU64() == 1 {
			if frozen, _ := bc.db.Ancients(); frozen == 0 {
				b := bc.genesisBlock
				td := bc.genesisBlock.Difficulty()
				writeSize, err := rawdb.WriteAncientBlocks(bc.db, []*types.Block{b}, []types.Receipts{nil}, []types.Receipts{nil}, td)
				size += writeSize

				if err != nil {
					log.Error("Error writing genesis to ancients", "err", err)
					return 0, err
				}

				log.Info("Wrote genesis to ancients")
			}
		}
		// Before writing the blocks to the ancients, we need to ensure that
		// they correspond to the what the headerchain 'expects'.
		// We only check the last block/header, since it's a contiguous chain.
		if !bc.HasHeader(last.Hash(), last.NumberU64()) {
			return 0, fmt.Errorf("containing header #%d [%x..] unknown", last.Number(), last.Hash().Bytes()[:4])
		}

		// BOR: Retrieve all the bor receipts and also maintain the array of headers
		// for bor specific reorg check.
		borReceipts := []types.Receipts{}

		var headers []*types.Header

		for _, block := range blockChain {
			borReceipts = append(borReceipts, []*types.Receipt{bc.GetBorReceiptByHash(block.Hash())})
			headers = append(headers, block.Header())
		}

		// Write all chain data to ancients.
		td := bc.GetTd(first.Hash(), first.NumberU64())
		writeSize, err := rawdb.WriteAncientBlocks(bc.db, blockChain, receiptChain, borReceipts, td)
		if err != nil {
			log.Error("Error importing chain data to ancients", "err", err)
			return 0, err
		}
		size += writeSize

		// Write tx indices if any condition is satisfied:
		// * If user requires to reserve all tx indices(txlookuplimit=0)
		// * If all ancient tx indices are required to be reserved(txlookuplimit is even higher than ancientlimit)
		// * If block number is large enough to be regarded as a recent block
		// It means blocks below the ancientLimit-txlookupLimit won't be indexed.
		//
		// But if the `TxIndexTail` is not nil, e.g. Geth is initialized with
		// an external ancient database, during the setup, blockchain will start
		// a background routine to re-indexed all indices in [ancients - txlookupLimit, ancients)
		// range. In this case, all tx indices of newly imported blocks should be
		// generated.
		batch := bc.db.NewBatch()
		for i, block := range blockChain {
			if bc.txIndexer == nil || bc.txIndexer.limit == 0 || ancientLimit <= bc.txIndexer.limit || block.NumberU64() >= ancientLimit-bc.txIndexer.limit {
				rawdb.WriteTxLookupEntriesByBlock(batch, block)
			} else if rawdb.ReadTxIndexTail(bc.db) != nil {
				rawdb.WriteTxLookupEntriesByBlock(batch, block)
			}

			stats.processed++

			if batch.ValueSize() > ethdb.IdealBatchSize || i == len(blockChain)-1 {
				size += int64(batch.ValueSize())

				if err = batch.Write(); err != nil {
					snapBlock := bc.CurrentSnapBlock().Number.Uint64()
					if _, err := bc.db.TruncateHead(snapBlock + 1); err != nil {
						log.Error("Can't truncate ancient store after failed insert", "err", err)
					}

					return 0, err
				}

				batch.Reset()
			}
		}

		// Sync the ancient store explicitly to ensure all data has been flushed to disk.
		if err := bc.db.Sync(); err != nil {
			return 0, err
		}
		// Update the current snap block because all block data is now present in DB.
		previousSnapBlock := bc.CurrentSnapBlock().Number.Uint64()
		if !updateHead(blockChain[len(blockChain)-1], headers) {
			// We end up here if the header chain has reorg'ed, and the blocks/receipts
			// don't match the canonical chain.
			if _, err := bc.db.TruncateHead(previousSnapBlock + 1); err != nil {
				log.Error("Can't truncate ancient store after failed insert", "err", err)
			}

			return 0, errSideChainReceipts
		}

		// Delete block data from the main database.
		var (
			canonHashes = make(map[common.Hash]struct{}, len(blockChain))
		)
		batch = bc.db.NewBatch()
		for _, block := range blockChain {
			canonHashes[block.Hash()] = struct{}{}

			if block.NumberU64() == 0 {
				continue
			}

			rawdb.DeleteCanonicalHash(batch, block.NumberU64())
			rawdb.DeleteBlockWithoutNumber(batch, block.Hash(), block.NumberU64())
		}
		// Delete side chain hash-to-number mappings.
		for _, nh := range rawdb.ReadAllHashesInRange(bc.db, first.NumberU64(), last.NumberU64()) {
			if _, canon := canonHashes[nh.Hash]; !canon {
				rawdb.DeleteHeader(batch, nh.Hash, nh.Number)
			}
		}

		if err := batch.Write(); err != nil {
			return 0, err
		}

		stats.processed += int32(len(blockChain))
		return 0, nil
	}

	// writeLive writes blockchain and corresponding receipt chain into active store.
	writeLive := func(blockChain types.Blocks, receiptChain []types.Receipts) (int, error) {
		headers := make([]*types.Header, 0, len(blockChain))
		var (
			skipPresenceCheck = false
			batch             = bc.db.NewBatch()
		)
		for i, block := range blockChain {
			// Update the headers for bor specific reorg check
			headers = append(headers, block.Header())

			// Short circuit insertion if shutting down or processing failed
			if bc.insertStopped() {
				return 0, errInsertionInterrupted
			}
			// Short circuit if the owner header is unknown
			if !bc.HasHeader(block.Hash(), block.NumberU64()) {
				return i, fmt.Errorf("containing header #%d [%x..] unknown", block.Number(), block.Hash().Bytes()[:4])
			}

			if !skipPresenceCheck {
				// Ignore if the entire data is already known
				if bc.HasBlock(block.Hash(), block.NumberU64()) {
					stats.ignored++
					continue
				} else {
					// If block N is not present, neither are the later blocks.
					// This should be true, but if we are mistaken, the shortcut
					// here will only cause overwriting of some existing data
					skipPresenceCheck = true
				}
			}
			// Write all the data out into the database
			rawdb.WriteBody(batch, block.Hash(), block.NumberU64(), block.Body())
			rawdb.WriteReceipts(batch, block.Hash(), block.NumberU64(), receiptChain[i])

			// Write everything belongs to the blocks into the database. So that
			// we can ensure all components of body is completed(body, receipts)
			// except transaction indexes(will be created once sync is finished).
			if batch.ValueSize() >= ethdb.IdealBatchSize {
				if err := batch.Write(); err != nil {
					return 0, err
				}

				size += int64(batch.ValueSize())
				batch.Reset()
			}

			stats.processed++
		}
		// Write everything belongs to the blocks into the database. So that
		// we can ensure all components of body is completed(body, receipts,
		// tx indexes)
		if batch.ValueSize() > 0 {
			size += int64(batch.ValueSize())

			if err := batch.Write(); err != nil {
				return 0, err
			}
		}

		updateHead(blockChain[len(blockChain)-1], headers)

		return 0, nil
	}

	// Write downloaded chain data and corresponding receipt chain data
	if len(ancientBlocks) > 0 {
		if n, err := writeAncient(ancientBlocks, ancientReceipts); err != nil {
			if err == errInsertionInterrupted {
				return 0, nil
			}

			return n, err
		}
	}

	if len(liveBlocks) > 0 {
		if n, err := writeLive(liveBlocks, liveReceipts); err != nil {
			if err == errInsertionInterrupted {
				return 0, nil
			}

			return n, err
		}
	}
	var (
		head = blockChain[len(blockChain)-1]

		context = []interface{}{
			"count", stats.processed, "elapsed", common.PrettyDuration(time.Since(start)),
			"number", head.Number(), "hash", head.Hash(), "age", common.PrettyAge(time.Unix(int64(head.Time()), 0)),
			"size", common.StorageSize(size),
		}
	)
	if stats.ignored > 0 {
		context = append(context, []interface{}{"ignored", stats.ignored}...)
	}

	log.Debug("Imported new block receipts", context...)

	return 0, nil
}

// writeBlockWithoutState writes only the block and its metadata to the database,
// but does not write any state. This is used to construct competing side forks
// up to the point where they exceed the canonical total difficulty.
func (bc *BlockChain) writeBlockWithoutState(block *types.Block, td *big.Int) (err error) {
	if bc.insertStopped() {
		return errInsertionInterrupted
	}
	batch := bc.db.NewBatch()
	rawdb.WriteTd(batch, block.Hash(), block.NumberU64(), td)
	rawdb.WriteBlock(batch, block)

	if err := batch.Write(); err != nil {
		log.Crit("Failed to write block into disk", "err", err)
	}

	return nil
}

// writeKnownBlock updates the head block flag with a known block
// and introduces chain reorg if necessary.
func (bc *BlockChain) writeKnownBlock(block *types.Block) error {
	current := bc.CurrentBlock()
	if block.ParentHash() != current.Hash() {
		if err := bc.reorg(current, block); err != nil {
			return err
		}
	}

	bc.writeHeadBlock(block)

	return nil
}

// writeBlockWithState writes block, metadata and corresponding state data to the
// database.
func (bc *BlockChain) writeBlockWithState(block *types.Block, receipts []*types.Receipt, logs []*types.Log, statedb *state.StateDB) ([]*types.Log, error) {
	// Calculate the total difficulty of the block
	ptd := bc.GetTd(block.ParentHash(), block.NumberU64()-1)
	if ptd == nil {
		return []*types.Log{}, consensus.ErrUnknownAncestor
	}
	// Make sure no inconsistent state is leaked during insertion
	externTd := new(big.Int).Add(block.Difficulty(), ptd)

	// Irrelevant of the canonical status, write the block itself to the database.
	//
	// Note all the components of block(td, hash->number map, header, body, receipts)
	// should be written atomically. BlockBatch is used for containing all components.
	blockBatch := bc.db.NewBatch()
	rawdb.WriteTd(blockBatch, block.Hash(), block.NumberU64(), externTd)
	rawdb.WriteBlock(blockBatch, block)
	rawdb.WriteReceipts(blockBatch, block.Hash(), block.NumberU64(), receipts)

	// System call appends state-sync logs into state. So, `state.Logs()` contains
	// all logs including system-call logs (state sync logs) while `logs` contains
	// only logs generated by transactions (receipts).
	//
	// That means that state.Logs() can have more logs than receipt logs.
	// In that case, we can safely assume that extra logs are from state sync logs.
	//
	// block logs = receipt logs + state sync logs = `state.Logs()`
	blockLogs := statedb.Logs()

	var stateSyncLogs []*types.Log

	if len(blockLogs) > 0 {
		sort.SliceStable(blockLogs, func(i, j int) bool {
			return blockLogs[i].Index < blockLogs[j].Index
		})

		if len(blockLogs) > len(logs) {
			stateSyncLogs = blockLogs[len(logs):] // get state-sync logs from `state.Logs()`

			// State sync logs don't have tx index, tx hash and other necessary fields
			// DeriveFieldsForBorLogs will fill those fields for websocket subscriptions
			types.DeriveFieldsForBorLogs(stateSyncLogs, block.Hash(), block.NumberU64(), uint(len(receipts)), uint(len(logs)))

			// Write bor receipt
			rawdb.WriteBorReceipt(blockBatch, block.Hash(), block.NumberU64(), &types.ReceiptForStorage{
				Status: types.ReceiptStatusSuccessful, // make receipt status successful
				Logs:   stateSyncLogs,
			})

			// Write bor tx reverse lookup
			rawdb.WriteBorTxLookupEntry(blockBatch, block.Hash(), block.NumberU64())
		}
	}

	rawdb.WritePreimages(blockBatch, statedb.Preimages())

	if err := blockBatch.Write(); err != nil {
		log.Crit("Failed to write block into disk", "err", err)
	}
	// Commit all cached state changes into underlying memory database.
	root, err := statedb.Commit(block.NumberU64(), bc.chainConfig.IsEIP158(block.Number()))
	if err != nil {
		return []*types.Log{}, err
	}
	// If node is running in path mode, skip explicit gc operation
	// which is unnecessary in this mode.
	if bc.triedb.Scheme() == rawdb.PathScheme {
		return []*types.Log{}, nil
	}
	// If we're running an archive node, always flush
	if bc.cacheConfig.TrieDirtyDisabled {
		return []*types.Log{}, bc.triedb.Commit(root, false)
	}
	// Full but not archive node, do proper garbage collection
	bc.triedb.Reference(root, common.Hash{}) // metadata reference to keep trie alive
	bc.triegc.Push(root, -int64(block.NumberU64()))

	// Flush limits are not considered for the first TriesInMemory blocks.
	current := block.NumberU64()
	if current <= state.TriesInMemory {
		return []*types.Log{}, nil
	}
	// If we exceeded our memory allowance, flush matured singleton nodes to disk
	var (
		_, nodes, imgs = bc.triedb.Size() // all memory is contained within the nodes return for hashdb
		limit          = common.StorageSize(bc.cacheConfig.TrieDirtyLimit) * 1024 * 1024
	)

	if nodes > limit || imgs > 4*1024*1024 {
		_ = bc.triedb.Cap(limit - ethdb.IdealBatchSize)
	}
	// Find the next state trie we need to commit
	chosen := current - state.TriesInMemory
	flushInterval := time.Duration(bc.flushInterval.Load())
	// If we exceeded time allowance, flush an entire trie to disk
	if bc.gcproc > flushInterval {
		// If the header is missing (canonical chain behind), we're reorging a low
		// diff sidechain. Suspend committing until this operation is completed.
		header := bc.GetHeaderByNumber(chosen)
		if header == nil {
			log.Warn("Reorg in progress, trie commit postponed", "number", chosen)
		} else {
			// If we're exceeding limits but haven't reached a large enough memory gap,
			// warn the user that the system is becoming unstable.
			if chosen < bc.lastWrite+state.TriesInMemory && bc.gcproc >= 2*flushInterval {
				log.Info("State in memory for too long, committing", "time", bc.gcproc, "allowance", flushInterval, "optimum", float64(chosen-bc.lastWrite)/state.TriesInMemory)
			}
			// Flush an entire trie and restart the counters
			_ = bc.triedb.Commit(header.Root, true)
			bc.lastWrite = chosen
			bc.gcproc = 0
		}
	}
	// Garbage collect anything below our required write retention
	for !bc.triegc.Empty() {
		root, number := bc.triegc.Pop()
		if uint64(-number) > chosen {
			bc.triegc.Push(root, number)
			break
		}

		bc.triedb.Dereference(root)
	}

	return stateSyncLogs, nil
}

// WriteBlockAndSetHead writes the given block and all associated state to the database,
// and applies the block as the new chain head.
func (bc *BlockChain) WriteBlockAndSetHead(block *types.Block, receipts []*types.Receipt, logs []*types.Log, state *state.StateDB, emitHeadEvent bool) (status WriteStatus, err error) {
	if !bc.chainmu.TryLock() {
		return NonStatTy, errChainStopped
	}
	defer bc.chainmu.Unlock()

	return bc.writeBlockAndSetHead(block, receipts, logs, state, emitHeadEvent)
}

// writeBlockAndSetHead is the internal implementation of WriteBlockAndSetHead.
// This function expects the chain mutex to be held.
func (bc *BlockChain) writeBlockAndSetHead(block *types.Block, receipts []*types.Receipt, logs []*types.Log, state *state.StateDB, emitHeadEvent bool) (status WriteStatus, err error) {
	stateSyncLogs, err := bc.writeBlockWithState(block, receipts, logs, state)
	if err != nil {
		return NonStatTy, err
	}

	currentBlock := bc.CurrentBlock()
	reorg, err := bc.forker.ReorgNeeded(currentBlock, block.Header())
	if err != nil {
		return NonStatTy, err
	}

	if reorg {
		// Reorganise the chain if the parent is not the head block
		if block.ParentHash() != currentBlock.Hash() {
			if err = bc.reorg(currentBlock, block); err != nil {
				return NonStatTy, err
			}
		}

		status = CanonStatTy
	} else {
		status = SideStatTy
	}

	// Set new head.
	if status == CanonStatTy {
		bc.writeHeadBlock(block)
	}
	if status == CanonStatTy {
		bc.chainFeed.Send(ChainEvent{Block: block, Hash: block.Hash(), Logs: logs})

		if len(logs) > 0 {
			bc.logsFeed.Send(logs)
		}

		// send state sync logs into logs feed
		if len(stateSyncLogs) > 0 {
			bc.logsFeed.Send(stateSyncLogs)
		}

		// In theory, we should fire a ChainHeadEvent when we inject
		// a canonical block, but sometimes we can insert a batch of
		// canonical blocks. Avoid firing too many ChainHeadEvents,
		// we will fire an accumulated ChainHeadEvent and disable fire
		// event here.
		if emitHeadEvent {
			bc.chainHeadFeed.Send(ChainHeadEvent{Block: block})
			// BOR state sync feed related changes
			for _, data := range bc.stateSyncData {
				bc.stateSyncFeed.Send(StateSyncEvent{Data: data})
			}
			// BOR
		}
	} else {
		bc.chainSideFeed.Send(ChainSideEvent{Block: block})

		bc.chain2HeadFeed.Send(Chain2HeadEvent{
			Type:     Chain2HeadForkEvent,
			NewChain: []*types.Block{block},
		})
	}

	return status, nil
}

// addFutureBlock checks if the block is within the max allowed window to get
// accepted for future processing, and returns an error if the block is too far
// ahead and was not added.
//
// TODO after the transition, the future block shouldn't be kept. Because
// it's not checked in the Geth side anymore.
func (bc *BlockChain) addFutureBlock(block *types.Block) error {
	max := uint64(time.Now().Unix() + maxTimeFutureBlocks)
	if block.Time() > max {
		return fmt.Errorf("future block timestamp %v > allowed %v", block.Time(), max)
	}

	if block.Difficulty().Cmp(common.Big0) == 0 {
		// Never add PoS blocks into the future queue
		return nil
	}

	bc.futureBlocks.Add(block.Hash(), block)

	return nil
}

// InsertChain attempts to insert the given batch of blocks in to the canonical
// chain or, otherwise, create a fork. If an error is returned it will return
// the index number of the failing block as well an error describing what went
// wrong. After insertion is done, all accumulated events will be fired.
func (bc *BlockChain) InsertChain(chain types.Blocks) (int, error) {
	// Sanity check that we have something meaningful to import
	if len(chain) == 0 {
		return 0, nil
	}

	bc.blockProcFeed.Send(true)

	defer bc.blockProcFeed.Send(false)

	// Do a sanity check that the provided chain is actually ordered and linked.
	for i := 1; i < len(chain); i++ {
		block, prev := chain[i], chain[i-1]
		if block.NumberU64() != prev.NumberU64()+1 || block.ParentHash() != prev.Hash() {
			log.Error("Non contiguous block insert",
				"number", block.Number(),
				"hash", block.Hash(),
				"parent", block.ParentHash(),
				"prevnumber", prev.Number(),
				"prevhash", prev.Hash(),
			)

			return 0, fmt.Errorf("non contiguous insert: item %d is #%d [%x..], item %d is #%d [%x..] (parent [%x..])", i-1, prev.NumberU64(),
				prev.Hash().Bytes()[:4], i, block.NumberU64(), block.Hash().Bytes()[:4], block.ParentHash().Bytes()[:4])
		}
	}
	// Pre-checks passed, start the full block imports
	if !bc.chainmu.TryLock() {
		return 0, errChainStopped
	}
	defer bc.chainmu.Unlock()

	_, n, err := bc.insertChain(chain, true, false) // No witness collection for mass inserts (would get super large)
	return n, err
}

// insertChain is the internal implementation of InsertChain, which assumes that
// 1) chains are contiguous, and 2) The chain mutex is held.
//
// This method is split out so that import batches that require re-injecting
// historical blocks can do so without releasing the lock, which could lead to
// racey behaviour. If a sidechain import is in progress, and the historic state
// is imported, but then new canon-head is added before the actual sidechain
// completes, then the historic state could be pruned again
func (bc *BlockChain) insertChain(chain types.Blocks, setHead bool, makeWitness bool) (*stateless.Witness, int, error) {
	// If the chain is terminating, don't even bother starting up.
	if bc.insertStopped() {
		return nil, 0, nil
	}

	// Start a parallel signature recovery (signer will fluke on fork transition, minimal perf loss)
	SenderCacher.RecoverFromBlocks(types.MakeSigner(bc.chainConfig, chain[0].Number(), chain[0].Time()), chain)

	var (
		stats     = insertStats{startTime: mclock.Now()}
		lastCanon *types.Block
	)
	// Fire a single chain head event if we've progressed the chain
	defer func() {
		if lastCanon != nil && bc.CurrentBlock().Hash() == lastCanon.Hash() {
			bc.chainHeadFeed.Send(ChainHeadEvent{lastCanon})
		}
	}()
	// Start the parallel header verifier
	headers := make([]*types.Header, len(chain))
	for i, block := range chain {
		headers[i] = block.Header()
	}
	abort, results := bc.engine.VerifyHeaders(bc, headers)
	defer close(abort)

	// Peek the error for the first block to decide the directing import logic
	it := newInsertIterator(chain, results, bc.validator)
	block, err := it.next()

	// Update the block import meter; it will just record chains we've received
	// from other peers. (Note that the actual chain which gets imported would be
	// quite low).
	blockImportTimer.Mark(int64(len(headers)))

	// Check the validity of incoming chain
	isValid, err1 := bc.forker.ValidateReorg(bc.CurrentBlock(), headers)
	if err1 != nil {
		return nil, it.index, err1
	}

	if !isValid {
		// The chain to be imported is invalid as the blocks doesn't match with
		// the whitelisted block number.
		return nil, it.index, whitelist.ErrMismatch
	}

	// Left-trim all the known blocks that don't need to build snapshot
	if bc.skipBlock(err, it) {
		// First block (and state) is known
		//   1. We did a roll-back, and should now do a re-import
		//   2. The block is stored as a sidechain, and is lying about it's stateroot, and passes a stateroot
		//      from the canonical chain, which has not been verified.
		// Skip all known blocks that are behind us.
		var (
			reorg   bool
			current = bc.CurrentBlock()
		)

		for block != nil && bc.skipBlock(err, it) {
			reorg, err = bc.forker.ReorgNeeded(current, block.Header())
			if err != nil {
				return nil, it.index, err
			}

			if reorg {
				// Switch to import mode if the forker says the reorg is necessary
				// and also the block is not on the canonical chain.
				// In eth2 the forker always returns true for reorg decision (blindly trusting
				// the external consensus engine), but in order to prevent the unnecessary
				// reorgs when importing known blocks, the special case is handled here.
				if block.NumberU64() > current.Number.Uint64() || bc.GetCanonicalHash(block.NumberU64()) != block.Hash() {
					break
				}
			}

			log.Debug("Ignoring already known block", "number", block.Number(), "hash", block.Hash())

			stats.ignored++

			block, err = it.next()
		}
		// The remaining blocks are still known blocks, the only scenario here is:
		// During the snap sync, the pivot point is already submitted but rollback
		// happens. Then node resets the head full block to a lower height via `rollback`
		// and leaves a few known blocks in the database.
		//
		// When node runs a snap sync again, it can re-import a batch of known blocks via
		// `insertChain` while a part of them have higher total difficulty than current
		// head full block(new pivot point).
		for block != nil && bc.skipBlock(err, it) {
			log.Debug("Writing previously known block", "number", block.Number(), "hash", block.Hash())

			if err := bc.writeKnownBlock(block); err != nil {
				return nil, it.index, err
			}

			lastCanon = block

			block, err = it.next()
		}
		// Falls through to the block import
	}

	switch {
	// First block is pruned
	case errors.Is(err, consensus.ErrPrunedAncestor):
		if setHead {
			// First block is pruned, insert as sidechain and reorg only if TD grows enough
			log.Debug("Pruned ancestor, inserting as sidechain", "number", block.Number(), "hash", block.Hash())
			return bc.insertSideChain(block, it, makeWitness)
		} else {
			// We're post-merge and the parent is pruned, try to recover the parent state
			log.Debug("Pruned ancestor", "number", block.Number(), "hash", block.Hash())
			_, err := bc.recoverAncestors(block, makeWitness)
			return nil, it.index, err
		}
	// First block is future, shove it (and all children) to the future queue (unknown ancestor)
	case errors.Is(err, consensus.ErrFutureBlock) || (errors.Is(err, consensus.ErrUnknownAncestor) && bc.futureBlocks.Contains(it.first().ParentHash())):
		for block != nil && (it.index == 0 || errors.Is(err, consensus.ErrUnknownAncestor)) {
			log.Debug("Future block, postponing import", "number", block.Number(), "hash", block.Hash())

			if err := bc.addFutureBlock(block); err != nil {
				return nil, it.index, err
			}

			block, err = it.next()
		}

		stats.queued += it.processed()
		stats.ignored += it.remaining()

		// If there are any still remaining, mark as ignored
		return nil, it.index, err

	// Some other error(except ErrKnownBlock) occurred, abort.
	// ErrKnownBlock is allowed here since some known blocks
	// still need re-execution to generate snapshots that are missing
	case err != nil && !errors.Is(err, ErrKnownBlock):
		stats.ignored += len(it.chain)

		bc.reportBlock(block, nil, err)
		return nil, it.index, err
	}
	// No validation errors for the first block (or chain prefix skipped)
	var activeState *state.StateDB
	defer func() {
		// The chain importer is starting and stopping trie prefetchers. If a bad
		// block or other error is hit however, an early return may not properly
		// terminate the background threads. This defer ensures that we clean up
		// and dangling prefetcher, without deferring each and holding on live refs.
		if activeState != nil {
			activeState.StopPrefetcher()
		}
	}()

	// Track the singleton witness from this chain insertion (if any)
	var witness *stateless.Witness

	// accumulator for canonical blocks
	var canonAccum []*types.Block

	emitAccum := func() {
		size := len(canonAccum)
		if size == 0 || size > 5 {
			// avoid reporting events for large sync events
			return
		}

		bc.chain2HeadFeed.Send(Chain2HeadEvent{
			Type:     Chain2HeadCanonicalEvent,
			NewChain: canonAccum,
		})

		canonAccum = canonAccum[:0]
	}

	for ; block != nil && err == nil || errors.Is(err, ErrKnownBlock); block, err = it.next() {
		// If the chain is terminating, stop processing blocks
		if bc.insertStopped() {
			log.Debug("Abort during block processing")
			break
		}

		// If the header is a banned one, straight out abort
		if BadHashes[block.Hash()] {
			bc.reportBlock(block, nil, ErrBannedHash)
			return nil, it.index, ErrBannedHash
		}

		// If the block is known (in the middle of the chain), it's a special case for
		// Clique blocks where they can share state among each other, so importing an
		// older block might complete the state of the subsequent one. In this case,
		// just skip the block (we already validated it once fully (and crashed), since
		// its header and body was already in the database). But if the corresponding
		// snapshot layer is missing, forcibly rerun the execution to build it.
		if bc.skipBlock(err, it) {
			logger := log.Debug
			if bc.chainConfig.Clique == nil {
				logger = log.Warn
			}

			logger("Inserted known block", "number", block.Number(), "hash", block.Hash(),
				"uncles", len(block.Uncles()), "txs", len(block.Transactions()), "gas", block.GasUsed(),
				"root", block.Root())

			// Special case. Commit the empty receipt slice if we meet the known
			// block in the middle. It can only happen in the clique chain. Whenever
			// we insert blocks via `insertSideChain`, we only commit `td`, `header`
			// and `body` if it's non-existent. Since we don't have receipts without
			// reexecution, so nothing to commit. But if the sidechain will be adopted
			// as the canonical chain eventually, it needs to be reexecuted for missing
			// state, but if it's this special case here(skip reexecution) we will lose
			// the empty receipt entry.
			if len(block.Transactions()) == 0 {
				rawdb.WriteReceipts(bc.db, block.Hash(), block.NumberU64(), nil)
			} else {
				log.Error("Please file an issue, skip known block execution without receipt",
					"hash", block.Hash(), "number", block.NumberU64())
			}

			if err := bc.writeKnownBlock(block); err != nil {
				return nil, it.index, err
			}

			stats.processed++
			if bc.logger != nil && bc.logger.OnSkippedBlock != nil {
				bc.logger.OnSkippedBlock(tracing.BlockEvent{
					Block:     block,
					TD:        bc.GetTd(block.ParentHash(), block.NumberU64()-1),
					Finalized: bc.CurrentFinalBlock(),
					Safe:      bc.CurrentSafeBlock(),
				})
			}
			// We can assume that logs are empty here, since the only way for consecutive
			// Clique blocks to have the same state is if there are no transactions.
			lastCanon = block

			continue
		}
		// Retrieve the parent block and it's state to execute on top
		start := time.Now()

		parent := it.previous()
		if parent == nil {
			parent = bc.GetHeader(block.ParentHash(), block.NumberU64()-1)
		}
		statedb, err := state.New(parent.Root, bc.statedb)
		if err != nil {
			return nil, it.index, err
		}
		statedb.SetLogger(bc.logger)

		// If we are past Byzantium, enable prefetching to pull in trie node paths
		// while processing transactions. Before Byzantium the prefetcher is mostly
		// useless due to the intermediate root hashing after each transaction.
		if bc.chainConfig.IsByzantium(block.Number()) {
			// Generate witnesses either if we're self-testing, or if it's the
			// only block being inserted. A bit crude, but witnesses are huge,
			// so we refuse to make an entire chain of them.
			if bc.vmConfig.StatelessSelfValidation || (makeWitness && len(chain) == 1) {
				witness, err = stateless.NewWitness(block.Header(), bc)
				if err != nil {
					return nil, it.index, err
				}
			}
			statedb.StartPrefetcher("chain", witness)
		}
		activeState = statedb

		// If we have a followup block, run that against the current state to pre-cache
		// transactions and probabilistically some of the account/storage trie nodes.
		var followupInterrupt atomic.Bool

		if !bc.cacheConfig.TrieCleanNoPrefetch {
			if followup, err := it.peek(); followup != nil && err == nil {
				throwaway, _ := state.New(parent.Root, bc.statedb)

				go func(start time.Time, followup *types.Block, throwaway *state.StateDB) {
					// Disable tracing for prefetcher executions.
					vmCfg := bc.vmConfig
					vmCfg.Tracer = nil
					bc.prefetcher.Prefetch(followup, throwaway, vmCfg, &followupInterrupt)

					blockPrefetchExecuteTimer.Update(time.Since(start))

					if followupInterrupt.Load() {
						blockPrefetchInterruptMeter.Mark(1)
					}
				}(time.Now(), followup, throwaway)
			}
		}

		// Process block using the parent state as reference point
		pstart := time.Now()
		receipts, logs, usedGas, statedb, vtime, err := bc.ProcessBlock(block, parent)
		activeState = statedb

		if err != nil {
			bc.reportBlock(block, &ProcessResult{Receipts: receipts}, err)
			followupInterrupt.Store(true)

			return nil, it.index, err
		}

		// BOR state sync feed related changes
		for _, data := range bc.stateSyncData {
			bc.stateSyncFeed.Send(StateSyncEvent{Data: data})
		}
		// BOR
		ptime := time.Since(pstart) - vtime - statedb.BorConsensusTime

		proctime := time.Since(start) // processing + validation

		// Update the metrics touched during block processing and validation
		accountReadTimer.Update(statedb.AccountReads)                   // Account reads are complete(in processing)
		storageReadTimer.Update(statedb.StorageReads)                   // Storage reads are complete(in processing)
		snapshotAccountReadTimer.Update(statedb.SnapshotAccountReads)   // Account reads are complete(in processing)
		snapshotStorageReadTimer.Update(statedb.SnapshotStorageReads)   // Storage reads are complete(in processing)
		accountUpdateTimer.Update(statedb.AccountUpdates)               // Account updates are complete(in validation)
		storageUpdateTimer.Update(statedb.StorageUpdates)               // Storage updates are complete(in validation)
		accountHashTimer.Update(statedb.AccountHashes)                  // Account hashes are complete(in validation)
		storageHashTimer.Update(statedb.StorageHashes)                  // Storage hashes are complete(in validation)
		triehash := statedb.AccountHashes + statedb.StorageHashes       // The time spent on tries hashing
		trieUpdate := statedb.AccountUpdates + statedb.StorageUpdates   // The time spent on tries update
		trieRead := statedb.SnapshotAccountReads + statedb.AccountReads // The time spent on account read
		trieRead += statedb.SnapshotStorageReads + statedb.StorageReads // The time spent on storage read
		blockExecutionTimer.Update(ptime - trieRead)                    // The time spent on EVM processing
		blockValidationTimer.Update(vtime - (triehash + trieUpdate))    // The time spent on block validation
		borConsensusTime.Update(statedb.BorConsensusTime)               // The time spent on bor consensus (span + state sync)
		// Write the block to the chain and get the status.
		var (
			wstart = time.Now()
			status WriteStatus
		)

		// Before the actual db insertion happens, verify the block against the whitelisted
		// milestone and checkpoint. This is to prevent a race condition where a milestone
		// or checkpoint was whitelisted while the block execution happened (and wasn't
		// available sometime before) and the block turns out to be invalid (i.e. not
		// honouring the milestone or checkpoint). Use the block itself as current block
		// so that it's considered as a `past` chain and the validation doesn't get bypassed.
		isValid, err = bc.forker.ValidateReorg(block.Header(), []*types.Header{block.Header()})
		if err != nil {
			return nil, it.index, err
		}

		if !isValid {
			return nil, it.index, whitelist.ErrMismatch
		}

		if !setHead {
			// Don't set the head, only insert the block
			_, err = bc.writeBlockWithState(block, receipts, logs, statedb)
		} else {
			status, err = bc.writeBlockAndSetHead(block, receipts, logs, statedb, false)
		}

		followupInterrupt.Store(true)

		if err != nil {
			return nil, it.index, err
		}

		// Update the metrics touched during block commit
		accountCommitTimer.Update(statedb.AccountCommits)   // Account commits are complete, we can mark them
		storageCommitTimer.Update(statedb.StorageCommits)   // Storage commits are complete, we can mark them
		snapshotCommitTimer.Update(statedb.SnapshotCommits) // Snapshot commits are complete, we can mark them
		triedbCommitTimer.Update(statedb.TrieDBCommits)     // Trie database commits are complete, we can mark them

		blockWriteTimer.Update(time.Since(wstart) - statedb.AccountCommits - statedb.StorageCommits - statedb.SnapshotCommits - statedb.TrieDBCommits)
		blockInsertTimer.UpdateSince(start)

		// Report the import stats before returning the various results
		stats.processed++
		stats.usedGas += usedGas

		var snapDiffItems, snapBufItems common.StorageSize
		if bc.snaps != nil {
			snapDiffItems, snapBufItems = bc.snaps.Size()
		}
		trieDiffNodes, trieBufNodes, _ := bc.triedb.Size()
		stats.report(chain, it.index, snapDiffItems, snapBufItems, trieDiffNodes, trieBufNodes, setHead)

		if !setHead {
			// After merge we expect few side chains. Simply count
			// all blocks the CL gives us for GC processing time
			bc.gcproc += proctime
			return witness, it.index, nil // Direct block insertion of a single block
		}

		// BOR
		if status == CanonStatTy {
			canonAccum = append(canonAccum, block)
		} else {
			emitAccum()
		}
		// BOR

		switch status {
		case CanonStatTy:
			log.Debug("Inserted new block", "number", block.Number(), "hash", block.Hash(),
				"uncles", len(block.Uncles()), "txs", len(block.Transactions()), "gas", block.GasUsed(),
				"elapsed", common.PrettyDuration(time.Since(start)),
				"root", block.Root())

			lastCanon = block

			// Only count canonical blocks for GC processing time
			bc.gcproc += proctime

		case SideStatTy:
			log.Debug("Inserted forked block", "number", block.Number(), "hash", block.Hash(),
				"diff", block.Difficulty(), "elapsed", common.PrettyDuration(time.Since(start)),
				"txs", len(block.Transactions()), "gas", block.GasUsed(), "uncles", len(block.Uncles()),
				"root", block.Root())

		default:
			// This in theory is impossible, but lets be nice to our future selves and leave
			// a log, instead of trying to track down blocks imports that don't emit logs.
			log.Warn("Inserted block with unknown status", "number", block.Number(), "hash", block.Hash(),
				"diff", block.Difficulty(), "elapsed", common.PrettyDuration(time.Since(start)),
				"txs", len(block.Transactions()), "gas", block.GasUsed(), "uncles", len(block.Uncles()),
				"root", block.Root())
		}
	}

	// BOR
	emitAccum()
	// BOR

	// Any blocks remaining here? The only ones we care about are the future ones
	if block != nil && errors.Is(err, consensus.ErrFutureBlock) {
		if err := bc.addFutureBlock(block); err != nil {
			return nil, it.index, err
		}

		block, err = it.next()

		for ; block != nil && errors.Is(err, consensus.ErrUnknownAncestor); block, err = it.next() {
			if err := bc.addFutureBlock(block); err != nil {
				return nil, it.index, err
			}

			stats.queued++
		}
	}

	stats.ignored += it.remaining()
	return witness, it.index, err
}

// blockProcessingResult is a summary of block processing
// used for updating the stats.
// nolint : unused
type blockProcessingResult struct {
	usedGas  uint64
	procTime time.Duration
	status   WriteStatus
}

// processBlock executes and validates the given block. If there was no error
// it writes the block and associated state to database.
// nolint : unused
func (bc *BlockChain) processBlock(block *types.Block, statedb *state.StateDB, start time.Time, setHead bool) (_ *blockProcessingResult, blockEndErr error) {
	if bc.logger != nil && bc.logger.OnBlockStart != nil {
		td := bc.GetTd(block.ParentHash(), block.NumberU64()-1)
		bc.logger.OnBlockStart(tracing.BlockEvent{
			Block:     block,
			TD:        td,
			Finalized: bc.CurrentFinalBlock(),
			Safe:      bc.CurrentSafeBlock(),
		})
	}
	if bc.logger != nil && bc.logger.OnBlockEnd != nil {
		defer func() {
			bc.logger.OnBlockEnd(blockEndErr)
		}()
	}

	// Process block using the parent state as reference point
	pstart := time.Now()
	res, err := bc.processor.Process(block, statedb, bc.vmConfig)
	if err != nil {
		bc.reportBlock(block, res, err)
		return nil, err
	}
	ptime := time.Since(pstart)

	vstart := time.Now()
	if err := bc.validator.ValidateState(block, statedb, res, false); err != nil {
		bc.reportBlock(block, res, err)
		return nil, err
	}
	vtime := time.Since(vstart)

	// If witnesses was generated and stateless self-validation requested, do
	// that now. Self validation should *never* run in production, it's more of
	// a tight integration to enable running *all* consensus tests through the
	// witness builder/runner, which would otherwise be impossible due to the
	// various invalid chain states/behaviors being contained in those tests.
	xvstart := time.Now()
	if witness := statedb.Witness(); witness != nil && bc.vmConfig.StatelessSelfValidation {
		log.Warn("Running stateless self-validation", "block", block.Number(), "hash", block.Hash())

		// Remove critical computed fields from the block to force true recalculation
		context := block.Header()
		context.Root = common.Hash{}
		context.ReceiptHash = common.Hash{}

		task := types.NewBlockWithHeader(context).WithBody(*block.Body())

		// Run the stateless self-cross-validation
		crossStateRoot, crossReceiptRoot, err := ExecuteStateless(bc.chainConfig, task, witness)
		if err != nil {
			return nil, fmt.Errorf("stateless self-validation failed: %v", err)
		}
		if crossStateRoot != block.Root() {
			return nil, fmt.Errorf("stateless self-validation root mismatch (cross: %x local: %x)", crossStateRoot, block.Root())
		}
		if crossReceiptRoot != block.ReceiptHash() {
			return nil, fmt.Errorf("stateless self-validation receipt root mismatch (cross: %x local: %x)", crossReceiptRoot, block.ReceiptHash())
		}
	}
	xvtime := time.Since(xvstart)
	proctime := time.Since(start) // processing + validation + cross validation

	// Update the metrics touched during block processing and validation
	accountReadTimer.Update(statedb.AccountReads) // Account reads are complete(in processing)
	storageReadTimer.Update(statedb.StorageReads) // Storage reads are complete(in processing)
	if statedb.AccountLoaded != 0 {
		accountReadSingleTimer.Update(statedb.AccountReads / time.Duration(statedb.AccountLoaded))
	}
	if statedb.StorageLoaded != 0 {
		storageReadSingleTimer.Update(statedb.StorageReads / time.Duration(statedb.StorageLoaded))
	}
	accountUpdateTimer.Update(statedb.AccountUpdates)                                 // Account updates are complete(in validation)
	storageUpdateTimer.Update(statedb.StorageUpdates)                                 // Storage updates are complete(in validation)
	accountHashTimer.Update(statedb.AccountHashes)                                    // Account hashes are complete(in validation)
	triehash := statedb.AccountHashes                                                 // The time spent on tries hashing
	trieUpdate := statedb.AccountUpdates + statedb.StorageUpdates                     // The time spent on tries update
	blockExecutionTimer.Update(ptime - (statedb.AccountReads + statedb.StorageReads)) // The time spent on EVM processing
	blockValidationTimer.Update(vtime - (triehash + trieUpdate))                      // The time spent on block validation
	blockCrossValidationTimer.Update(xvtime)                                          // The time spent on stateless cross validation

	// Write the block to the chain and get the status.
	var (
		wstart = time.Now()
		status WriteStatus
	)
	if !setHead {
		// Don't set the head, only insert the block
		_, err = bc.writeBlockWithState(block, res.Receipts, res.Logs, statedb)
	} else {
<<<<<<< HEAD
		status, err = bc.writeBlockAndSetHead(block, res.Receipts, res.Logs, statedb, false)
=======
		status, err = bc.writeBlockAndSetHead(block, receipts, logs, statedb, false)
>>>>>>> 2d2dbcc3
	}
	if err != nil {
		return nil, err
	}
	// Update the metrics touched during block commit
	accountCommitTimer.Update(statedb.AccountCommits)   // Account commits are complete, we can mark them
	storageCommitTimer.Update(statedb.StorageCommits)   // Storage commits are complete, we can mark them
	snapshotCommitTimer.Update(statedb.SnapshotCommits) // Snapshot commits are complete, we can mark them
	triedbCommitTimer.Update(statedb.TrieDBCommits)     // Trie database commits are complete, we can mark them

	blockWriteTimer.Update(time.Since(wstart) - max(statedb.AccountCommits, statedb.StorageCommits) /* concurrent */ - statedb.SnapshotCommits - statedb.TrieDBCommits)
	blockInsertTimer.UpdateSince(start)

	return &blockProcessingResult{usedGas: res.GasUsed, procTime: proctime, status: status}, nil
}

// insertSideChain is called when an import batch hits upon a pruned ancestor
// error, which happens when a sidechain with a sufficiently old fork-block is
// found.
//
// The method writes all (header-and-body-valid) blocks to disk, then tries to
// switch over to the new chain if the TD exceeded the current chain.
// insertSideChain is only used pre-merge.
func (bc *BlockChain) insertSideChain(block *types.Block, it *insertIterator, makeWitness bool) (*stateless.Witness, int, error) {
	var (
		externTd  *big.Int
		lastBlock = block
		current   = bc.CurrentBlock()
		headers   []*types.Header
	)
	// The first sidechain block error is already verified to be ErrPrunedAncestor.
	// Since we don't import them here, we expect ErrUnknownAncestor for the remaining
	// ones. Any other errors means that the block is invalid, and should not be written
	// to disk.
	err := consensus.ErrPrunedAncestor
	for ; block != nil && errors.Is(err, consensus.ErrPrunedAncestor); block, err = it.next() {
		headers = append(headers, block.Header())
		// Check the canonical state root for that number
		if number := block.NumberU64(); current.Number.Uint64() >= number {
			canonical := bc.GetBlockByNumber(number)
			if canonical != nil && canonical.Hash() == block.Hash() {
				// Not a sidechain block, this is a re-import of a canon block which has it's state pruned
				// Collect the TD of the block. Since we know it's a canon one,
				// we can get it directly, and not (like further below) use
				// the parent and then add the block on top
				externTd = bc.GetTd(block.Hash(), block.NumberU64())
				continue
			}

			if canonical != nil && canonical.Root() == block.Root() {
				// This is most likely a shadow-state attack. When a fork is imported into the
				// database, and it eventually reaches a block height which is not pruned, we
				// just found that the state already exist! This means that the sidechain block
				// refers to a state which already exists in our canon chain.
				//
				// If left unchecked, we would now proceed importing the blocks, without actually
				// having verified the state of the previous blocks.
				log.Warn("Sidechain ghost-state attack detected", "number", block.NumberU64(), "sideroot", block.Root(), "canonroot", canonical.Root())

				// If someone legitimately side-mines blocks, they would still be imported as usual. However,
				// we cannot risk writing unverified blocks to disk when they obviously target the pruning
				// mechanism.
				return nil, it.index, errors.New("sidechain ghost-state attack")
			}
		}

		if externTd == nil {
			externTd = bc.GetTd(block.ParentHash(), block.NumberU64()-1)
		}

		externTd = new(big.Int).Add(externTd, block.Difficulty())

		if !bc.HasBlock(block.Hash(), block.NumberU64()) {
			start := time.Now()

			if err := bc.writeBlockWithoutState(block, externTd); err != nil {
				return nil, it.index, err
			}

			log.Debug("Injected sidechain block", "number", block.Number(), "hash", block.Hash(),
				"diff", block.Difficulty(), "elapsed", common.PrettyDuration(time.Since(start)),
				"txs", len(block.Transactions()), "gas", block.GasUsed(), "uncles", len(block.Uncles()),
				"root", block.Root())
		}

		lastBlock = block
	}
	// At this point, we've written all sidechain blocks to database. Loop ended
	// either on some other error or all were processed. If there was some other
	// error, we can ignore the rest of those blocks.
	//
	// If the externTd was larger than our local TD, we now need to reimport the previous
	// blocks to regenerate the required state
	reorg, err := bc.forker.ReorgNeeded(current, lastBlock.Header())
	if err != nil {
		return nil, it.index, err
	}

	isValid, err := bc.forker.ValidateReorg(current, headers)
	if err != nil {
		return nil, it.index, err
	}

	if !reorg || !isValid {
		localTd := bc.GetTd(current.Hash(), current.Number.Uint64())
		log.Info("Sidechain written to disk", "start", it.first().NumberU64(), "end", it.previous().Number, "sidetd", externTd, "localtd", localTd)

		return nil, it.index, err
	}
	// Gather all the sidechain hashes (full blocks may be memory heavy)
	var (
		hashes  []common.Hash
		numbers []uint64
	)

	parent := it.previous()
	for parent != nil && !bc.HasState(parent.Root) {
		if bc.stateRecoverable(parent.Root) {
			if err := bc.triedb.Recover(parent.Root); err != nil {
				return nil, 0, err
			}
			break
		}
		hashes = append(hashes, parent.Hash())
		numbers = append(numbers, parent.Number.Uint64())

		parent = bc.GetHeader(parent.ParentHash, parent.Number.Uint64()-1)
	}

	if parent == nil {
		return nil, it.index, errors.New("missing parent")
	}
	// Import all the pruned blocks to make the state available
	var (
		blocks []*types.Block
		memory uint64
	)

	for i := len(hashes) - 1; i >= 0; i-- {
		// Append the next block to our batch
		block := bc.GetBlock(hashes[i], numbers[i])

		blocks = append(blocks, block)
		memory += block.Size()

		// If memory use grew too large, import and continue. Sadly we need to discard
		// all raised events and logs from notifications since we're too heavy on the
		// memory here.
		if len(blocks) >= 2048 || memory > 64*1024*1024 {
			log.Info("Importing heavy sidechain segment", "blocks", len(blocks), "start", blocks[0].NumberU64(), "end", block.NumberU64())
			if _, _, err := bc.insertChain(blocks, true, false); err != nil {
				return nil, 0, err
			}

			blocks, memory = blocks[:0], 0

			// If the chain is terminating, stop processing blocks
			if bc.insertStopped() {
				log.Debug("Abort during blocks processing")
				return nil, 0, nil
			}
		}
	}

	if len(blocks) > 0 {
		log.Info("Importing sidechain segment", "start", blocks[0].NumberU64(), "end", blocks[len(blocks)-1].NumberU64())
		return bc.insertChain(blocks, true, makeWitness)
	}
	return nil, 0, nil
}

// recoverAncestors finds the closest ancestor with available state and re-execute
// all the ancestor blocks since that.
// recoverAncestors is only used post-merge.
// We return the hash of the latest block that we could correctly validate.
func (bc *BlockChain) recoverAncestors(block *types.Block, makeWitness bool) (common.Hash, error) {
	// Gather all the sidechain hashes (full blocks may be memory heavy)
	var (
		hashes  []common.Hash
		numbers []uint64
		parent  = block
	)

	for parent != nil && !bc.HasState(parent.Root()) {
		if bc.stateRecoverable(parent.Root()) {
			if err := bc.triedb.Recover(parent.Root()); err != nil {
				return common.Hash{}, err
			}
			break
		}
		hashes = append(hashes, parent.Hash())
		numbers = append(numbers, parent.NumberU64())
		parent = bc.GetBlock(parent.ParentHash(), parent.NumberU64()-1)

		// If the chain is terminating, stop iteration
		if bc.insertStopped() {
			log.Debug("Abort during blocks iteration")
			return common.Hash{}, errInsertionInterrupted
		}
	}

	if parent == nil {
		return common.Hash{}, errors.New("missing parent")
	}
	// Import all the pruned blocks to make the state available
	for i := len(hashes) - 1; i >= 0; i-- {
		// If the chain is terminating, stop processing blocks
		if bc.insertStopped() {
			log.Debug("Abort during blocks processing")
			return common.Hash{}, errInsertionInterrupted
		}

		var b *types.Block
		if i == 0 {
			b = block
		} else {
			b = bc.GetBlock(hashes[i], numbers[i])
		}
		if _, _, err := bc.insertChain(types.Blocks{b}, false, makeWitness && i == 0); err != nil {
			return b.ParentHash(), err
		}
	}

	return block.Hash(), nil
}

// collectLogs collects the logs that were generated or removed during
// the processing of a block. These logs are later announced as deleted or reborn.
func (bc *BlockChain) collectLogs(b *types.Block, removed bool) []*types.Log {
	var blobGasPrice *big.Int
	excessBlobGas := b.ExcessBlobGas()
	if excessBlobGas != nil {
		blobGasPrice = nil
	}
	receipts := rawdb.ReadRawReceipts(bc.db, b.Hash(), b.NumberU64())

	// Append bor receipt
	borReceipt := rawdb.ReadBorReceipt(bc.db, b.Hash(), b.NumberU64(), bc.chainConfig)
	if borReceipt != nil {
		receipts = append(receipts, borReceipt)
	}

	if err := receipts.DeriveFields(bc.chainConfig, b.Hash(), b.NumberU64(), b.Time(), b.BaseFee(), blobGasPrice, b.Transactions()); err != nil {
		log.Error("Failed to derive block receipts fields", "hash", b.Hash(), "number", b.NumberU64(), "err", err)
	}
	var logs []*types.Log

	for _, receipt := range receipts {
		for _, log := range receipt.Logs {
			if removed {
				log.Removed = true
			}
			logs = append(logs, log)
		}
	}

	return logs
}

// reorg takes two blocks, an old chain and a new chain and will reconstruct the
// blocks and inserts them to be part of the new canonical chain and accumulates
// potential missing transactions and post an event about them.
// Note the new head block won't be processed here, callers need to handle it
// externally.
// nolint:gocognit
func (bc *BlockChain) reorg(oldHead *types.Header, newHead *types.Block) error {
	var (
		newChain    types.Blocks
		oldChain    types.Blocks
		commonBlock *types.Block

		deletedTxs []common.Hash
		addedTxs   []common.Hash
	)

	oldBlock := bc.GetBlock(oldHead.Hash(), oldHead.Number.Uint64())

	if oldBlock == nil {
		return errors.New("current head block missing")
	}

	newBlock := newHead

	// Reduce the longer chain to the same number as the shorter one
	if oldBlock.NumberU64() > newBlock.NumberU64() {
		// Old chain is longer, gather all transactions and logs as deleted ones
		for ; oldBlock != nil && oldBlock.NumberU64() != newBlock.NumberU64(); oldBlock = bc.GetBlock(oldBlock.ParentHash(), oldBlock.NumberU64()-1) {
			oldChain = append(oldChain, oldBlock)

			for _, tx := range oldBlock.Transactions() {
				deletedTxs = append(deletedTxs, tx.Hash())
			}
		}
	} else {
		// New chain is longer, stash all blocks away for subsequent insertion
		for ; newBlock != nil && newBlock.NumberU64() != oldBlock.NumberU64(); newBlock = bc.GetBlock(newBlock.ParentHash(), newBlock.NumberU64()-1) {
			newChain = append(newChain, newBlock)
		}
	}

	if oldBlock == nil {
		return errInvalidOldChain
	}

	if newBlock == nil {
		return errInvalidNewChain
	}
	// Both sides of the reorg are at the same number, reduce both until the common
	// ancestor is found
	for {
		// If the common ancestor was found, bail out
		if oldBlock.Hash() == newBlock.Hash() {
			commonBlock = oldBlock
			break
		}
		// Remove an old block as well as stash away a new block
		oldChain = append(oldChain, oldBlock)

		for _, tx := range oldBlock.Transactions() {
			deletedTxs = append(deletedTxs, tx.Hash())
		}

		newChain = append(newChain, newBlock)

		// Step back with both chains
		oldBlock = bc.GetBlock(oldBlock.ParentHash(), oldBlock.NumberU64()-1)
		if oldBlock == nil {
			return errInvalidOldChain
		}

		newBlock = bc.GetBlock(newBlock.ParentHash(), newBlock.NumberU64()-1)
		if newBlock == nil {
			return errInvalidNewChain
		}
	}

	// Ensure the user sees large reorgs
	if len(oldChain) > 0 && len(newChain) > 0 {
		bc.chain2HeadFeed.Send(Chain2HeadEvent{
			Type:     Chain2HeadReorgEvent,
			NewChain: newChain,
			OldChain: oldChain,
		})

		logFn := log.Info

		msg := "Chain reorg detected"
		if len(oldChain) > 63 {
			msg = "Large chain reorg detected"
			logFn = log.Warn
		}

		logFn(msg, "number", commonBlock.Number(), "hash", commonBlock.Hash(),
			"drop", len(oldChain), "dropfrom", oldChain[0].Hash(), "add", len(newChain), "addfrom", newChain[0].Hash())
		blockReorgAddMeter.Mark(int64(len(newChain)))
		blockReorgDropMeter.Mark(int64(len(oldChain)))
		blockReorgMeter.Mark(1)
	} else if len(newChain) > 0 {
		// Special case happens in the post merge stage that current head is
		// the ancestor of new head while these two blocks are not consecutive
		log.Info("Extend chain", "add", len(newChain), "number", newChain[0].Number(), "hash", newChain[0].Hash())
		blockReorgAddMeter.Mark(int64(len(newChain)))
	} else {
		// len(newChain) == 0 && len(oldChain) > 0
		// rewind the canonical chain to a lower point.
		home, err := os.UserHomeDir()
		if err != nil {
			fmt.Println("Impossible reorg : Unable to get user home dir", "Error", err)
		}

		outPath := filepath.Join(home, "impossible-reorgs", fmt.Sprintf("%v-impossibleReorg", time.Now().Format(time.RFC3339)))

		if _, err := os.Stat(outPath); errors.Is(err, os.ErrNotExist) {
			err := os.MkdirAll(outPath, os.ModePerm)
			if err != nil {
				log.Error("Impossible reorg : Unable to create Dir", "Error", err)
			}
		} else {
			err = ExportBlocks(oldChain, filepath.Join(outPath, "oldChain.gz"))
			if err != nil {
				log.Error("Impossible reorg : Unable to export oldChain", "Error", err)
			}

			err = ExportBlocks([]*types.Block{oldBlock}, filepath.Join(outPath, "oldBlock.gz"))
			if err != nil {
				log.Error("Impossible reorg : Unable to export oldBlock", "Error", err)
			}

			err = ExportBlocks([]*types.Block{newBlock}, filepath.Join(outPath, "newBlock.gz"))
			if err != nil {
				log.Error("Impossible reorg : Unable to export newBlock", "Error", err)
			}
		}

		log.Error("Impossible reorg, please file an issue", "oldnum", oldBlock.Number(), "oldhash", oldBlock.Hash(), "oldblocks", len(oldChain), "newnum", newBlock.Number(), "newhash", newBlock.Hash(), "newblocks", len(newChain))
	}
	// Acquire the tx-lookup lock before mutation. This step is essential
	// as the txlookups should be changed atomically, and all subsequent
	// reads should be blocked until the mutation is complete.
	bc.txLookupLock.Lock()

	// Insert the new chain segment in incremental order, from the old
	// to the new. The new chain head (newChain[0]) is not inserted here,
	// as it will be handled separately outside of this function
	for i := len(newChain) - 1; i >= 1; i-- {
		// Insert the block in the canonical way, re-writing history
		bc.writeHeadBlock(newChain[i])

		// Collect the new added transactions.
		for _, tx := range newChain[i].Transactions() {
			addedTxs = append(addedTxs, tx.Hash())
		}
	}

	// Delete useless indexes right now which includes the non-canonical
	// transaction indexes, canonical chain indexes which above the head.
	var (
		indexesBatch = bc.db.NewBatch()
		diffs        = types.HashDifference(deletedTxs, addedTxs)
	)
	for _, tx := range diffs {
		rawdb.DeleteTxLookupEntry(indexesBatch, tx)
	}
	// Delete all hash markers that are not part of the new canonical chain.
	// Because the reorg function does not handle new chain head, all hash
	// markers greater than or equal to new chain head should be deleted.
	number := commonBlock.NumberU64()
	if len(newChain) > 1 {
		number = newChain[1].NumberU64()
	}

	for i := number + 1; ; i++ {
		hash := rawdb.ReadCanonicalHash(bc.db, i)
		if hash == (common.Hash{}) {
			break
		}

		rawdb.DeleteCanonicalHash(indexesBatch, i)
	}

	if err := indexesBatch.Write(); err != nil {
		log.Crit("Failed to delete useless indexes", "err", err)
	}
	// Reset the tx lookup cache to clear stale txlookup cache.
	bc.txLookupCache.Purge()

	// Release the tx-lookup lock after mutation.
	bc.txLookupLock.Unlock()

	// Send out events for logs from the old canon chain, and 'reborn'
	// logs from the new canon chain. The number of logs can be very
	// high, so the events are sent in batches of size around 512.

	// Deleted logs + blocks:
	var deletedLogs []*types.Log

	for i := len(oldChain) - 1; i >= 0; i-- {
		// Also send event for blocks removed from the canon chain.
		bc.chainSideFeed.Send(ChainSideEvent{Block: oldChain[i]})

		// Collect deleted logs for notification
		if logs := bc.collectLogs(oldChain[i], true); len(logs) > 0 {
			deletedLogs = append(deletedLogs, logs...)
		}

		if len(deletedLogs) > 512 {
			bc.rmLogsFeed.Send(RemovedLogsEvent{deletedLogs})
			deletedLogs = nil
		}
	}

	if len(deletedLogs) > 0 {
		bc.rmLogsFeed.Send(RemovedLogsEvent{deletedLogs})
	}

	// New logs:
	var rebirthLogs []*types.Log

	for i := len(newChain) - 1; i >= 1; i-- {
		if logs := bc.collectLogs(newChain[i], false); len(logs) > 0 {
			rebirthLogs = append(rebirthLogs, logs...)
		}

		if len(rebirthLogs) > 512 {
			bc.logsFeed.Send(rebirthLogs)
			rebirthLogs = nil
		}
	}

	if len(rebirthLogs) > 0 {
		bc.logsFeed.Send(rebirthLogs)
	}

	return nil
}

// ExportBlocks exports blocks into the specified file, truncating any data
// already present in the file.
func ExportBlocks(blocks []*types.Block, fn string) error {
	log.Info("Exporting blockchain", "file", fn)

	// Open the file handle and potentially wrap with a gzip stream
	fh, err := os.OpenFile(fn, os.O_CREATE|os.O_WRONLY|os.O_TRUNC, os.ModePerm)
	if err != nil {
		return err
	}
	defer fh.Close()

	var writer io.Writer = fh
	if strings.HasSuffix(fn, ".gz") {
		writer = gzip.NewWriter(writer)
		defer writer.(*gzip.Writer).Close()
	}
	// Iterate over the blocks and export them
	if err := ExportN(writer, blocks); err != nil {
		return err
	}

	log.Info("Exported blocks", "file", fn)

	return nil
}

// ExportBlock writes a block to the given writer.
func ExportN(w io.Writer, blocks []*types.Block) error {
	for _, block := range blocks {
		if err := block.EncodeRLP(w); err != nil {
			return err
		}
	}

	return nil
}

// InsertBlockWithoutSetHead executes the block, runs the necessary verification
// upon it and then persist the block and the associate state into the database.
// The key difference between the InsertChain is it won't do the canonical chain
// updating. It relies on the additional SetCanonical call to finalize the entire
// procedure.
func (bc *BlockChain) InsertBlockWithoutSetHead(block *types.Block, makeWitness bool) (*stateless.Witness, error) {
	if !bc.chainmu.TryLock() {
		return nil, errChainStopped
	}
	defer bc.chainmu.Unlock()

	witness, _, err := bc.insertChain(types.Blocks{block}, false, makeWitness)
	return witness, err
}

// SetCanonical rewinds the chain to set the new head block as the specified
// block. It's possible that the state of the new head is missing, and it will
// be recovered in this function as well.
func (bc *BlockChain) SetCanonical(head *types.Block) (common.Hash, error) {
	if !bc.chainmu.TryLock() {
		return common.Hash{}, errChainStopped
	}
	defer bc.chainmu.Unlock()

	// Re-execute the reorged chain in case the head state is missing.
	if !bc.HasState(head.Root()) {
		if latestValidHash, err := bc.recoverAncestors(head, false); err != nil {
			return latestValidHash, err
		}

		log.Info("Recovered head state", "number", head.Number(), "hash", head.Hash())
	}
	// Run the reorg if necessary and set the given block as new head.
	start := time.Now()

	if head.ParentHash() != bc.CurrentBlock().Hash() {
		if err := bc.reorg(bc.CurrentBlock(), head); err != nil {
			return common.Hash{}, err
		}
	}

	bc.writeHeadBlock(head)

	// Emit events
	logs := bc.collectLogs(head, false)
	bc.chainFeed.Send(ChainEvent{Block: head, Hash: head.Hash(), Logs: logs})

	if len(logs) > 0 {
		bc.logsFeed.Send(logs)
	}

	bc.chainHeadFeed.Send(ChainHeadEvent{Block: head})

	context := []interface{}{
		"number", head.Number(),
		"hash", head.Hash(),
		"root", head.Root(),
		"elapsed", time.Since(start),
	}
	if timestamp := time.Unix(int64(head.Time()), 0); time.Since(timestamp) > time.Minute {
		context = append(context, []interface{}{"age", common.PrettyAge(timestamp)}...)
	}

	log.Info("Chain head was updated", context...)

	return head.Hash(), nil
}

// skipBlock returns 'true', if the block being imported can be skipped over, meaning
// that the block does not need to be processed but can be considered already fully 'done'.
func (bc *BlockChain) skipBlock(err error, it *insertIterator) bool {
	// We can only ever bypass processing if the only error returned by the validator
	// is ErrKnownBlock, which means all checks passed, but we already have the block
	// and state.
	if !errors.Is(err, ErrKnownBlock) {
		return false
	}
	// If we're not using snapshots, we can skip this, since we have both block
	// and (trie-) state
	if bc.snaps == nil {
		return true
	}

	var (
		header     = it.current() // header can't be nil
		parentRoot common.Hash
	)
	// If we also have the snapshot-state, we can skip the processing.
	if bc.snaps.Snapshot(header.Root) != nil {
		return true
	}
	// In this case, we have the trie-state but not snapshot-state. If the parent
	// snapshot-state exists, we need to process this in order to not get a gap
	// in the snapshot layers.
	// Resolve parent block
	if parent := it.previous(); parent != nil {
		parentRoot = parent.Root
	} else if parent = bc.GetHeaderByHash(header.ParentHash); parent != nil {
		parentRoot = parent.Root
	}

	if parentRoot == (common.Hash{}) {
		return false // Theoretically impossible case
	}
	// Parent is also missing snapshot: we can skip this. Otherwise process.
	if bc.snaps.Snapshot(parentRoot) == nil {
		return true
	}

	return false
}

// reportBlock logs a bad block error.
func (bc *BlockChain) reportBlock(block *types.Block, res *ProcessResult, err error) {
	var receipts types.Receipts
	if res != nil {
		receipts = res.Receipts
	}
	rawdb.WriteBadBlock(bc.db, block)
	log.Error(summarizeBadBlock(block, receipts, bc.Config(), err))
}

// summarizeBadBlock returns a string summarizing the bad block and other
// relevant information.
func summarizeBadBlock(block *types.Block, receipts []*types.Receipt, config *params.ChainConfig, err error) string {
	var receiptString string
	for i, receipt := range receipts {
		receiptString += fmt.Sprintf("\n  %d: cumulative: %v gas: %v contract: %v status: %v tx: %v logs: %v bloom: %x state: %x",
			i, receipt.CumulativeGasUsed, receipt.GasUsed, receipt.ContractAddress.Hex(),
			receipt.Status, receipt.TxHash.Hex(), receipt.Logs, receipt.Bloom, receipt.PostState)
	}

	version, vcs := version.Info()
	platform := fmt.Sprintf("%s %s %s %s", version, runtime.Version(), runtime.GOARCH, runtime.GOOS)

	if vcs != "" {
		vcs = fmt.Sprintf("\nVCS: %s", vcs)
	}

	return fmt.Sprintf(`
########## BAD BLOCK #########
Block: %v (%#x)
Error: %v
Platform: %v%v
Chain config: %#v
Receipts: %v
##############################
`, block.Number(), block.Hash(), err, platform, vcs, config, receiptString)
}

// InsertHeaderChain attempts to insert the given header chain in to the local
// chain, possibly creating a reorg. If an error is returned, it will return the
// index number of the failing header as well an error describing what went wrong.
func (bc *BlockChain) InsertHeaderChain(chain []*types.Header) (int, error) {
	if len(chain) == 0 {
		return 0, nil
	}

	start := time.Now()
	if i, err := bc.hc.ValidateHeaderChain(chain); err != nil {
		return i, err
	}

	if !bc.chainmu.TryLock() {
		return 0, errChainStopped
	}
	defer bc.chainmu.Unlock()
	_, err := bc.hc.InsertHeaderChain(chain, start, bc.forker)
	return 0, err
}

func (bc *BlockChain) GetChainConfig() *params.ChainConfig {
	return bc.chainConfig
}

// SetBlockValidatorAndProcessorForTesting sets the current validator and processor.
// This method can be used to force an invalid blockchain to be verified for tests.
// This method is unsafe and should only be used before block import starts.
func (bc *BlockChain) SetBlockValidatorAndProcessorForTesting(v Validator, p Processor) {
	bc.validator = v
	bc.processor = p
}

// SetTrieFlushInterval configures how often in-memory tries are persisted to disk.
// The interval is in terms of block processing time, not wall clock.
// It is thread-safe and can be called repeatedly without side effects.
func (bc *BlockChain) SetTrieFlushInterval(interval time.Duration) {
	bc.flushInterval.Store(int64(interval))
}

// GetTrieFlushInterval gets the in-memory tries flushAlloc interval
func (bc *BlockChain) GetTrieFlushInterval() time.Duration {
	return time.Duration(bc.flushInterval.Load())
}

func (bc *BlockChain) SubscribeChain2HeadEvent(ch chan<- Chain2HeadEvent) event.Subscription {
	return bc.scope.Track(bc.chain2HeadFeed.Subscribe(ch))
}<|MERGE_RESOLUTION|>--- conflicted
+++ resolved
@@ -19,6 +19,7 @@
 
 import (
 	"compress/gzip"
+	"context"
 	"errors"
 	"fmt"
 	"io"
@@ -580,6 +581,8 @@
 
 func (bc *BlockChain) ProcessBlock(block *types.Block, parent *types.Header) (_ types.Receipts, _ []*types.Log, _ uint64, _ *state.StateDB, vtime time.Duration, blockEndErr error) {
 	// Process the block using processor and parallelProcessor at the same time, take the one which finishes first, cancel the other, and return the result
+	ctx, cancel := context.WithCancel(context.Background())
+	defer cancel()
 
 	if bc.logger != nil && bc.logger.OnBlockStart != nil {
 		td := bc.GetTd(block.ParentHash(), block.NumberU64()-1)
@@ -628,7 +631,7 @@
 		go func() {
 			parallelStatedb.StartPrefetcher("chain", nil)
 			pstart := time.Now()
-			res, err := bc.parallelProcessor.Process(block, parallelStatedb, bc.vmConfig)
+			res, err := bc.parallelProcessor.Process(block, parallelStatedb, bc.vmConfig, ctx)
 			blockExecutionParallelTimer.UpdateSince(pstart)
 			if err == nil {
 				vstart := time.Now()
@@ -642,13 +645,8 @@
 		}()
 	}
 
-<<<<<<< HEAD
-	if bc.processor != nil {
+	if bc.processor != nil && !bc.enforceParallelProcessor {
 		statedb, err := state.New(parent.Root, bc.statedb)
-=======
-	if bc.processor != nil && !bc.enforceParallelProcessor {
-		statedb, err := state.New(parent.Root, bc.stateCache, bc.snaps)
->>>>>>> 2d2dbcc3
 		if err != nil {
 			return nil, nil, 0, nil, 0, err
 		}
@@ -659,7 +657,7 @@
 		go func() {
 			statedb.StartPrefetcher("chain", nil)
 			pstart := time.Now()
-			res, err := bc.processor.Process(block, statedb, bc.vmConfig)
+			res, err := bc.processor.Process(block, statedb, bc.vmConfig, ctx)
 			blockExecutionSerialTimer.UpdateSince(pstart)
 			if err == nil {
 				vstart := time.Now()
@@ -2571,7 +2569,7 @@
 
 	// Process block using the parent state as reference point
 	pstart := time.Now()
-	res, err := bc.processor.Process(block, statedb, bc.vmConfig)
+	res, err := bc.processor.Process(block, statedb, bc.vmConfig, context.Background())
 	if err != nil {
 		bc.reportBlock(block, res, err)
 		return nil, err
@@ -2643,11 +2641,7 @@
 		// Don't set the head, only insert the block
 		_, err = bc.writeBlockWithState(block, res.Receipts, res.Logs, statedb)
 	} else {
-<<<<<<< HEAD
 		status, err = bc.writeBlockAndSetHead(block, res.Receipts, res.Logs, statedb, false)
-=======
-		status, err = bc.writeBlockAndSetHead(block, receipts, logs, statedb, false)
->>>>>>> 2d2dbcc3
 	}
 	if err != nil {
 		return nil, err
