--- conflicted
+++ resolved
@@ -128,14 +128,8 @@
 		start            = time.Now()
 		logged           = time.Now()
 	)
-<<<<<<< HEAD
-
-	log.Info("Trie dumping started", "root", s.trie.Hash())
-	c.OnRoot(s.trie.Hash())
-=======
 	log.Info("Trie dumping started", "root", s.originalRoot)
 	c.OnRoot(s.originalRoot)
->>>>>>> 12b4131f
 
 	tr, err := s.db.OpenTrie(s.originalRoot)
 	if err != nil {
@@ -201,16 +195,11 @@
 					log.Error("Failed to decode the value returned by iterator", "error", err)
 					continue
 				}
-<<<<<<< HEAD
-
-				account.Storage[common.BytesToHash(s.trie.GetKey(storageIt.Key))] = common.Bytes2Hex(content)
-=======
 				key := storageTr.GetKey(storageIt.Key)
 				if key == nil {
 					continue
 				}
 				account.Storage[common.BytesToHash(key)] = common.Bytes2Hex(content)
->>>>>>> 12b4131f
 			}
 		}
 		c.OnAccount(address, account)
