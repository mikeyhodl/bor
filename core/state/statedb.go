--- conflicted
+++ resolved
@@ -179,16 +179,12 @@
 	if err != nil {
 		return nil, err
 	}
-<<<<<<< HEAD
-
-=======
 	return NewWithReader(root, db, reader)
 }
 
 // NewWithReader creates a new state for the specified state root. Unlike New,
 // this function accepts an additional Reader which is bound to the given root.
 func NewWithReader(root common.Hash, db Database, reader Reader) (*StateDB, error) {
->>>>>>> 12b4131f
 	sdb := &StateDB{
 		db:                   db,
 		originalRoot:         root,
@@ -738,33 +734,29 @@
 	return s.db
 }
 
-<<<<<<< HEAD
 // StorageTrie returns the storage trie of an account. The return value is a copy
 // and is nil for non-existent accounts. An error will be returned if storage trie
 // is existent but can't be loaded correctly.
 func (s *StateDB) StorageTrie(addr common.Address) (Trie, error) {
-=======
+	stateObject := s.getStateObject(addr)
+	if stateObject == nil {
+		//nolint:nilnil
+		return nil, nil
+	}
+
+	cpy := stateObject.deepCopy(s)
+
+	if _, err := cpy.updateTrie(); err != nil {
+		return nil, err
+	}
+
+	return cpy.getTrie()
+}
+
 // Reader retrieves the low level database reader supporting the
 // lower level operations.
 func (s *StateDB) Reader() Reader {
 	return s.reader
-}
-
-func (s *StateDB) HasSelfDestructed(addr common.Address) bool {
->>>>>>> 12b4131f
-	stateObject := s.getStateObject(addr)
-	if stateObject == nil {
-		//nolint:nilnil
-		return nil, nil
-	}
-
-	cpy := stateObject.deepCopy(s)
-
-	if _, err := cpy.updateTrie(); err != nil {
-		return nil, err
-	}
-
-	return cpy.getTrie()
 }
 
 func (s *StateDB) HasSelfDestructed(addr common.Address) bool {
