--- conflicted
+++ resolved
@@ -90,7 +90,6 @@
 // handlerConfig is the collection of initialization parameters to create a full
 // node network handler.
 type handlerConfig struct {
-<<<<<<< HEAD
 	NodeID              enode.ID            // P2P node ID used for tx propagation topology
 	Database            ethdb.Database      // Database for direct sync insertions
 	Chain               *core.BlockChain    // Blockchain to serve data from
@@ -104,17 +103,6 @@
 	EthAPI              *ethapi.BlockChainAPI  // EthAPI to interact
 	enableBlockTracking bool                   // Whether to log information collected while tracking block lifecycle
 	txAnnouncementOnly  bool                   // Whether to only announce txs to peers
-=======
-	NodeID         enode.ID               // P2P node ID used for tx propagation topology
-	Database       ethdb.Database         // Database for direct sync insertions
-	Chain          *core.BlockChain       // Blockchain to serve data from
-	TxPool         txPool                 // Transaction pool to propagate from
-	Network        uint64                 // Network identifier to advertise
-	Sync           ethconfig.SyncMode     // Whether to snap or full sync
-	BloomCache     uint64                 // Megabytes to alloc for snap sync bloom
-	EventMux       *event.TypeMux         // Legacy event mux, deprecate for `feed`
-	RequiredBlocks map[uint64]common.Hash // Hard coded map of required block hashes for sync challenges
->>>>>>> 827d3fcc
 }
 
 type handler struct {
@@ -725,7 +713,6 @@
 		log.Info("Snap sync complete, auto disabling")
 		h.snapSync.Store(false)
 	}
-<<<<<<< HEAD
 }
 
 // PeerStats represents a short summary of the information known about a connected
@@ -763,6 +750,4 @@
 	}
 
 	return info
-=======
->>>>>>> 827d3fcc
 }