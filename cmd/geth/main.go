--- conflicted
+++ resolved
@@ -127,7 +127,6 @@
 		utils.MinerEtherbaseFlag, // deprecated
 		utils.MinerExtraDataFlag,
 		utils.MinerRecommitIntervalFlag,
-		utils.MinerPendingFeeRecipientFlag,
 		utils.MinerNewPayloadTimeoutFlag, // deprecated
 		utils.NATFlag,
 		utils.NoDiscoverFlag,
@@ -377,12 +376,7 @@
 	}
 
 	prepare(ctx)
-<<<<<<< HEAD
-
-	stack, backend := makeFullNode(ctx)
-=======
 	stack := makeFullNode(ctx)
->>>>>>> aadddf3a
 	defer stack.Close()
 
 	startNode(ctx, stack, false)
@@ -471,28 +465,6 @@
 			}
 		}()
 	}
-<<<<<<< HEAD
-
-	// Start auxiliary services if enabled
-	if ctx.Bool(utils.MiningEnabledFlag.Name) {
-		// Mining only makes sense if a full Ethereum node is running
-		if ctx.String(utils.SyncModeFlag.Name) == "light" {
-			utils.Fatalf("Light clients do not support mining")
-		}
-
-		ethBackend, ok := backend.(*eth.EthAPIBackend)
-		if !ok {
-			utils.Fatalf("Ethereum service not running")
-		}
-		// Set the gas price to the limits from the CLI and start mining
-		gasprice := flags.GlobalBig(ctx, utils.MinerGasPriceFlag.Name)
-		ethBackend.TxPool().SetGasTip(gasprice)
-		if err := ethBackend.StartMining(); err != nil {
-			utils.Fatalf("Failed to start mining: %v", err)
-		}
-	}
-=======
->>>>>>> aadddf3a
 }
 
 // unlockAccounts unlocks any account specifically requested.
