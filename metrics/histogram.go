--- conflicted
+++ resolved
@@ -23,29 +23,19 @@
 // GetOrRegisterHistogram returns an existing Histogram or constructs and
 // registers a new StandardHistogram.
 func GetOrRegisterHistogram(name string, r Registry, s Sample) Histogram {
-<<<<<<< HEAD
 	if nil == r {
 		r = DefaultRegistry
 	}
-
-	return r.GetOrRegister(name, func() Histogram { return NewHistogram(s) }).(Histogram)
-=======
 	return getOrRegister(name, func() Histogram { return NewHistogram(s) }, r)
->>>>>>> 12b4131f
 }
 
 // GetOrRegisterHistogramLazy returns an existing Histogram or constructs and
 // registers a new StandardHistogram.
 func GetOrRegisterHistogramLazy(name string, r Registry, s func() Sample) Histogram {
-<<<<<<< HEAD
 	if nil == r {
 		r = DefaultRegistry
 	}
-
-	return r.GetOrRegister(name, func() Histogram { return NewHistogram(s()) }).(Histogram)
-=======
 	return getOrRegister(name, func() Histogram { return NewHistogram(s()) }, r)
->>>>>>> 12b4131f
 }
 
 // NewHistogram constructs a new StandardHistogram from a Sample.
