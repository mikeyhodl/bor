// Copyright 2018 The go-ethereum Authors
// This file is part of the go-ethereum library.
//
// The go-ethereum library is free software: you can redistribute it and/or modify
// it under the terms of the GNU Lesser General Public License as published by
// the Free Software Foundation, either version 3 of the License, or
// (at your option) any later version.
//
// The go-ethereum library is distributed in the hope that it will be useful,
// but WITHOUT ANY WARRANTY; without even the implied warranty of
// MERCHANTABILITY or FITNESS FOR A PARTICULAR PURPOSE. See the
// GNU Lesser General Public License for more details.
//
// You should have received a copy of the GNU Lesser General Public License
// along with the go-ethereum library. If not, see <http://www.gnu.org/licenses/>.

package miner

import (
	"errors"
	"math/big"
	"os"
	"sync/atomic"
	"testing"
	"time"

	"github.com/ethereum/go-ethereum/accounts"
	"github.com/ethereum/go-ethereum/common"
	"github.com/ethereum/go-ethereum/consensus"
	"github.com/ethereum/go-ethereum/consensus/bor"
	"github.com/ethereum/go-ethereum/consensus/bor/api"
	"github.com/ethereum/go-ethereum/consensus/bor/valset"
	"github.com/ethereum/go-ethereum/consensus/clique"
	"github.com/ethereum/go-ethereum/consensus/ethash"
	"github.com/ethereum/go-ethereum/core"
	"github.com/ethereum/go-ethereum/core/rawdb"
	"github.com/ethereum/go-ethereum/core/txpool"
	"github.com/ethereum/go-ethereum/core/txpool/legacypool"
	"github.com/ethereum/go-ethereum/core/types"
	"github.com/ethereum/go-ethereum/core/vm"
	"github.com/ethereum/go-ethereum/crypto"
	"github.com/ethereum/go-ethereum/ethdb"
	"github.com/ethereum/go-ethereum/event"
	"github.com/ethereum/go-ethereum/log"
	"github.com/ethereum/go-ethereum/params"
	"github.com/ethereum/go-ethereum/tests/bor/mocks"
	"github.com/ethereum/go-ethereum/triedb"
	"github.com/holiman/uint256"
	gomock "go.uber.org/mock/gomock"
	"gotest.tools/assert"
)

// nolint : paralleltest
func TestGenerateBlockAndImportClique(t *testing.T) {
	testGenerateBlockAndImport(t, true, false)
}

// nolint : paralleltest
func TestGenerateBlockAndImportBor(t *testing.T) {
	testGenerateBlockAndImport(t, false, true)
}

//nolint:thelper
func testGenerateBlockAndImport(t *testing.T, isClique bool, isBor bool) {
	var (
		engine      consensus.Engine
		chainConfig params.ChainConfig
		db          = rawdb.NewMemoryDatabase()
		ctrl        *gomock.Controller
	)

	if isBor {
		chainConfig = *params.BorUnittestChainConfig

		engine, ctrl = getFakeBorFromConfig(t, &chainConfig)
		defer engine.Close()
		defer ctrl.Finish()
	} else {
		if isClique {
			chainConfig = *params.AllCliqueProtocolChanges
			chainConfig.Clique = &params.CliqueConfig{Period: 1, Epoch: 30000}
			engine = clique.New(chainConfig.Clique, db)
		} else {
			chainConfig = *params.AllEthashProtocolChanges
			engine = ethash.NewFaker()
		}
	}

	defer engine.Close()

	w, b, _ := newTestWorker(t, &chainConfig, engine, db, false, 0, 0)
	defer w.close()

	// This test chain imports the mined blocks.
	chain, _ := core.NewBlockChain(rawdb.NewMemoryDatabase(), nil, b.genesis, nil, engine, vm.Config{}, nil, nil, nil)
	defer chain.Stop()

	// Ignore empty commit here for less noise.
	w.skipSealHook = func(task *task) bool {
		return len(task.receipts) == 0
	}

	// Wait for mined blocks.
	sub := w.mux.Subscribe(core.NewMinedBlockEvent{})
	defer sub.Unsubscribe()

	// Start mining!
	w.start()

	var (
		err error
	)
	// []*types.Transaction{tx}
	var i uint64
	for i = 0; i < 5; i++ {
		err = b.txPool.Add([]*types.Transaction{b.newRandomTxWithNonce(true, i)}, false)[0]
		if err != nil {
			t.Fatal("while adding a local transaction", err)
		}

		select {
		case ev := <-sub.Chan():
			block := ev.Data.(core.NewMinedBlockEvent).Block
			if _, err := chain.InsertChain([]*types.Block{block}); err != nil {
				t.Fatalf("failed to insert new mined block %d: %v", block.NumberU64(), err)
			}
		case <-time.After(3 * time.Second): // Worker needs 1s to include new changes.
			t.Fatalf("timeout")
		}
	}

	for i = 5; i < 10; i++ {
		err = b.txPool.Add([]*types.Transaction{b.newRandomTxWithNonce(false, i)}, false)[0]
		if err != nil {
			t.Fatal("while adding a remote transaction", err)
		}

		select {
		case ev := <-sub.Chan():
			block := ev.Data.(core.NewMinedBlockEvent).Block
			if _, err := chain.InsertChain([]*types.Block{block}); err != nil {
				t.Fatalf("failed to insert new mined block %d: %v", block.NumberU64(), err)
			}
		case <-time.After(3 * time.Second): // Worker needs 1s to include new changes.
			t.Fatalf("timeout")
		}
	}
}

const (
	// testCode is the testing contract binary code which will initialises some
	// variables in constructor
	testCode = "0x60806040527fffffffffffffffffffffffffffffffffffffffffffffffffffffffffffffff0060005534801561003457600080fd5b5060fc806100436000396000f3fe6080604052348015600f57600080fd5b506004361060325760003560e01c80630c4dae8814603757806398a213cf146053575b600080fd5b603d607e565b6040518082815260200191505060405180910390f35b607c60048036036020811015606757600080fd5b81019080803590602001909291905050506084565b005b60005481565b806000819055507fe9e44f9f7da8c559de847a3232b57364adc0354f15a2cd8dc636d54396f9587a6000546040518082815260200191505060405180910390a15056fea265627a7a723058208ae31d9424f2d0bc2a3da1a5dd659db2d71ec322a17db8f87e19e209e3a1ff4a64736f6c634300050a0032"

	// testGas is the gas required for contract deployment.
	testGas                   = 144109
	storageContractByteCode   = "608060405234801561001057600080fd5b50610150806100206000396000f3fe608060405234801561001057600080fd5b50600436106100365760003560e01c80632e64cec11461003b5780636057361d14610059575b600080fd5b610043610075565b60405161005091906100a1565b60405180910390f35b610073600480360381019061006e91906100ed565b61007e565b005b60008054905090565b8060008190555050565b6000819050919050565b61009b81610088565b82525050565b60006020820190506100b66000830184610092565b92915050565b600080fd5b6100ca81610088565b81146100d557600080fd5b50565b6000813590506100e7816100c1565b92915050565b600060208284031215610103576101026100bc565b5b6000610111848285016100d8565b9150509291505056fea2646970667358221220322c78243e61b783558509c9cc22cb8493dde6925aa5e89a08cdf6e22f279ef164736f6c63430008120033"
	storageContractTxCallData = "0x6057361d0000000000000000000000000000000000000000000000000000000000000001"
	storageCallTxGas          = 100000
)

var (
	// Test chain configurations
	testTxPoolConfig  legacypool.Config
	ethashChainConfig *params.ChainConfig
	cliqueChainConfig *params.ChainConfig

	// Test accounts
	testBankKey, _  = crypto.GenerateKey()
	testBankAddress = crypto.PubkeyToAddress(testBankKey.PublicKey)
	testBankFunds   = big.NewInt(1000000000000000000)
	TestBankAddress = crypto.PubkeyToAddress(testBankKey.PublicKey)

	testUserKey, _  = crypto.GenerateKey()
	testUserAddress = crypto.PubkeyToAddress(testUserKey.PublicKey)

	// Test transactions
	pendingTxs []*types.Transaction
	newTxs     []*types.Transaction

	testConfig = &Config{
		Recommit:            time.Second,
		GasCeil:             params.GenesisGasLimit,
		CommitInterruptFlag: true,
	}
)

func init() {
	testTxPoolConfig = legacypool.DefaultConfig
	testTxPoolConfig.Journal = ""
	ethashChainConfig = new(params.ChainConfig)
	*ethashChainConfig = *params.TestChainConfig
	cliqueChainConfig = new(params.ChainConfig)
	*cliqueChainConfig = *params.TestChainConfig
	cliqueChainConfig.Clique = &params.CliqueConfig{
		Period: 10,
		Epoch:  30000,
	}

	signer := types.LatestSigner(params.TestChainConfig)
	tx1 := types.MustSignNewTx(testBankKey, signer, &types.AccessListTx{
		ChainID:  params.TestChainConfig.ChainID,
		Nonce:    0,
		To:       &testUserAddress,
		Value:    big.NewInt(1000),
		Gas:      params.TxGas,
		GasPrice: big.NewInt(params.InitialBaseFee),
	})
	pendingTxs = append(pendingTxs, tx1)

	tx2 := types.MustSignNewTx(testBankKey, signer, &types.LegacyTx{
		Nonce:    1,
		To:       &testUserAddress,
		Value:    big.NewInt(1000),
		Gas:      params.TxGas,
		GasPrice: big.NewInt(params.InitialBaseFee),
	})
	newTxs = append(newTxs, tx2)
}

// testWorkerBackend implements worker.Backend interfaces and wraps all information needed during the testing.
type testWorkerBackend struct {
	db      ethdb.Database
	txPool  *txpool.TxPool
	chain   *core.BlockChain
	genesis *core.Genesis
}

func newTestWorkerBackend(t TensingObject, chainConfig *params.ChainConfig, engine consensus.Engine, db ethdb.Database) *testWorkerBackend {
	var gspec = &core.Genesis{
		Config: chainConfig,
		Alloc:  types.GenesisAlloc{testBankAddress: {Balance: testBankFunds}},
	}
	switch e := engine.(type) {
	case *bor.Bor:
		gspec.ExtraData = make([]byte, 32+common.AddressLength+crypto.SignatureLength)
		copy(gspec.ExtraData[32:32+common.AddressLength], TestBankAddress.Bytes())
		e.Authorize(TestBankAddress, func(account accounts.Account, s string, data []byte) ([]byte, error) {
			return crypto.Sign(crypto.Keccak256(data), testBankKey)
		})
	case *clique.Clique:
		gspec.ExtraData = make([]byte, 32+common.AddressLength+crypto.SignatureLength)
		copy(gspec.ExtraData[32:32+common.AddressLength], testBankAddress.Bytes())
		e.Authorize(testBankAddress, func(account accounts.Account, s string, data []byte) ([]byte, error) {
			return crypto.Sign(crypto.Keccak256(data), testBankKey)
		})
	case *ethash.Ethash:
	default:
		t.Fatalf("unexpected consensus engine type: %T", engine)
	}
	// genesis := gspec.MustCommit(db)
	chain, err := core.NewBlockChain(db, &core.CacheConfig{TrieDirtyDisabled: true}, gspec, nil, engine, vm.Config{}, nil, nil, nil)
	if err != nil {
		t.Fatalf("core.NewBlockChain failed: %v", err)
	}
	pool := legacypool.New(testTxPoolConfig, chain)
	txpool, _ := txpool.New(testTxPoolConfig.PriceLimit, chain, []txpool.SubPool{pool})

	return &testWorkerBackend{
		db:      db,
		chain:   chain,
		txPool:  txpool,
		genesis: gspec,
	}
}

func (b *testWorkerBackend) BlockChain() *core.BlockChain { return b.chain }
func (b *testWorkerBackend) TxPool() *txpool.TxPool       { return b.txPool }
func (b *testWorkerBackend) PeerCount() int {
	panic("unimplemented")
}

func (b *testWorkerBackend) newRandomTx(creation bool) *types.Transaction {
	var tx *types.Transaction
	gasPrice := big.NewInt(26 * params.InitialBaseFee)
	if creation {
		tx, _ = types.SignTx(types.NewContractCreation(b.txPool.Nonce(testBankAddress), big.NewInt(0), testGas, gasPrice, common.FromHex(testCode)), types.HomesteadSigner{}, testBankKey)
	} else {
		tx, _ = types.SignTx(types.NewTransaction(b.txPool.Nonce(testBankAddress), testUserAddress, big.NewInt(1000), params.TxGas, gasPrice, nil), types.HomesteadSigner{}, testBankKey)
	}
	return tx
}

// newRandomTxWithNonce creates a new transaction with the given nonce.
func (b *testWorkerBackend) newRandomTxWithNonce(creation bool, nonce uint64) *types.Transaction {
	var tx *types.Transaction

	gasPrice := big.NewInt(100 * params.InitialBaseFee)

	if creation {
		tx, _ = types.SignTx(types.NewContractCreation(b.txPool.Nonce(TestBankAddress), big.NewInt(0), testGas, gasPrice, common.FromHex(testCode)), types.HomesteadSigner{}, testBankKey)
	} else {
		tx, _ = types.SignTx(types.NewTransaction(nonce, testUserAddress, big.NewInt(1000), params.TxGas, gasPrice, nil), types.HomesteadSigner{}, testBankKey)
	}

	return tx
}

// newStorageCreateContractTx creates a new transaction to deploy a storage smart contract.
func (b *testWorkerBackend) newStorageCreateContractTx() (*types.Transaction, common.Address) {
	var tx *types.Transaction

	gasPrice := big.NewInt(26 * params.InitialBaseFee)

	tx, _ = types.SignTx(types.NewContractCreation(b.txPool.Nonce(TestBankAddress), big.NewInt(0), testGas, gasPrice, common.FromHex(storageContractByteCode)), types.HomesteadSigner{}, testBankKey)
	contractAddr := crypto.CreateAddress(TestBankAddress, b.txPool.Nonce(TestBankAddress))

	return tx, contractAddr
}

// newStorageContractCallTx creates a new transaction to call a storage smart contract.
func (b *testWorkerBackend) newStorageContractCallTx(to common.Address, nonce uint64) *types.Transaction {
	var tx *types.Transaction

	gasPrice := big.NewInt(26 * params.InitialBaseFee)

	tx, _ = types.SignTx(types.NewTransaction(nonce, to, nil, storageCallTxGas, gasPrice, common.FromHex(storageContractTxCallData)), types.HomesteadSigner{}, testBankKey)

	return tx
}

func newTestWorker(t TensingObject, chainConfig *params.ChainConfig, engine consensus.Engine, db ethdb.Database, noempty bool, delay uint, opcodeDelay uint) (*worker, *testWorkerBackend, func()) {
	backend := newTestWorkerBackend(t, chainConfig, engine, db)
<<<<<<< HEAD
	backend.txPool.Add(pendingTxs, true, false)
	w := newWorker(testConfig, chainConfig, engine, backend, new(event.TypeMux), nil, false, false)
=======
	backend.txPool.Add(pendingTxs, false)
	w := newWorker(testConfig, chainConfig, engine, backend, new(event.TypeMux), nil, false)
>>>>>>> 5b4e58d8
	if delay != 0 || opcodeDelay != 0 {
		w.setInterruptCtx(vm.InterruptCtxDelayKey, delay)
		w.setInterruptCtx(vm.InterruptCtxOpcodeDelayKey, opcodeDelay)
	}
	w.setEtherbase(testBankAddress)
	// enable empty blocks
	w.noempty.Store(noempty)
	return w, backend, w.close
}

func TestGenerateAndImportBlock(t *testing.T) {
	t.Parallel()
	var (
		db     = rawdb.NewMemoryDatabase()
		config = *params.AllCliqueProtocolChanges
	)
	config.Clique = &params.CliqueConfig{Period: 1, Epoch: 30000}
	engine := clique.New(config.Clique, db)

	w, b, _ := newTestWorker(t, &config, engine, db, false, 0, 0)
	defer w.close()

	// This test chain imports the mined blocks.
	chain, _ := core.NewBlockChain(rawdb.NewMemoryDatabase(), nil, b.genesis, nil, engine, vm.Config{}, nil, nil, nil)
	defer chain.Stop()

	// Ignore empty commit here for less noise.
	w.skipSealHook = func(task *task) bool {
		return len(task.receipts) == 0
	}

	// Wait for mined blocks.
	sub := w.mux.Subscribe(core.NewMinedBlockEvent{})
	defer sub.Unsubscribe()

	// Start mining!
	w.start()

	for i := 0; i < 5; i++ {
		b.txPool.Add([]*types.Transaction{b.newRandomTx(true)}, false)
		b.txPool.Add([]*types.Transaction{b.newRandomTx(false)}, false)

		select {
		case ev := <-sub.Chan():
			block := ev.Data.(core.NewMinedBlockEvent).Block
			if _, err := chain.InsertChain([]*types.Block{block}); err != nil {
				t.Fatalf("failed to insert new mined block %d: %v", block.NumberU64(), err)
			}
		case <-time.After(3 * time.Second): // Worker needs 1s to include new changes.
			t.Fatalf("timeout")
		}
	}
}

func getFakeBorFromConfig(t *testing.T, chainConfig *params.ChainConfig) (consensus.Engine, *gomock.Controller) {
	t.Helper()

	ctrl := gomock.NewController(t)

	ethAPIMock := api.NewMockCaller(ctrl)
	ethAPIMock.EXPECT().Call(gomock.Any(), gomock.Any(), gomock.Any(), gomock.Any(), gomock.Any()).AnyTimes()

	// Mock span 0 for heimdall
	span0 := createMockSpanForTest(TestBankAddress, chainConfig.ChainID.String())

	validators := make([]*valset.Validator, len(span0.ValidatorSet.Validators))
	for i, v := range span0.ValidatorSet.Validators {
		validators[i] = &valset.Validator{
			Address:     common.HexToAddress(v.Signer),
			VotingPower: v.VotingPower,
		}
	}

	spanner := bor.NewMockSpanner(ctrl)
	spanner.EXPECT().GetCurrentValidatorsByHash(gomock.Any(), gomock.Any(), gomock.Any()).Return(validators, nil).AnyTimes()

	heimdallClientMock := mocks.NewMockIHeimdallClient(ctrl)
	heimdallWSClient := mocks.NewMockIHeimdallWSClient(ctrl)

	heimdallClientMock.EXPECT().GetSpan(gomock.Any(), uint64(0)).Return(&span0, nil).AnyTimes()
	heimdallClientMock.EXPECT().GetSpan(gomock.Any(), uint64(1)).Return(nil, errors.New("span not found")).AnyTimes()
	heimdallClientMock.EXPECT().GetLatestSpan(gomock.Any()).Return(&span0, nil).AnyTimes()
	heimdallClientMock.EXPECT().FetchMilestone(gomock.Any()).Return(nil, nil).AnyTimes()
	heimdallClientMock.EXPECT().Close().AnyTimes()

	contractMock := bor.NewMockGenesisContract(ctrl)

	db, _, _ := NewDBForFakes(t)

	engine := NewFakeBor(t, db, chainConfig, ethAPIMock, spanner, heimdallClientMock, heimdallWSClient, contractMock)

	return engine, ctrl
}

func TestEmptyWorkEthash(t *testing.T) {
	t.Skip()
	testEmptyWork(t, ethashChainConfig, ethash.NewFaker())
}
func TestEmptyWorkClique(t *testing.T) {
	t.Skip()
	testEmptyWork(t, cliqueChainConfig, clique.New(cliqueChainConfig.Clique, rawdb.NewMemoryDatabase()))
}

func testEmptyWork(t *testing.T, chainConfig *params.ChainConfig, engine consensus.Engine) {
	t.Helper()
	defer engine.Close()

	w, _, _ := newTestWorker(t, chainConfig, engine, rawdb.NewMemoryDatabase(), false, 0, 0)
	defer w.close()

	taskCh := make(chan struct{}, 2)
	checkEqual := func(t *testing.T, task *task) {
		// The work should contain 1 tx
		receiptLen, balance := 1, big.NewInt(1000)
		if len(task.receipts) != receiptLen {
			t.Fatalf("receipt number mismatch: have %d, want %d", len(task.receipts), receiptLen)
		}
		if task.state.GetBalance(testUserAddress).Cmp(uint256.NewInt(balance.Uint64())) != 0 {
			t.Fatalf("account balance mismatch: have %d, want %d", task.state.GetBalance(testUserAddress), balance)
		}
	}
	w.newTaskHook = func(task *task) {
		if task.block.NumberU64() == 1 {
			checkEqual(t, task)
			taskCh <- struct{}{}
		}
	}
	w.skipSealHook = func(task *task) bool { return true }
	w.fullTaskHook = func() {
		time.Sleep(100 * time.Millisecond)
	}
	w.start() // Start mining!
	select {
	case <-taskCh:
	case <-time.NewTimer(3 * time.Second).C:
		t.Error("new task timeout")
	}
}

func TestAdjustIntervalEthash(t *testing.T) {
	// Skipping this test as recommit interval would remain constant
	t.Skip()
	testAdjustInterval(t, ethashChainConfig, ethash.NewFaker())
}

func TestAdjustIntervalClique(t *testing.T) {
	// Skipping this test as recommit interval would remain constant
	t.Skip()
	testAdjustInterval(t, cliqueChainConfig, clique.New(cliqueChainConfig.Clique, rawdb.NewMemoryDatabase()))
}

func testAdjustInterval(t *testing.T, chainConfig *params.ChainConfig, engine consensus.Engine) {
	defer engine.Close()

	w, _, _ := newTestWorker(t, chainConfig, engine, rawdb.NewMemoryDatabase(), false, 0, 0)
	defer w.close()

	w.skipSealHook = func(task *task) bool {
		return true
	}
	w.fullTaskHook = func() {
		time.Sleep(100 * time.Millisecond)
	}
	var (
		progress = make(chan struct{}, 10)
		result   = make([]float64, 0, 10)
		index    = 0
		start    atomic.Bool
	)
	w.resubmitHook = func(minInterval time.Duration, recommitInterval time.Duration) {
		// Short circuit if interval checking hasn't started.
		if !start.Load() {
			return
		}
		var wantMinInterval, wantRecommitInterval time.Duration

		switch index {
		case 0:
			wantMinInterval, wantRecommitInterval = 3*time.Second, 3*time.Second
		case 1:
			origin := float64(3 * time.Second.Nanoseconds())
			estimate := origin*(1-intervalAdjustRatio) + intervalAdjustRatio*(origin/0.8+intervalAdjustBias)
			wantMinInterval, wantRecommitInterval = 3*time.Second, time.Duration(estimate)*time.Nanosecond
		case 2:
			estimate := result[index-1]
			min := float64(3 * time.Second.Nanoseconds())
			estimate = estimate*(1-intervalAdjustRatio) + intervalAdjustRatio*(min-intervalAdjustBias)
			wantMinInterval, wantRecommitInterval = 3*time.Second, time.Duration(estimate)*time.Nanosecond
		case 3:
			wantMinInterval, wantRecommitInterval = time.Second, time.Second
		}

		// Check interval
		if minInterval != wantMinInterval {
			t.Errorf("resubmit min interval mismatch: have %v, want %v ", minInterval, wantMinInterval)
		}
		if recommitInterval != wantRecommitInterval {
			t.Errorf("resubmit interval mismatch: have %v, want %v", recommitInterval, wantRecommitInterval)
		}
		result = append(result, float64(recommitInterval.Nanoseconds()))
		index += 1
		progress <- struct{}{}
	}
	w.start()

	time.Sleep(time.Second) // Ensure two tasks have been submitted due to start opt
	start.Store(true)

	w.setRecommitInterval(3 * time.Second)
	select {
	case <-progress:
	case <-time.NewTimer(time.Second).C:
		t.Error("interval reset timeout")
	}

	w.resubmitAdjustCh <- &intervalAdjust{inc: true, ratio: 0.8}
	select {
	case <-progress:
	case <-time.NewTimer(time.Second).C:
		t.Error("interval reset timeout")
	}

	w.resubmitAdjustCh <- &intervalAdjust{inc: false}
	select {
	case <-progress:
	case <-time.NewTimer(time.Second).C:
		t.Error("interval reset timeout")
	}

	w.setRecommitInterval(500 * time.Millisecond)
	select {
	case <-progress:
	case <-time.NewTimer(time.Second).C:
		t.Error("interval reset timeout")
	}
}

func TestGetSealingWorkEthash(t *testing.T) {
	t.Parallel()
	testGetSealingWork(t, ethashChainConfig, ethash.NewFaker())
}

func TestGetSealingWorkClique(t *testing.T) {
	t.Parallel()
	testGetSealingWork(t, cliqueChainConfig, clique.New(cliqueChainConfig.Clique, rawdb.NewMemoryDatabase()))
}

func TestGetSealingWorkPostMerge(t *testing.T) {
	t.Parallel()
	local := new(params.ChainConfig)
	*local = *ethashChainConfig
	local.TerminalTotalDifficulty = big.NewInt(0)
	testGetSealingWork(t, local, ethash.NewFaker())
}

// nolint:gocognit
func testGetSealingWork(t *testing.T, chainConfig *params.ChainConfig, engine consensus.Engine) {
	defer engine.Close()

	w, b, _ := newTestWorker(t, chainConfig, engine, rawdb.NewMemoryDatabase(), false, 0, 0)
	defer w.close()

	w.setExtra([]byte{0x01, 0x02})

	w.skipSealHook = func(task *task) bool {
		return true
	}
	w.fullTaskHook = func() {
		time.Sleep(100 * time.Millisecond)
	}
	timestamp := uint64(time.Now().Unix())
	assertBlock := func(block *types.Block, number uint64, coinbase common.Address, random common.Hash) {
		if block.Time() != timestamp {
			// Sometime the timestamp will be mutated if the timestamp
			// is even smaller than parent block's. It's OK.
			t.Logf("Invalid timestamp, want %d, get %d", timestamp, block.Time())
		}
		_, isClique := engine.(*clique.Clique)
		if !isClique {
			if len(block.Extra()) != 2 {
				t.Error("Unexpected extra field")
			}
			if block.Coinbase() != coinbase {
				t.Errorf("Unexpected coinbase got %x want %x", block.Coinbase(), coinbase)
			}
		} else {
			if block.Coinbase() != (common.Address{}) {
				t.Error("Unexpected coinbase")
			}
		}
		if !isClique {
			if block.MixDigest() != random {
				t.Error("Unexpected mix digest")
			}
		}
		if block.Nonce() != 0 {
			t.Error("Unexpected block nonce")
		}
		if block.NumberU64() != number {
			t.Errorf("Mismatched block number, want %d got %d", number, block.NumberU64())
		}
	}
	var cases = []struct {
		parent       common.Hash
		coinbase     common.Address
		random       common.Hash
		expectNumber uint64
		expectErr    bool
	}{
		{
			b.chain.Genesis().Hash(),
			common.HexToAddress("0xdeadbeef"),
			common.HexToHash("0xcafebabe"),
			uint64(1),
			false,
		},
		{
			b.chain.CurrentBlock().Hash(),
			common.HexToAddress("0xdeadbeef"),
			common.HexToHash("0xcafebabe"),
			b.chain.CurrentBlock().Number.Uint64() + 1,
			false,
		},
		{
			b.chain.CurrentBlock().Hash(),
			common.Address{},
			common.HexToHash("0xcafebabe"),
			b.chain.CurrentBlock().Number.Uint64() + 1,
			false,
		},
		{
			b.chain.CurrentBlock().Hash(),
			common.Address{},
			common.Hash{},
			b.chain.CurrentBlock().Number.Uint64() + 1,
			false,
		},
		{
			common.HexToHash("0xdeadbeef"),
			common.HexToAddress("0xdeadbeef"),
			common.HexToHash("0xcafebabe"),
			0,
			true,
		},
	}

	// This API should work even when the automatic sealing is not enabled
	for _, c := range cases {
		r := w.getSealingBlock(&generateParams{
			parentHash:  c.parent,
			timestamp:   timestamp,
			coinbase:    c.coinbase,
			random:      c.random,
			withdrawals: nil,
			beaconRoot:  nil,
			noTxs:       false,
			forceTime:   true,
		})
		if c.expectErr {
			if r.err == nil {
				t.Error("Expect error but get nil")
			}
		} else {
			if r.err != nil {
				t.Errorf("Unexpected error %v", r.err)
			}
			assertBlock(r.block, c.expectNumber, c.coinbase, c.random)
		}
	}

	// This API should work even when the automatic sealing is enabled
	w.start()
	for _, c := range cases {
		r := w.getSealingBlock(&generateParams{
			parentHash:  c.parent,
			timestamp:   timestamp,
			coinbase:    c.coinbase,
			random:      c.random,
			withdrawals: nil,
			beaconRoot:  nil,
			noTxs:       false,
			forceTime:   true,
		})
		if c.expectErr {
			if r.err == nil {
				t.Error("Expect error but get nil")
			}
		} else {
			if r.err != nil {
				t.Errorf("Unexpected error %v", r.err)
			}
			assertBlock(r.block, c.expectNumber, c.coinbase, c.random)
		}
	}
}

// nolint: paralleltest
// TestCommitInterruptExperimentBor_NormalFlow tests the commit interrupt experiment for bor consensus by inducing
// an artificial delay at transaction level. It runs the normal mining flow triggered via new head.
func TestCommitInterruptExperimentBor_NormalFlow(t *testing.T) {
	// with 1 sec block time and 200 millisec tx delay we should get 5 txs per block
	testCommitInterruptExperimentBor(t, 200, 5, 0)

	time.Sleep(2 * time.Second)

	// with 1 sec block time and 100 millisec tx delay we should get 10 txs per block
	testCommitInterruptExperimentBor(t, 100, 10, 0)
}

// nolint : paralleltest
// TestCommitInterruptExperimentBorContract tests the commit interrupt experiment for bor consensus by inducing an artificial delay at OPCODE level.
func TestCommitInterruptExperimentBorContract(t *testing.T) {
	// pre-calculated number of OPCODES = 123. 7*123=861 < 1000, 1 tx is possible but 2 tx per block will not be possible.
	testCommitInterruptExperimentBorContract(t, 0, 1, 7)
	time.Sleep(2 * time.Second)
	// pre-calculated number of OPCODES = 123. 2*123=246 < 1000, 4 tx is possible but 5 tx per block will not be possible. But 3 happen due to other overheads.
	testCommitInterruptExperimentBorContract(t, 0, 3, 2)
	time.Sleep(2 * time.Second)
	// pre-calculated number of OPCODES = 123. 3*123=369 < 1000, 2 tx is possible but 3 tx per block will not be possible.
	testCommitInterruptExperimentBorContract(t, 0, 2, 3)
}

// nolint : thelper
// testCommitInterruptExperimentBorContract is a helper function for testing the commit interrupt experiment for bor consensus.
func testCommitInterruptExperimentBorContract(t *testing.T, delay uint, txCount int, opcodeDelay uint) {
	var (
		engine      consensus.Engine
		chainConfig *params.ChainConfig
		txInTxpool  = 100
		txs         = make([]*types.Transaction, 0, txInTxpool)
	)

	chainConfig = params.BorUnittestChainConfig

	log.SetDefault(log.NewLogger(log.NewTerminalHandlerWithLevel(os.Stderr, log.LevelInfo, true)))

	engine, _ = getFakeBorFromConfig(t, chainConfig)
	defer engine.Close()

	w, b, _ := newTestWorker(t, chainConfig, engine, rawdb.NewMemoryDatabase(), true, delay, opcodeDelay)
	defer w.close()

	// nonce 0 tx
	tx, addr := b.newStorageCreateContractTx()
	if err := b.txPool.Add([]*types.Transaction{tx}, false)[0]; err != nil {
		t.Fatal(err)
	}

	time.Sleep(4 * time.Second)

	// nonce starts from 1 because we already have one tx
	initNonce := uint64(1)

	for i := 0; i < txInTxpool; i++ {
		tx := b.newStorageContractCallTx(addr, initNonce+uint64(i))
		txs = append(txs, tx)
	}

	wrapped := make([]*types.Transaction, len(txs))
	copy(wrapped, txs)

	b.TxPool().Add(wrapped, false)

	// Start mining!
	w.start()
	time.Sleep(5 * time.Second)
	w.stop()

	currentBlockNumber := w.current.header.Number.Uint64()
	prevBlockTxCount := w.chain.GetBlockByNumber(currentBlockNumber - 1).Transactions().Len()
	assert.Check(t, prevBlockTxCount > 0)
	assert.Check(t, prevBlockTxCount <= txCount)
}

// // nolint : thelper
// testCommitInterruptExperimentBor is a helper function for testing the commit interrupt experiment for bor consensus.
func testCommitInterruptExperimentBor(t *testing.T, delay uint, txCount int, opcodeDelay uint) {
	var (
		engine      consensus.Engine
		chainConfig *params.ChainConfig
		db          = rawdb.NewMemoryDatabase()
		ctrl        *gomock.Controller
		txInTxpool  = 100
		txs         = make([]*types.Transaction, 0, txInTxpool)
	)

	chainConfig = params.BorUnittestChainConfig

	log.SetDefault(log.NewLogger(log.NewTerminalHandlerWithLevel(os.Stderr, log.LevelInfo, true)))

	engine, ctrl = getFakeBorFromConfig(t, chainConfig)
	defer engine.Close()

	w, b, _ := newTestWorker(t, chainConfig, engine, rawdb.NewMemoryDatabase(), true, delay, opcodeDelay)
	defer func() {
		w.close()
		engine.Close()
		db.Close()
		ctrl.Finish()
	}()

	// nonce starts from 0 because have no txs yet
	initNonce := uint64(0)

	for i := 0; i < txInTxpool; i++ {
		tx := b.newRandomTxWithNonce(false, initNonce+uint64(i))
		txs = append(txs, tx)
	}

	wrapped := make([]*types.Transaction, len(txs))
	for i, tx := range txs {
		wrapped[i] = tx
	}

	b.TxPool().Add(wrapped, false)

	// Start mining!
	w.start()
	time.Sleep(5 * time.Second)
	w.stop()

	currentBlockNumber := w.current.header.Number.Uint64()
	assert.Check(t, txCount >= w.chain.GetBlockByNumber(currentBlockNumber-1).Transactions().Len())
	assert.Check(t, 0 < w.chain.GetBlockByNumber(currentBlockNumber-1).Transactions().Len())
}

// TestCommitInterruptExperimentBor_NewTxFlow tests the commit interrupt experiment for bor consensus by inducing
// an artificial delay at transaction level. It runs the mining flow triggered via new transactions channel. The tests
// are a bit unconventional compared to normal flow as the situations are only possible in non-validator mode.
func TestCommitInterruptExperimentBor_NewTxFlow(t *testing.T) {
	var (
		engine      consensus.Engine
		chainConfig *params.ChainConfig
		db          = rawdb.NewMemoryDatabase()
		ctrl        *gomock.Controller
	)

	chainConfig = params.BorUnittestChainConfig

	log.SetDefault(log.NewLogger(log.NewTerminalHandlerWithLevel(os.Stderr, log.LevelInfo, true)))

	engine, ctrl = getFakeBorFromConfig(t, chainConfig)
	defer engine.Close()

	w, b, _ := newTestWorker(t, chainConfig, engine, rawdb.NewMemoryDatabase(), true, uint(0), uint(0))
	defer func() {
		w.close()
		engine.Close()
		db.Close()
		ctrl.Finish()
	}()

	// Create random transactions (contract interaction)
	tx1, addr := b.newStorageCreateContractTx()
	tx2 := b.newStorageContractCallTx(addr, 1)
	tx3 := b.newStorageContractCallTx(addr, 2)

	// Create a chain head subscription for tests
	chainHeadCh := make(chan core.ChainHeadEvent, 10)
	w.chain.SubscribeChainHeadEvent(chainHeadCh)

	// Start mining!
	w.start()
	go func() {
		for {
			head := <-chainHeadCh
			// We skip the initial 2 blocks as the mining timings are a bit skewed up
			if head.Header.Number.Uint64() == 2 {
				// Wait until `w.current` is updated for next block (3)
				time.Sleep(100 * time.Millisecond)

				// Stop the miner so that worker assumes it's a sentry and not a validator
				w.stop()

				// Add the first transaction to be mined normally via `txsCh`
				b.TxPool().Add([]*types.Transaction{tx1}, false)

				// Set it to syncing mode so that it doesn't mine via the `commitWork` flow
				w.syncing.Store(true)

				// Wait until the mining window (2s) is almost about to reach leaving
				// a very small time (~10ms) to try to commit transaction before timing out.
				delay := time.Until(time.Unix(int64(w.current.header.Time), 0))
				delay -= 10 * time.Millisecond

				// Case 1: This transaction should not be included due to commit interrupt
				// at opcode level. It will start the EVM execution but will end in between.
				<-time.After(delay)

				// Set an artificial delay at opcode level
				w.setInterruptCtx(vm.InterruptCtxOpcodeDelayKey, uint(500))

				// Send the second transaction
				b.TxPool().Add([]*types.Transaction{tx2}, false)

				// Reset the delay again. By this time, we're sure that it has timed out.
				delay = time.Until(time.Unix(int64(w.current.header.Time), 0))

				// Case 2: This transaction should not be included because the miner loop
				// won't accept any transactions post the deadline (i.e. header.Timestamp).
				<-time.After(delay)

				// Reset the artificial opcode delay just to be sure of the exclusion of tx
				w.setInterruptCtx(vm.InterruptCtxOpcodeDelayKey, uint(0))

				// Send the third transaction
				b.TxPool().Add([]*types.Transaction{tx3}, false)
			}
		}
	}()

	// Wait for enough time to mine 3 blocks
	time.Sleep(6 * time.Second)

	// Ensure that the last block was 3 and only 1 transactions out of 3 were included
	assert.Equal(t, w.current.header.Number.Uint64(), uint64(3))
	assert.Equal(t, w.current.tcount, 1)
	assert.Equal(t, len(w.current.txs), 1)
}

func BenchmarkBorMining(b *testing.B) {
	chainConfig := params.BorUnittestChainConfig

	ctrl := gomock.NewController(b)
	defer ctrl.Finish()

	ethAPIMock := api.NewMockCaller(ctrl)
	ethAPIMock.EXPECT().Call(gomock.Any(), gomock.Any(), gomock.Any(), gomock.Any(), gomock.Any()).AnyTimes()

	span0 := createMockSpanForTest(TestBankAddress, "1")

	spanner := bor.NewMockSpanner(ctrl)
	spanner.EXPECT().GetCurrentValidatorsByHash(gomock.Any(), gomock.Any(), gomock.Any()).Return([]*valset.Validator{
		{
			ID:               0,
			Address:          TestBankAddress,
			VotingPower:      100,
			ProposerPriority: 0,
		},
	}, nil).AnyTimes()

	heimdallClientMock := mocks.NewMockIHeimdallClient(ctrl)
	heimdallWSClient := mocks.NewMockIHeimdallWSClient(ctrl)
	heimdallClientMock.EXPECT().GetSpan(gomock.Any(), uint64(0)).Return(&span0, nil).AnyTimes()
	heimdallClientMock.EXPECT().GetLatestSpan(gomock.Any()).Return(&span0, nil).AnyTimes()

	heimdallClientMock.EXPECT().Close().Times(1)

	contractMock := bor.NewMockGenesisContract(ctrl)

	db, _, _ := NewDBForFakes(b)

	engine := NewFakeBor(b, db, chainConfig, ethAPIMock, spanner, heimdallClientMock, heimdallWSClient, contractMock)
	defer engine.Close()

	chainConfig.LondonBlock = big.NewInt(0)

	w, back, _ := newTestWorker(b, chainConfig, engine, rawdb.NewMemoryDatabase(), false, 0, 0)
	defer w.close()

	chain, _ := core.NewBlockChain(rawdb.NewMemoryDatabase(), nil, back.genesis, nil, engine, vm.Config{}, nil, nil, nil)
	defer chain.Stop()

	// fulfill tx pool
	const (
		totalGas    = testGas + params.TxGas
		totalBlocks = 10
	)

	var err error

	txInBlock := int(back.genesis.GasLimit/totalGas) + 1

	// a bit risky
	for i := 0; i < 2*totalBlocks*txInBlock; i++ {
		err = back.txPool.Add([]*types.Transaction{back.newRandomTx(true)}, false)[0]
		if err != nil {
			b.Fatal("while adding a local transaction", err)
		}

		err = back.txPool.Add([]*types.Transaction{back.newRandomTx(false)}, false)[0]
		if err != nil {
			b.Fatal("while adding a remote transaction", err)
		}
	}

	// Wait for mined blocks.
	sub := w.mux.Subscribe(core.NewMinedBlockEvent{})
	defer sub.Unsubscribe()

	b.ResetTimer()

	prev := uint64(time.Now().Unix())

	// Start mining!
	w.start()

	blockPeriod, ok := back.genesis.Config.Bor.Period["0"]
	if !ok {
		blockPeriod = 1
	}

	for i := 0; i < totalBlocks; i++ {
		select {
		case ev := <-sub.Chan():
			block := ev.Data.(core.NewMinedBlockEvent).Block

			if _, err := chain.InsertChain([]*types.Block{block}); err != nil {
				b.Fatalf("failed to insert new mined block %d: %v", block.NumberU64(), err)
			}

			b.Log("block", block.NumberU64(), "time", block.Time()-prev, "txs", block.Transactions().Len(), "gasUsed", block.GasUsed(), "gasLimit", block.GasLimit())

			prev = block.Time()
		case <-time.After(time.Duration(blockPeriod) * time.Second):
			b.Fatalf("timeout")
		}
	}
}

// uses core.NewParallelBlockChain to use the dependencies present in the block header
// params.BorUnittestChainConfig contains the NapoliBlock as big.NewInt(5), so the first 4 blocks will not have metadata.
// nolint: gocognit
func BenchmarkBorMiningBlockSTMMetadata(b *testing.B) {
	chainConfig := params.BorUnittestChainConfig

	ctrl := gomock.NewController(b)
	defer ctrl.Finish()

	ethAPIMock := api.NewMockCaller(ctrl)
	ethAPIMock.EXPECT().Call(gomock.Any(), gomock.Any(), gomock.Any(), gomock.Any(), gomock.Any()).AnyTimes()

	span0 := createMockSpanForTest(TestBankAddress, "1")

	spanner := bor.NewMockSpanner(ctrl)
	spanner.EXPECT().GetCurrentValidatorsByHash(gomock.Any(), gomock.Any(), gomock.Any()).Return([]*valset.Validator{
		{
			ID:               0,
			Address:          TestBankAddress,
			VotingPower:      100,
			ProposerPriority: 0,
		},
	}, nil).AnyTimes()

	heimdallClientMock := mocks.NewMockIHeimdallClient(ctrl)
	heimdallWSClient := mocks.NewMockIHeimdallWSClient(ctrl)
	heimdallClientMock.EXPECT().GetSpan(gomock.Any(), uint64(0)).Return(&span0, nil).AnyTimes()
	heimdallClientMock.EXPECT().GetLatestSpan(gomock.Any()).Return(&span0, nil).AnyTimes()
	heimdallClientMock.EXPECT().Close().Times(1)

	contractMock := bor.NewMockGenesisContract(ctrl)

	db, _, _ := NewDBForFakes(b)

	engine := NewFakeBor(b, db, chainConfig, ethAPIMock, spanner, heimdallClientMock, heimdallWSClient, contractMock)
	defer engine.Close()

	chainConfig.LondonBlock = big.NewInt(0)

	w, back, _ := newTestWorker(b, chainConfig, engine, rawdb.NewMemoryDatabase(), false, 0, 0)
	defer w.close()

	// This test chain imports the mined blocks.
	db2 := rawdb.NewMemoryDatabase()
	back.genesis.MustCommit(db2, triedb.NewDatabase(db2, triedb.HashDefaults))

	chain, _ := core.NewParallelBlockChain(db2, nil, back.genesis, nil, engine, vm.Config{}, nil, nil, nil, 8, false)
	defer chain.Stop()

	// Ignore empty commit here for less noise.
	w.skipSealHook = func(task *task) bool {
		return len(task.receipts) == 0
	}

	// fulfill tx pool
	const (
		totalGas    = testGas + params.TxGas
		totalBlocks = 10
	)

	var err error

	txInBlock := int(back.genesis.GasLimit/totalGas) + 1

	// a bit risky
	for i := 0; i < 2*totalBlocks*txInBlock; i++ {
		err = back.txPool.Add([]*types.Transaction{back.newRandomTx(true)}, false)[0]
		if err != nil {
			b.Fatal("while adding a local transaction", err)
		}

		err = back.txPool.Add([]*types.Transaction{back.newRandomTx(false)}, false)[0]
		if err != nil {
			b.Fatal("while adding a remote transaction", err)
		}
	}

	// Wait for mined blocks.
	sub := w.mux.Subscribe(core.NewMinedBlockEvent{})
	defer sub.Unsubscribe()

	b.ResetTimer()

	prev := uint64(time.Now().Unix())

	// Start mining!
	w.start()

	blockPeriod, ok := back.genesis.Config.Bor.Period["0"]
	if !ok {
		blockPeriod = 1
	}

	for i := 0; i < totalBlocks; i++ {
		select {
		case ev := <-sub.Chan():
			block := ev.Data.(core.NewMinedBlockEvent).Block

			if _, err := chain.InsertChain([]*types.Block{block}); err != nil {
				b.Fatalf("failed to insert new mined block %d: %v", block.NumberU64(), err)
			}

			// check for dependencies for block number > 4
			if block.NumberU64() <= 4 {
				if block.GetTxDependency() != nil {
					b.Fatalf("dependency not nil")
				}
			} else {
				deps := block.GetTxDependency()
				if len(deps[0]) != 0 {
					b.Fatalf("wrong dependency")
				}

				for i := 1; i < block.Transactions().Len(); i++ {
					if deps[i][0] != uint64(i-1) || len(deps[i]) != 1 {
						b.Fatalf("wrong dependency")
					}
				}
			}

			b.Log("block", block.NumberU64(), "time", block.Time()-prev, "txs", block.Transactions().Len(), "gasUsed", block.GasUsed(), "gasLimit", block.GasLimit())

			prev = block.Time()
		case <-time.After(time.Duration(blockPeriod) * time.Second):
			b.Fatalf("timeout")
		}
	}
}<|MERGE_RESOLUTION|>--- conflicted
+++ resolved
@@ -321,13 +321,8 @@
 
 func newTestWorker(t TensingObject, chainConfig *params.ChainConfig, engine consensus.Engine, db ethdb.Database, noempty bool, delay uint, opcodeDelay uint) (*worker, *testWorkerBackend, func()) {
 	backend := newTestWorkerBackend(t, chainConfig, engine, db)
-<<<<<<< HEAD
-	backend.txPool.Add(pendingTxs, true, false)
+	backend.txPool.Add(pendingTxs, false)
 	w := newWorker(testConfig, chainConfig, engine, backend, new(event.TypeMux), nil, false, false)
-=======
-	backend.txPool.Add(pendingTxs, false)
-	w := newWorker(testConfig, chainConfig, engine, backend, new(event.TypeMux), nil, false)
->>>>>>> 5b4e58d8
 	if delay != 0 || opcodeDelay != 0 {
 		w.setInterruptCtx(vm.InterruptCtxDelayKey, delay)
 		w.setInterruptCtx(vm.InterruptCtxOpcodeDelayKey, opcodeDelay)
@@ -793,7 +788,7 @@
 
 	// Start mining!
 	w.start()
-	time.Sleep(5 * time.Second)
+	time.Sleep(8 * time.Second) // Increased from 5s to 8s for more mining cycles
 	w.stop()
 
 	currentBlockNumber := w.current.header.Number.Uint64()
