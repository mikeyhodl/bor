--- conflicted
+++ resolved
@@ -532,12 +532,7 @@
 	defer test.close()
 
 	var recvMessage []byte
-<<<<<<< HEAD
-
-	test.udp.RegisterTalkHandler("test", func(id enode.ID, addr *net.UDPAddr, message []byte) []byte {
-=======
 	test.udp.RegisterTalkHandler("test", func(n *enode.Node, addr *net.UDPAddr, message []byte) []byte {
->>>>>>> 36b2371c
 		recvMessage = message
 		return []byte("test response")
 	})
@@ -871,13 +866,6 @@
 		}
 		c.sentChallenges[toID] = w
 	}
-<<<<<<< HEAD
-
-	penc, _ := rlp.EncodeToBytes(p)
-	frame, err := rlp.EncodeToBytes(testCodecFrame{c.id, authTag, p.Kind(), penc})
-
-=======
->>>>>>> 36b2371c
 	return frame, authTag, err
 }
 
