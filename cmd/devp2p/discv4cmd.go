--- conflicted
+++ resolved
@@ -164,12 +164,7 @@
 	defer disc.Close()
 
 	start := time.Now()
-<<<<<<< HEAD
-
-	if err := disc.Ping(n); err != nil {
-=======
 	if _, err := disc.Ping(n); err != nil {
->>>>>>> 827d3fcc
 		return fmt.Errorf("node didn't respond: %v", err)
 	}
 
