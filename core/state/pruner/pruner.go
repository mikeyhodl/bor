// Copyright 2021 The go-ethereum Authors
// This file is part of the go-ethereum library.
//
// The go-ethereum library is free software: you can redistribute it and/or modify
// it under the terms of the GNU Lesser General Public License as published by
// the Free Software Foundation, either version 3 of the License, or
// (at your option) any later version.
//
// The go-ethereum library is distributed in the hope that it will be useful,
// but WITHOUT ANY WARRANTY; without even the implied warranty of
// MERCHANTABILITY or FITNESS FOR A PARTICULAR PURPOSE. See the
// GNU Lesser General Public License for more details.
//
// You should have received a copy of the GNU Lesser General Public License
// along with the go-ethereum library. If not, see <http://www.gnu.org/licenses/>.

package pruner

import (
	"bytes"
	"encoding/binary"
	"errors"
	"fmt"
	"math"
	"os"
	"path/filepath"
	"strings"
	"time"

	"github.com/ethereum/go-ethereum/common"
	"github.com/ethereum/go-ethereum/core/rawdb"
	"github.com/ethereum/go-ethereum/core/state/snapshot"
	"github.com/ethereum/go-ethereum/core/types"
	"github.com/ethereum/go-ethereum/ethdb"
	"github.com/ethereum/go-ethereum/log"
	"github.com/ethereum/go-ethereum/rlp"
	"github.com/ethereum/go-ethereum/trie"
)

const (
	// stateBloomFilePrefix is the filename prefix of state bloom filter.
	stateBloomFilePrefix = "statebloom"

	// stateBloomFilePrefix is the filename suffix of state bloom filter.
	stateBloomFileSuffix = "bf.gz"

	// stateBloomFileTempSuffix is the filename suffix of state bloom filter
	// while it is being written out to detect write aborts.
	stateBloomFileTempSuffix = ".tmp"

	// rangeCompactionThreshold is the minimal deleted entry number for
	// triggering range compaction. It's a quite arbitrary number but just
	// to avoid triggering range compaction because of small deletion.
	rangeCompactionThreshold = 100000
)

// Config includes all the configurations for pruning.
type Config struct {
	Datadir   string // The directory of the state database
	BloomSize uint64 // The Megabytes of memory allocated to bloom-filter
}

// Pruner is an offline tool to prune the stale state with the
// help of the snapshot. The workflow of pruner is very simple:
//
//   - iterate the snapshot, reconstruct the relevant state
//   - iterate the database, delete all other state entries which
//     don't belong to the target state and the genesis state
//
// It can take several hours(around 2 hours for mainnet) to finish
// the whole pruning work. It's recommended to run this offline tool
// periodically in order to release the disk usage and improve the
// disk read performance to some extent.
type Pruner struct {
	config      Config
	chainHeader *types.Header
	db          ethdb.Database
	stateBloom  *stateBloom
	snaptree    *snapshot.Tree
}

// NewPruner creates the pruner instance.
func NewPruner(db ethdb.Database, config Config) (*Pruner, error) {
	headBlock := rawdb.ReadHeadBlock(db)
	if headBlock == nil {
		return nil, errors.New("failed to load head block")
	}
<<<<<<< HEAD
=======
	// Offline pruning is only supported in legacy hash based scheme.
	triedb := trie.NewDatabase(db, trie.HashDefaults)
>>>>>>> 916d6a44

	snapconfig := snapshot.Config{
		CacheSize:  256,
		Recovery:   false,
		NoBuild:    true,
		AsyncBuild: false,
	}
<<<<<<< HEAD

	snaptree, err := snapshot.New(snapconfig, db, trie.NewDatabase(db), headBlock.Root())
=======
	snaptree, err := snapshot.New(snapconfig, db, triedb, headBlock.Root())
>>>>>>> 916d6a44
	if err != nil {
		return nil, err // The relevant snapshot(s) might not exist
	}
	// Sanitize the bloom filter size if it's too small.
	if config.BloomSize < 256 {
		log.Warn("Sanitizing bloomfilter size", "provided(MB)", config.BloomSize, "updated(MB)", 256)
		config.BloomSize = 256
	}

	stateBloom, err := newStateBloomWithSize(config.BloomSize)
	if err != nil {
		return nil, err
	}

	return &Pruner{
		config:      config,
		chainHeader: headBlock.Header(),
		db:          db,
		stateBloom:  stateBloom,
		snaptree:    snaptree,
	}, nil
}

func prune(snaptree *snapshot.Tree, root common.Hash, maindb ethdb.Database, stateBloom *stateBloom, bloomPath string, middleStateRoots map[common.Hash]struct{}, start time.Time) error {
	// Delete all stale trie nodes in the disk. With the help of state bloom
	// the trie nodes(and codes) belong to the active state will be filtered
	// out. A very small part of stale tries will also be filtered because of
	// the false-positive rate of bloom filter. But the assumption is held here
	// that the false-positive is low enough(~0.05%). The probablity of the
	// dangling node is the state root is super low. So the dangling nodes in
	// theory will never ever be visited again.
	var (
		skipped, count int
		size           common.StorageSize
		pstart         = time.Now()
		logged         = time.Now()
		batch          = maindb.NewBatch()
		iter           = maindb.NewIterator(nil, nil)
	)

	for iter.Next() {
		key := iter.Key()

		// All state entries don't belong to specific state and genesis are deleted here
		// - trie node
		// - legacy contract code
		// - new-scheme contract code
		isCode, codeKey := rawdb.IsCodeKey(key)
		if len(key) == common.HashLength || isCode {
			checkKey := key
			if isCode {
				checkKey = codeKey
			}

			if _, exist := middleStateRoots[common.BytesToHash(checkKey)]; exist {
				log.Debug("Forcibly delete the middle state roots", "hash", common.BytesToHash(checkKey))
			} else {
				if stateBloom.Contain(checkKey) {
					skipped += 1
					continue
				}
			}

			count += 1
			size += common.StorageSize(len(key) + len(iter.Value()))
			batch.Delete(key)

			var eta time.Duration // Realistically will never remain uninited

			if done := binary.BigEndian.Uint64(key[:8]); done > 0 {
				var (
					left  = math.MaxUint64 - binary.BigEndian.Uint64(key[:8])
					speed = done/uint64(time.Since(pstart)/time.Millisecond+1) + 1 // +1s to avoid division by zero
				)

				eta = time.Duration(left/speed) * time.Millisecond
			}

			if time.Since(logged) > 8*time.Second {
				log.Info("Pruning state data", "nodes", count, "skipped", skipped, "size", size,
					"elapsed", common.PrettyDuration(time.Since(pstart)), "eta", common.PrettyDuration(eta))

				logged = time.Now()
			}
			// Recreate the iterator after every batch commit in order
			// to allow the underlying compactor to delete the entries.
			if batch.ValueSize() >= ethdb.IdealBatchSize {
				batch.Write()
				batch.Reset()

				iter.Release()
				iter = maindb.NewIterator(nil, key)
			}
		}
	}

	if batch.ValueSize() > 0 {
		batch.Write()
		batch.Reset()
	}

	iter.Release()
	log.Info("Pruned state data", "nodes", count, "size", size, "elapsed", common.PrettyDuration(time.Since(pstart)))

	// Pruning is done, now drop the "useless" layers from the snapshot.
	// Firstly, flushing the target layer into the disk. After that all
	// diff layers below the target will all be merged into the disk.
	if err := snaptree.Cap(root, 0); err != nil {
		return err
	}
	// Secondly, flushing the snapshot journal into the disk. All diff
	// layers upon are dropped silently. Eventually the entire snapshot
	// tree is converted into a single disk layer with the pruning target
	// as the root.
	if _, err := snaptree.Journal(root); err != nil {
		return err
	}
	// Delete the state bloom, it marks the entire pruning procedure is
	// finished. If any crashes or manual exit happens before this,
	// `RecoverPruning` will pick it up in the next restarts to redo all
	// the things.
	os.RemoveAll(bloomPath)

	// Start compactions, will remove the deleted data from the disk immediately.
	// Note for small pruning, the compaction is skipped.
	if count >= rangeCompactionThreshold {
		cstart := time.Now()

		for b := 0x00; b <= 0xf0; b += 0x10 {
			var (
				start = []byte{byte(b)}
				end   = []byte{byte(b + 0x10)}
			)

			if b == 0xf0 {
				end = nil
			}

			log.Info("Compacting database", "range", fmt.Sprintf("%#x-%#x", start, end), "elapsed", common.PrettyDuration(time.Since(cstart)))

			if err := maindb.Compact(start, end); err != nil {
				log.Error("Database compaction failed", "error", err)
				return err
			}
		}
		log.Info("Database compaction finished", "elapsed", common.PrettyDuration(time.Since(cstart)))
	}

	log.Info("State pruning successful", "pruned", size, "elapsed", common.PrettyDuration(time.Since(start)))

	return nil
}

// Prune deletes all historical state nodes except the nodes belong to the
// specified state version. If user doesn't specify the state version, use
// the bottom-most snapshot diff layer as the target.
// nolint:nestif
func (p *Pruner) Prune(root common.Hash) error {
	// If the state bloom filter is already committed previously,
	// reuse it for pruning instead of generating a new one. It's
	// mandatory because a part of state may already be deleted,
	// the recovery procedure is necessary.
	_, stateBloomRoot, err := findBloomFilter(p.config.Datadir)
	if err != nil {
		return err
	}

	if stateBloomRoot != (common.Hash{}) {
		return RecoverPruning(p.config.Datadir, p.db)
	}
	// If the target state root is not specified, use the HEAD-127 as the
	// target. The reason for picking it is:
	// - in most of the normal cases, the related state is available
	// - the probability of this layer being reorg is very low
	var layers []snapshot.Snapshot
	if root == (common.Hash{}) {
		// Retrieve all snapshot layers from the current HEAD.
		// In theory there are 128 difflayers + 1 disk layer present,
		// so 128 diff layers are expected to be returned.
		layers = p.snaptree.Snapshots(p.chainHeader.Root, 128, true)
		if len(layers) != 128 {
			// Reject if the accumulated diff layers are less than 128. It
			// means in most of normal cases, there is no associated state
			// with bottom-most diff layer.
			return fmt.Errorf("snapshot not old enough yet: need %d more blocks", 128-len(layers))
		}
		// Use the bottom-most diff layer as the target
		root = layers[len(layers)-1].Root()
	}
	// Ensure the root is really present. The weak assumption
	// is the presence of root can indicate the presence of the
	// entire trie.
	if !rawdb.HasLegacyTrieNode(p.db, root) {
		// The special case is for clique based networks(goerli
		// and some other private networks), it's possible that two
		// consecutive blocks will have same root. In this case snapshot
		// difflayer won't be created. So HEAD-127 may not paired with
		// head-127 layer. Instead the paired layer is higher than the
		// bottom-most diff layer. Try to find the bottom-most snapshot
		// layer with state available.
		//
		// Note HEAD and HEAD-1 is ignored. Usually there is the associated
		// state available, but we don't want to use the topmost state
		// as the pruning target.
		var found bool

		for i := len(layers) - 2; i >= 2; i-- {
			if rawdb.HasLegacyTrieNode(p.db, layers[i].Root()) {
				root = layers[i].Root()
				found = true

				log.Info("Selecting middle-layer as the pruning target", "root", root, "depth", i)

				break
			}
		}

		if !found {
			if len(layers) > 0 {
				return errors.New("no snapshot paired state")
			}

			return fmt.Errorf("associated state[%x] is not present", root)
		}
	} else {
		if len(layers) > 0 {
			log.Info("Selecting bottom-most difflayer as the pruning target", "root", root, "height", p.chainHeader.Number.Uint64()-127)
		} else {
			log.Info("Selecting user-specified state as the pruning target", "root", root)
		}
	}
	// All the state roots of the middle layer should be forcibly pruned,
	// otherwise the dangling state will be left.
	middleRoots := make(map[common.Hash]struct{})

	for _, layer := range layers {
		if layer.Root() == root {
			break
		}

		middleRoots[layer.Root()] = struct{}{}
	}
	// Traverse the target state, re-construct the whole state trie and
	// commit to the given bloom filter.
	start := time.Now()

	if err := snapshot.GenerateTrie(p.snaptree, root, p.db, p.stateBloom); err != nil {
		return err
	}
	// Traverse the genesis, put all genesis state entries into the
	// bloom filter too.
	if err := extractGenesis(p.db, p.stateBloom); err != nil {
		return err
	}

	filterName := bloomFilterName(p.config.Datadir, root)

	log.Info("Writing state bloom to disk", "name", filterName)

	if err := p.stateBloom.Commit(filterName, filterName+stateBloomFileTempSuffix); err != nil {
		return err
	}

	log.Info("State bloom filter committed", "name", filterName)

	return prune(p.snaptree, root, p.db, p.stateBloom, filterName, middleRoots, start)
}

// RecoverPruning will resume the pruning procedure during the system restart.
// This function is used in this case: user tries to prune state data, but the
// system was interrupted midway because of crash or manual-kill. In this case
// if the bloom filter for filtering active state is already constructed, the
// pruning can be resumed. What's more if the bloom filter is constructed, the
// pruning **has to be resumed**. Otherwise a lot of dangling nodes may be left
// in the disk.
func RecoverPruning(datadir string, db ethdb.Database) error {
	stateBloomPath, stateBloomRoot, err := findBloomFilter(datadir)
	if err != nil {
		return err
	}

	if stateBloomPath == "" {
		return nil // nothing to recover
	}

	headBlock := rawdb.ReadHeadBlock(db)
	if headBlock == nil {
		return errors.New("failed to load head block")
	}
	// Initialize the snapshot tree in recovery mode to handle this special case:
	// - Users run the `prune-state` command multiple times
	// - Neither these `prune-state` running is finished(e.g. interrupted manually)
	// - The state bloom filter is already generated, a part of state is deleted,
	//   so that resuming the pruning here is mandatory
	// - The state HEAD is rewound already because of multiple incomplete `prune-state`
	// In this case, even the state HEAD is not exactly matched with snapshot, it
	// still feasible to recover the pruning correctly.
	snapconfig := snapshot.Config{
		CacheSize:  256,
		Recovery:   true,
		NoBuild:    true,
		AsyncBuild: false,
	}
<<<<<<< HEAD

	snaptree, err := snapshot.New(snapconfig, db, trie.NewDatabase(db), headBlock.Root())
=======
	// Offline pruning is only supported in legacy hash based scheme.
	triedb := trie.NewDatabase(db, trie.HashDefaults)
	snaptree, err := snapshot.New(snapconfig, db, triedb, headBlock.Root())
>>>>>>> 916d6a44
	if err != nil {
		return err // The relevant snapshot(s) might not exist
	}

	stateBloom, err := NewStateBloomFromDisk(stateBloomPath)
	if err != nil {
		return err
	}

	log.Info("Loaded state bloom filter", "path", stateBloomPath)

	// All the state roots of the middle layers should be forcibly pruned,
	// otherwise the dangling state will be left.
	var (
		found       bool
		layers      = snaptree.Snapshots(headBlock.Root(), 128, true)
		middleRoots = make(map[common.Hash]struct{})
	)

	for _, layer := range layers {
		if layer.Root() == stateBloomRoot {
			found = true
			break
		}

		middleRoots[layer.Root()] = struct{}{}
	}

	if !found {
		log.Error("Pruning target state is not existent")
		return errors.New("non-existent target state")
	}

	return prune(snaptree, stateBloomRoot, db, stateBloom, stateBloomPath, middleRoots, time.Now())
}

// extractGenesis loads the genesis state and commits all the state entries
// into the given bloomfilter.
func extractGenesis(db ethdb.Database, stateBloom *stateBloom) error {
	genesisHash := rawdb.ReadCanonicalHash(db, 0)
	if genesisHash == (common.Hash{}) {
		return errors.New("missing genesis hash")
	}

	genesis := rawdb.ReadBlock(db, genesisHash, 0)
	if genesis == nil {
		return errors.New("missing genesis block")
	}
<<<<<<< HEAD

	t, err := trie.NewStateTrie(trie.StateTrieID(genesis.Root()), trie.NewDatabase(db))
=======
	t, err := trie.NewStateTrie(trie.StateTrieID(genesis.Root()), trie.NewDatabase(db, trie.HashDefaults))
>>>>>>> 916d6a44
	if err != nil {
		return err
	}
	accIter, err := t.NodeIterator(nil)
	if err != nil {
		return err
	}
	for accIter.Next(true) {
		hash := accIter.Hash()

		// Embedded nodes don't have hash.
		if hash != (common.Hash{}) {
			stateBloom.Put(hash.Bytes(), nil)
		}
		// If it's a leaf node, yes we are touching an account,
		// dig into the storage trie further.
		if accIter.Leaf() {
			var acc types.StateAccount
			if err := rlp.DecodeBytes(accIter.LeafBlob(), &acc); err != nil {
				return err
			}

			if acc.Root != types.EmptyRootHash {
				id := trie.StorageTrieID(genesis.Root(), common.BytesToHash(accIter.LeafKey()), acc.Root)
<<<<<<< HEAD

				storageTrie, err := trie.NewStateTrie(id, trie.NewDatabase(db))
=======
				storageTrie, err := trie.NewStateTrie(id, trie.NewDatabase(db, trie.HashDefaults))
>>>>>>> 916d6a44
				if err != nil {
					return err
				}
				storageIter, err := storageTrie.NodeIterator(nil)
				if err != nil {
					return err
				}
				for storageIter.Next(true) {
					hash := storageIter.Hash()
					if hash != (common.Hash{}) {
						stateBloom.Put(hash.Bytes(), nil)
					}
				}

				if storageIter.Error() != nil {
					return storageIter.Error()
				}
			}

			if !bytes.Equal(acc.CodeHash, types.EmptyCodeHash.Bytes()) {
				stateBloom.Put(acc.CodeHash, nil)
			}
		}
	}

	return accIter.Error()
}

func bloomFilterName(datadir string, hash common.Hash) string {
	return filepath.Join(datadir, fmt.Sprintf("%s.%s.%s", stateBloomFilePrefix, hash.Hex(), stateBloomFileSuffix))
}

func isBloomFilter(filename string) (bool, common.Hash) {
	filename = filepath.Base(filename)
	if strings.HasPrefix(filename, stateBloomFilePrefix) && strings.HasSuffix(filename, stateBloomFileSuffix) {
		return true, common.HexToHash(filename[len(stateBloomFilePrefix)+1 : len(filename)-len(stateBloomFileSuffix)-1])
	}

	return false, common.Hash{}
}

func findBloomFilter(datadir string) (string, common.Hash, error) {
	var (
		stateBloomPath string
		stateBloomRoot common.Hash
	)

	if err := filepath.Walk(datadir, func(path string, info os.FileInfo, err error) error {
		if info != nil && !info.IsDir() {
			ok, root := isBloomFilter(path)
			if ok {
				stateBloomPath = path
				stateBloomRoot = root
			}
		}
		return nil
	}); err != nil {
		return "", common.Hash{}, err
	}

	return stateBloomPath, stateBloomRoot, nil
}<|MERGE_RESOLUTION|>--- conflicted
+++ resolved
@@ -85,11 +85,8 @@
 	if headBlock == nil {
 		return nil, errors.New("failed to load head block")
 	}
-<<<<<<< HEAD
-=======
 	// Offline pruning is only supported in legacy hash based scheme.
 	triedb := trie.NewDatabase(db, trie.HashDefaults)
->>>>>>> 916d6a44
 
 	snapconfig := snapshot.Config{
 		CacheSize:  256,
@@ -97,12 +94,7 @@
 		NoBuild:    true,
 		AsyncBuild: false,
 	}
-<<<<<<< HEAD
-
-	snaptree, err := snapshot.New(snapconfig, db, trie.NewDatabase(db), headBlock.Root())
-=======
 	snaptree, err := snapshot.New(snapconfig, db, triedb, headBlock.Root())
->>>>>>> 916d6a44
 	if err != nil {
 		return nil, err // The relevant snapshot(s) might not exist
 	}
@@ -406,14 +398,9 @@
 		NoBuild:    true,
 		AsyncBuild: false,
 	}
-<<<<<<< HEAD
-
-	snaptree, err := snapshot.New(snapconfig, db, trie.NewDatabase(db), headBlock.Root())
-=======
 	// Offline pruning is only supported in legacy hash based scheme.
 	triedb := trie.NewDatabase(db, trie.HashDefaults)
 	snaptree, err := snapshot.New(snapconfig, db, triedb, headBlock.Root())
->>>>>>> 916d6a44
 	if err != nil {
 		return err // The relevant snapshot(s) might not exist
 	}
@@ -462,12 +449,7 @@
 	if genesis == nil {
 		return errors.New("missing genesis block")
 	}
-<<<<<<< HEAD
-
-	t, err := trie.NewStateTrie(trie.StateTrieID(genesis.Root()), trie.NewDatabase(db))
-=======
 	t, err := trie.NewStateTrie(trie.StateTrieID(genesis.Root()), trie.NewDatabase(db, trie.HashDefaults))
->>>>>>> 916d6a44
 	if err != nil {
 		return err
 	}
@@ -492,12 +474,7 @@
 
 			if acc.Root != types.EmptyRootHash {
 				id := trie.StorageTrieID(genesis.Root(), common.BytesToHash(accIter.LeafKey()), acc.Root)
-<<<<<<< HEAD
-
-				storageTrie, err := trie.NewStateTrie(id, trie.NewDatabase(db))
-=======
 				storageTrie, err := trie.NewStateTrie(id, trie.NewDatabase(db, trie.HashDefaults))
->>>>>>> 916d6a44
 				if err != nil {
 					return err
 				}
