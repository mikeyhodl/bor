// Copyright 2019 The go-ethereum Authors
// This file is part of go-ethereum.
//
// go-ethereum is free software: you can redistribute it and/or modify
// it under the terms of the GNU General Public License as published by
// the Free Software Foundation, either version 3 of the License, or
// (at your option) any later version.
//
// go-ethereum is distributed in the hope that it will be useful,
// but WITHOUT ANY WARRANTY; without even the implied warranty of
// MERCHANTABILITY or FITNESS FOR A PARTICULAR PURPOSE. See the
// GNU General Public License for more details.
//
// You should have received a copy of the GNU General Public License
// along with go-ethereum. If not, see <http://www.gnu.org/licenses/>.

package main

import (
	"fmt"
	"os"

	"github.com/urfave/cli/v2"

	"github.com/ethereum/go-ethereum/internal/debug"
	"github.com/ethereum/go-ethereum/internal/flags"
	"github.com/ethereum/go-ethereum/p2p/enode"
)

var app = flags.NewApp("go-ethereum devp2p tool")

func init() {
	app.Flags = append(app.Flags, debug.Flags...)
	app.Before = func(ctx *cli.Context) error {
		flags.MigrateGlobalFlags(ctx)
		return debug.Setup(ctx)
	}
	app.After = func(ctx *cli.Context) error {
		debug.Exit()
		return nil
	}
	app.CommandNotFound = func(ctx *cli.Context, cmd string) {
		fmt.Fprintf(os.Stderr, "No such command: %s\n", cmd)
		os.Exit(1)
	}

	// Add subcommands.
	app.Commands = []*cli.Command{
		enrdumpCommand,
		keyCommand,
		discv4Command,
		discv5Command,
		dnsCommand,
		nodesetCommand,
		rlpxCommand,
	}
}

func main() {
	exit(app.Run(os.Args))
}

// commandHasFlag returns true if the current command supports the given flag.
func commandHasFlag(ctx *cli.Context, flag cli.Flag) bool {
	names := flag.Names()
	set := make(map[string]struct{}, len(names))

	for _, name := range names {
		set[name] = struct{}{}
	}
<<<<<<< HEAD

	for _, fn := range ctx.FlagNames() {
		if _, ok := set[fn]; ok {
			return true
=======
	for _, ctx := range ctx.Lineage() {
		if ctx.Command != nil {
			for _, f := range ctx.Command.Flags {
				for _, name := range f.Names() {
					if _, ok := set[name]; ok {
						return true
					}
				}
			}
>>>>>>> aadddf3a
		}
	}

	return false
}

// getNodeArg handles the common case of a single node descriptor argument.
func getNodeArg(ctx *cli.Context) *enode.Node {
	if ctx.NArg() < 1 {
		exit("missing node as command-line argument")
	}

	n, err := parseNode(ctx.Args().First())
	if err != nil {
		exit(err)
	}

	return n
}

func exit(err interface{}) {
	if err == nil {
		os.Exit(0)
	}

	fmt.Fprintln(os.Stderr, err)
	os.Exit(1)
}<|MERGE_RESOLUTION|>--- conflicted
+++ resolved
@@ -68,12 +68,6 @@
 	for _, name := range names {
 		set[name] = struct{}{}
 	}
-<<<<<<< HEAD
-
-	for _, fn := range ctx.FlagNames() {
-		if _, ok := set[fn]; ok {
-			return true
-=======
 	for _, ctx := range ctx.Lineage() {
 		if ctx.Command != nil {
 			for _, f := range ctx.Command.Flags {
@@ -83,7 +77,6 @@
 					}
 				}
 			}
->>>>>>> aadddf3a
 		}
 	}
 
