// Copyright 2015 The go-ethereum Authors
// This file is part of the go-ethereum library.
//
// The go-ethereum library is free software: you can redistribute it and/or modify
// it under the terms of the GNU Lesser General Public License as published by
// the Free Software Foundation, either version 3 of the License, or
// (at your option) any later version.
//
// The go-ethereum library is distributed in the hope that it will be useful,
// but WITHOUT ANY WARRANTY; without even the implied warranty of
// MERCHANTABILITY or FITNESS FOR A PARTICULAR PURPOSE. See the
// GNU Lesser General Public License for more details.
//
// You should have received a copy of the GNU Lesser General Public License
// along with the go-ethereum library. If not, see <http://www.gnu.org/licenses/>.

//go:build integration
// +build integration

package tests

import (
	"testing"
)

func TestBlockchain(t *testing.T) {
	t.Parallel()

	bt := new(testMatcher)
	// General state tests are 'exported' as blockchain tests, but we can run them natively.
	// For speedier CI-runs, the line below can be uncommented, so those are skipped.
	// For now, in hardfork-times (Berlin), we run the tests both as StateTests and
	// as blockchain tests, since the latter also covers things like receipt root
	bt.skipLoad(`^GeneralStateTests/`)

	// Skip random failures due to selfish mining test
	bt.skipLoad(`.*bcForgedTest/bcForkUncle\.json`)

	// Slow tests
	bt.slow(`.*bcExploitTest/DelegateCallSpam.json`)
	bt.slow(`.*bcExploitTest/ShanghaiLove.json`)
	bt.slow(`.*bcExploitTest/SuicideIssue.json`)
	bt.slow(`.*/bcForkStressTest/`)
	bt.slow(`.*/bcGasPricerTest/RPC_API_Test.json`)
	bt.slow(`.*/bcWalletTest/`)

	// Very slow test
	bt.skipLoad(`.*/stTimeConsuming/.*`)
	// test takes a lot for time and goes easily OOM because of sha3 calculation on a huge range,
	// using 4.6 TGas
	bt.skipLoad(`.*randomStatetest94.json.*`)

	// See POS-618
	bt.skipLoad(`.*ValidBlocks*`)
	bt.skipLoad(`.*InvalidBlocks*`)
	bt.skipLoad(`.*TransitionTests*`)

	bt.walk(t, blockTestDir, func(t *testing.T, name string, test *BlockTest) {
<<<<<<< HEAD
		if err := bt.checkFailure(t, test.Run(false)); err != nil {
			t.Errorf("in 'block_test.go', test '%s' without snapshotter failed with error: '%v'", name, err)
		}
		if err := bt.checkFailure(t, test.Run(true)); err != nil {
			t.Errorf("in 'block_test.go', test '%s' with snapshotter failed with error: '%v'", name, err)
=======
		if err := bt.checkFailure(t, test.Run(false, nil)); err != nil {
			t.Errorf("test without snapshotter failed: %v", err)
		}
		if err := bt.checkFailure(t, test.Run(true, nil)); err != nil {
			t.Errorf("test with snapshotter failed: %v", err)
>>>>>>> bed84606
		}
	})
	// There is also a LegacyTests folder, containing blockchain tests generated
	// prior to Istanbul. However, they are all derived from GeneralStateTests,
	// which run natively, so there's no reason to run them here.
}<|MERGE_RESOLUTION|>--- conflicted
+++ resolved
@@ -56,19 +56,11 @@
 	bt.skipLoad(`.*TransitionTests*`)
 
 	bt.walk(t, blockTestDir, func(t *testing.T, name string, test *BlockTest) {
-<<<<<<< HEAD
-		if err := bt.checkFailure(t, test.Run(false)); err != nil {
-			t.Errorf("in 'block_test.go', test '%s' without snapshotter failed with error: '%v'", name, err)
-		}
-		if err := bt.checkFailure(t, test.Run(true)); err != nil {
-			t.Errorf("in 'block_test.go', test '%s' with snapshotter failed with error: '%v'", name, err)
-=======
 		if err := bt.checkFailure(t, test.Run(false, nil)); err != nil {
 			t.Errorf("test without snapshotter failed: %v", err)
 		}
 		if err := bt.checkFailure(t, test.Run(true, nil)); err != nil {
 			t.Errorf("test with snapshotter failed: %v", err)
->>>>>>> bed84606
 		}
 	})
 	// There is also a LegacyTests folder, containing blockchain tests generated
