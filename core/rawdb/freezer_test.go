// Copyright 2021 The go-ethereum Authors
// This file is part of the go-ethereum library.
//
// The go-ethereum library is free software: you can redistribute it and/or modify
// it under the terms of the GNU Lesser General Public License as published by
// the Free Software Foundation, either version 3 of the License, or
// (at your option) any later version.
//
// The go-ethereum library is distributed in the hope that it will be useful,
// but WITHOUT ANY WARRANTY; without even the implied warranty of
// MERCHANTABILITY or FITNESS FOR A PARTICULAR PURPOSE. See the
// GNU Lesser General Public License for more details.
//
// You should have received a copy of the GNU Lesser General Public License
// along with the go-ethereum library. If not, see <http://www.gnu.org/licenses/>.

package rawdb

import (
	"bytes"
	"errors"
	"fmt"
	"math/big"
	"math/rand"
	"sync"
	"testing"

	"github.com/ethereum/go-ethereum/core/rawdb/ancienttest"
	"github.com/ethereum/go-ethereum/ethdb"
	"github.com/ethereum/go-ethereum/rlp"
	"github.com/stretchr/testify/require"
)

var freezerTestTableDef = map[string]freezerTableConfig{"test": {noSnappy: true}}

func TestFreezerModify(t *testing.T) {
	t.Parallel()

	// Create test data.
	var valuesRaw [][]byte

	var valuesRLP []*big.Int

	for x := 0; x < 100; x++ {
		v := getChunk(256, x)
		valuesRaw = append(valuesRaw, v)
		iv := big.NewInt(int64(x))
		iv = iv.Exp(iv, iv, nil)
		valuesRLP = append(valuesRLP, iv)
	}

<<<<<<< HEAD
	tables := map[string]bool{"raw": true, "rlp": false}

=======
	tables := map[string]freezerTableConfig{"raw": {noSnappy: true}, "rlp": {noSnappy: false}}
>>>>>>> 827d3fcc
	f, _ := newFreezerForTesting(t, tables)
	defer f.Close()

	// Commit test data.
	_, err := f.ModifyAncients(func(op ethdb.AncientWriteOp) error {
		for i := range valuesRaw {
			if err := op.AppendRaw("raw", uint64(i), valuesRaw[i]); err != nil {
				return err
			}

			if err := op.Append("rlp", uint64(i), valuesRLP[i]); err != nil {
				return err
			}
		}

		return nil
	})
	if err != nil {
		t.Fatal("ModifyAncients failed:", err)
	}

	// Dump indexes.
	for _, table := range f.tables {
		t.Log(table.name, "index:", table.dumpIndexString(0, int64(len(valuesRaw))))
	}

	// Read back test data.
	checkAncientCount(t, f, "raw", uint64(len(valuesRaw)))
	checkAncientCount(t, f, "rlp", uint64(len(valuesRLP)))

	for i := range valuesRaw {
		v, _ := f.Ancient("raw", uint64(i))
		if !bytes.Equal(v, valuesRaw[i]) {
			t.Fatalf("wrong raw value at %d: %x", i, v)
		}

		ivEnc, _ := f.Ancient("rlp", uint64(i))
		want, _ := rlp.EncodeToBytes(valuesRLP[i])

		if !bytes.Equal(ivEnc, want) {
			t.Fatalf("wrong RLP value at %d: %x", i, ivEnc)
		}
	}
}

// This checks that ModifyAncients rolls back freezer updates
// when the function passed to it returns an error.
func TestFreezerModifyRollback(t *testing.T) {
	t.Parallel()

	f, dir := newFreezerForTesting(t, freezerTestTableDef)

	theError := errors.New("oops")
	_, err := f.ModifyAncients(func(op ethdb.AncientWriteOp) error {
		// Append three items. This creates two files immediately,
		// because the table size limit of the test freezer is 2048.
		require.NoError(t, op.AppendRaw("test", 0, make([]byte, 2048)))
		require.NoError(t, op.AppendRaw("test", 1, make([]byte, 2048)))
		require.NoError(t, op.AppendRaw("test", 2, make([]byte, 2048)))

		return theError
	})

	if err != theError {
		t.Errorf("ModifyAncients returned wrong error %q", err)
	}

	checkAncientCount(t, f, "test", 0)
	f.Close()

	// Reopen and check that the rolled-back data doesn't reappear.
<<<<<<< HEAD
	tables := map[string]bool{"test": true}

	f2, err := NewFreezer(dir, "", false, 0, 2049, tables)
=======
	tables := map[string]freezerTableConfig{"test": {noSnappy: true}}
	f2, err := NewFreezer(dir, "", false, 2049, tables)
>>>>>>> 827d3fcc
	if err != nil {
		t.Fatalf("can't reopen freezer after failed ModifyAncients: %v", err)
	}

	defer f2.Close()
	checkAncientCount(t, f2, "test", 0)
}

// This test runs ModifyAncients and Ancient concurrently with each other.
func TestFreezerConcurrentModifyRetrieve(t *testing.T) {
	t.Parallel()

	f, _ := newFreezerForTesting(t, freezerTestTableDef)
	defer f.Close()

	var (
		numReaders     = 5
		writeBatchSize = uint64(50)
		written        = make(chan uint64, numReaders*6)
		wg             sync.WaitGroup
	)

	wg.Add(numReaders + 1)

	// Launch the writer. It appends 10000 items in batches.
	go func() {
		defer wg.Done()
		defer close(written)

		for item := uint64(0); item < 10000; item += writeBatchSize {
			_, err := f.ModifyAncients(func(op ethdb.AncientWriteOp) error {
				for i := uint64(0); i < writeBatchSize; i++ {
					item := item + i
					value := getChunk(32, int(item))

					if err := op.AppendRaw("test", item, value); err != nil {
						return err
					}
				}

				return nil
			})
			if err != nil {
				panic(err)
			}

			for i := 0; i < numReaders; i++ {
				written <- item + writeBatchSize
			}
		}
	}()

	// Launch the readers. They read random items from the freezer up to the
	// current frozen item count.
	for i := 0; i < numReaders; i++ {
		go func() {
			defer wg.Done()

			for frozen := range written {
				for rc := 0; rc < 80; rc++ {
					num := uint64(rand.Intn(int(frozen)))
					value, err := f.Ancient("test", num)

					if err != nil {
						panic(fmt.Errorf("error reading %d (frozen %d): %v", num, frozen, err))
					}

					if !bytes.Equal(value, getChunk(32, int(num))) {
						panic(fmt.Errorf("wrong value at %d", num))
					}
				}
			}
		}()
	}

	wg.Wait()
}

// This test runs ModifyAncients and TruncateHead concurrently with each other.
func TestFreezerConcurrentModifyTruncate(t *testing.T) {
	f, _ := newFreezerForTesting(t, freezerTestTableDef)
	defer f.Close()

	var item = make([]byte, 256)

	for i := 0; i < 10; i++ {
		// First reset and write 100 items.
		if _, err := f.TruncateHead(0); err != nil {
			t.Fatal("truncate failed:", err)
		}

		_, err := f.ModifyAncients(func(op ethdb.AncientWriteOp) error {
			for i := uint64(0); i < 100; i++ {
				if err := op.AppendRaw("test", i, item); err != nil {
					return err
				}
			}

			return nil
		})
		if err != nil {
			t.Fatal("modify failed:", err)
		}

		checkAncientCount(t, f, "test", 100)

		// Now append 100 more items and truncate concurrently.
		var (
			wg          sync.WaitGroup
			truncateErr error
			modifyErr   error
		)

		wg.Add(3)

		go func() {
			_, modifyErr = f.ModifyAncients(func(op ethdb.AncientWriteOp) error {
				for i := uint64(100); i < 200; i++ {
					if err := op.AppendRaw("test", i, item); err != nil {
						return err
					}
				}

				return nil
			})

			wg.Done()
		}()
		go func() {
			_, truncateErr = f.TruncateHead(10)
			wg.Done()
		}()
		go func() {
			f.AncientSize("test")
			wg.Done()
		}()
		wg.Wait()

		// Now check the outcome. If the truncate operation went through first, the append
		// fails, otherwise it succeeds. In either case, the freezer should be positioned
		// at 10 after both operations are done.
		if truncateErr != nil {
			t.Fatal("concurrent truncate failed:", err)
		}

		if !(errors.Is(modifyErr, nil) || errors.Is(modifyErr, errOutOrderInsertion)) {
			t.Fatal("wrong error from concurrent modify:", modifyErr)
		}

		checkAncientCount(t, f, "test", 10)
	}
}

func TestFreezerReadonlyValidate(t *testing.T) {
	tables := map[string]freezerTableConfig{"a": {noSnappy: true}, "b": {noSnappy: true}}
	dir := t.TempDir()
	// Open non-readonly freezer and fill individual tables
	// with different amount of data.
	f, err := NewFreezer(dir, "", false, 0, 2049, tables)
	if err != nil {
		t.Fatal("can't open freezer", err)
	}

	var item = make([]byte, 1024)

	aBatch := f.tables["a"].newBatch(0)
	require.NoError(t, aBatch.AppendRaw(0, item))
	require.NoError(t, aBatch.AppendRaw(1, item))
	require.NoError(t, aBatch.AppendRaw(2, item))
	require.NoError(t, aBatch.commit())

	bBatch := f.tables["b"].newBatch(0)
	require.NoError(t, bBatch.AppendRaw(0, item))
	require.NoError(t, bBatch.commit())

	if f.tables["a"].items.Load() != 3 {
		t.Fatalf("unexpected number of items in table")
	}

	if f.tables["b"].items.Load() != 1 {
		t.Fatalf("unexpected number of items in table")
	}

	require.NoError(t, f.Close())

	// Re-opening as readonly should fail when validating
	// table lengths.
	_, err = NewFreezer(dir, "", true, 0, 2049, tables)
	if err == nil {
		t.Fatal("readonly freezer should fail with differing table lengths")
	}
}

func TestFreezerConcurrentReadonly(t *testing.T) {
	t.Parallel()

	tables := map[string]freezerTableConfig{"a": {noSnappy: true}}
	dir := t.TempDir()

	f, err := NewFreezer(dir, "", false, 0, 2049, tables)
	if err != nil {
		t.Fatal("can't open freezer", err)
	}
	var item = make([]byte, 1024)
	batch := f.tables["a"].newBatch(0)
	items := uint64(10)
	for i := uint64(0); i < items; i++ {
		require.NoError(t, batch.AppendRaw(i, item))
	}
	require.NoError(t, batch.commit())
	if loaded := f.tables["a"].items.Load(); loaded != items {
		t.Fatalf("unexpected number of items in table, want: %d, have: %d", items, loaded)
	}
	require.NoError(t, f.Close())

	var (
		wg   sync.WaitGroup
		fs   = make([]*Freezer, 5)
		errs = make([]error, 5)
	)
	for i := 0; i < 5; i++ {
		wg.Add(1)
		go func(i int) {
			defer wg.Done()

			f, err := NewFreezer(dir, "", true, 0, 2049, tables)
			if err == nil {
				fs[i] = f
			} else {
				errs[i] = err
			}
		}(i)
	}

	wg.Wait()

	for i := range fs {
		if err := errs[i]; err != nil {
			t.Fatal("failed to open freezer", err)
		}
		require.NoError(t, fs[i].Close())
	}
}

func newFreezerForTesting(t *testing.T, tables map[string]freezerTableConfig) (*Freezer, string) {
	t.Helper()

	dir := t.TempDir()
	// note: using low max table size here to ensure the tests actually
	// switch between multiple files.
	f, err := NewFreezer(dir, "", false, 0, 2049, tables)
	if err != nil {
		t.Fatal("can't open freezer", err)
	}

	return f, dir
}

// checkAncientCount verifies that the freezer contains n items.
func checkAncientCount(t *testing.T, f *Freezer, kind string, n uint64) {
	t.Helper()

	if frozen, _ := f.Ancients(); frozen != n {
		t.Fatalf("Ancients() returned %d, want %d", frozen, n)
	}

	// Check at index n-1.
	if n > 0 {
		index := n - 1
		if ok, _ := f.HasAncient(kind, index); !ok {
			t.Errorf("HasAncient(%q, %d) returned false unexpectedly", kind, index)
		}

		if _, err := f.Ancient(kind, index); err != nil {
			t.Errorf("Ancient(%q, %d) returned unexpected error %q", kind, index, err)
		}
	}

	// Check at index n.
	index := n
	if ok, _ := f.HasAncient(kind, index); ok {
		t.Errorf("HasAncient(%q, %d) returned true unexpectedly", kind, index)
	}

	if _, err := f.Ancient(kind, index); err == nil {
		t.Errorf("Ancient(%q, %d) didn't return expected error", kind, index)
	} else if err != errOutOfBounds {
		t.Errorf("Ancient(%q, %d) returned unexpected error %q", kind, index, err)
	}
}

func TestFreezerCloseSync(t *testing.T) {
	t.Parallel()
<<<<<<< HEAD

	f, _ := newFreezerForTesting(t, map[string]bool{"a": true, "b": true})
=======
	f, _ := newFreezerForTesting(t, map[string]freezerTableConfig{"a": {noSnappy: true}, "b": {noSnappy: true}})
>>>>>>> 827d3fcc
	defer f.Close()

	// Now, close and sync. This mimics the behaviour if the node is shut down,
	// just as the chain freezer is writing.
	// 1: thread-1: chain treezer writes, via freezeRange (holds lock)
	// 2: thread-2: Close called, waits for write to finish
	// 3: thread-1: finishes writing, releases lock
	// 4: thread-2: obtains lock, completes Close()
	// 5: thread-1: calls f.Sync()
	if err := f.Close(); err != nil {
		t.Fatal(err)
	}

	if err := f.Sync(); err == nil {
		t.Fatalf("want error, have nil")
	} else if have, want := err.Error(), "[closed closed]"; have != want {
		t.Fatalf("want %v, have %v", have, want)
	}
}

func TestFreezerSuite(t *testing.T) {
	ancienttest.TestAncientSuite(t, func(kinds []string) ethdb.AncientStore {
		tables := make(map[string]freezerTableConfig)
		for _, kind := range kinds {
			tables[kind] = freezerTableConfig{
				noSnappy: true,
				prunable: true,
			}
		}
		f, _ := newFreezerForTesting(t, tables)
		return f
	})

	ancienttest.TestResettableAncientSuite(t, func(kinds []string) ethdb.ResettableAncientStore {
		tables := make(map[string]freezerTableConfig)
		for _, kind := range kinds {
			tables[kind] = freezerTableConfig{
				noSnappy: true,
				prunable: true,
			}
		}
		f, _ := newResettableFreezer(t.TempDir(), "", false, 2048, tables)
		return f
	})
}<|MERGE_RESOLUTION|>--- conflicted
+++ resolved
@@ -49,12 +49,7 @@
 		valuesRLP = append(valuesRLP, iv)
 	}
 
-<<<<<<< HEAD
-	tables := map[string]bool{"raw": true, "rlp": false}
-
-=======
 	tables := map[string]freezerTableConfig{"raw": {noSnappy: true}, "rlp": {noSnappy: false}}
->>>>>>> 827d3fcc
 	f, _ := newFreezerForTesting(t, tables)
 	defer f.Close()
 
@@ -126,14 +121,8 @@
 	f.Close()
 
 	// Reopen and check that the rolled-back data doesn't reappear.
-<<<<<<< HEAD
-	tables := map[string]bool{"test": true}
-
+	tables := map[string]freezerTableConfig{"test": {noSnappy: true}}
 	f2, err := NewFreezer(dir, "", false, 0, 2049, tables)
-=======
-	tables := map[string]freezerTableConfig{"test": {noSnappy: true}}
-	f2, err := NewFreezer(dir, "", false, 2049, tables)
->>>>>>> 827d3fcc
 	if err != nil {
 		t.Fatalf("can't reopen freezer after failed ModifyAncients: %v", err)
 	}
@@ -427,12 +416,7 @@
 
 func TestFreezerCloseSync(t *testing.T) {
 	t.Parallel()
-<<<<<<< HEAD
-
-	f, _ := newFreezerForTesting(t, map[string]bool{"a": true, "b": true})
-=======
 	f, _ := newFreezerForTesting(t, map[string]freezerTableConfig{"a": {noSnappy: true}, "b": {noSnappy: true}})
->>>>>>> 827d3fcc
 	defer f.Close()
 
 	// Now, close and sync. This mimics the behaviour if the node is shut down,
