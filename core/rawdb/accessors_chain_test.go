// Copyright 2018 The go-ethereum Authors
// This file is part of the go-ethereum library.
//
// The go-ethereum library is free software: you can redistribute it and/or modify
// it under the terms of the GNU Lesser General Public License as published by
// the Free Software Foundation, either version 3 of the License, or
// (at your option) any later version.
//
// The go-ethereum library is distributed in the hope that it will be useful,
// but WITHOUT ANY WARRANTY; without even the implied warranty of
// MERCHANTABILITY or FITNESS FOR A PARTICULAR PURPOSE. See the
// GNU Lesser General Public License for more details.
//
// You should have received a copy of the GNU Lesser General Public License
// along with the go-ethereum library. If not, see <http://www.gnu.org/licenses/>.

package rawdb

import (
	"bytes"
	"encoding/hex"
	"fmt"
	"math/big"
	"math/rand"
	"os"
	"reflect"
	"testing"

	"github.com/ethereum/go-ethereum/common"
	"github.com/ethereum/go-ethereum/core/types"
	"github.com/ethereum/go-ethereum/crypto"
	"github.com/ethereum/go-ethereum/params"
	"github.com/ethereum/go-ethereum/rlp"
	"golang.org/x/crypto/sha3"
)

// Tests block header storage and retrieval operations.
func TestHeaderStorage(t *testing.T) {
	db := NewMemoryDatabase()

	// Create a test header to move around the database and make sure it's really new
	header := &types.Header{Number: big.NewInt(42), Extra: []byte("test header")}
	if entry := ReadHeader(db, header.Hash(), header.Number.Uint64()); entry != nil {
		t.Fatalf("Non existent header returned: %v", entry)
	}
	// Write and verify the header in the database
	WriteHeader(db, header)

	if entry := ReadHeader(db, header.Hash(), header.Number.Uint64()); entry == nil {
		t.Fatalf("Stored header not found")
	} else if entry.Hash() != header.Hash() {
		t.Fatalf("Retrieved header mismatch: have %v, want %v", entry, header)
	}

	if entry := ReadHeaderRLP(db, header.Hash(), header.Number.Uint64()); entry == nil {
		t.Fatalf("Stored header RLP not found")
	} else {
		hasher := sha3.NewLegacyKeccak256()
		hasher.Write(entry)

		if hash := common.BytesToHash(hasher.Sum(nil)); hash != header.Hash() {
			t.Fatalf("Retrieved RLP header mismatch: have %v, want %v", entry, header)
		}
	}
	// Delete the header and verify the execution
	DeleteHeader(db, header.Hash(), header.Number.Uint64())

	if entry := ReadHeader(db, header.Hash(), header.Number.Uint64()); entry != nil {
		t.Fatalf("Deleted header returned: %v", entry)
	}
}

// Tests block body storage and retrieval operations.
func TestBodyStorage(t *testing.T) {
	db := NewMemoryDatabase()

	// Create a test body to move around the database and make sure it's really new
	body := &types.Body{Uncles: []*types.Header{{Extra: []byte("test header")}}}

	hasher := sha3.NewLegacyKeccak256()
	rlp.Encode(hasher, body)
	hash := common.BytesToHash(hasher.Sum(nil))

	if entry := ReadBody(db, hash, 0); entry != nil {
		t.Fatalf("Non existent body returned: %v", entry)
	}
	// Write and verify the body in the database
	WriteBody(db, hash, 0, body)

	if entry := ReadBody(db, hash, 0); entry == nil {
		t.Fatalf("Stored body not found")
	} else if types.DeriveSha(types.Transactions(entry.Transactions), newTestHasher()) != types.DeriveSha(types.Transactions(body.Transactions), newTestHasher()) || types.CalcUncleHash(entry.Uncles) != types.CalcUncleHash(body.Uncles) {
		t.Fatalf("Retrieved body mismatch: have %v, want %v", entry, body)
	}

	if entry := ReadBodyRLP(db, hash, 0); entry == nil {
		t.Fatalf("Stored body RLP not found")
	} else {
		hasher := sha3.NewLegacyKeccak256()
		hasher.Write(entry)

		if calc := common.BytesToHash(hasher.Sum(nil)); calc != hash {
			t.Fatalf("Retrieved RLP body mismatch: have %v, want %v", entry, body)
		}
	}
	// Delete the body and verify the execution
	DeleteBody(db, hash, 0)

	if entry := ReadBody(db, hash, 0); entry != nil {
		t.Fatalf("Deleted body returned: %v", entry)
	}
}

// Tests block storage and retrieval operations.
func TestBlockStorage(t *testing.T) {
	db := NewMemoryDatabase()

	// Create a test block to move around the database and make sure it's really new
	block := types.NewBlockWithHeader(&types.Header{
		Extra:       []byte("test block"),
		UncleHash:   types.EmptyUncleHash,
		TxHash:      types.EmptyTxsHash,
		ReceiptHash: types.EmptyReceiptsHash,
	})
	if entry := ReadBlock(db, block.Hash(), block.NumberU64()); entry != nil {
		t.Fatalf("Non existent block returned: %v", entry)
	}

	if entry := ReadHeader(db, block.Hash(), block.NumberU64()); entry != nil {
		t.Fatalf("Non existent header returned: %v", entry)
	}

	if entry := ReadBody(db, block.Hash(), block.NumberU64()); entry != nil {
		t.Fatalf("Non existent body returned: %v", entry)
	}
	// Write and verify the block in the database
	WriteBlock(db, block)

	if entry := ReadBlock(db, block.Hash(), block.NumberU64()); entry == nil {
		t.Fatalf("Stored block not found")
	} else if entry.Hash() != block.Hash() {
		t.Fatalf("Retrieved block mismatch: have %v, want %v", entry, block)
	}

	if entry := ReadHeader(db, block.Hash(), block.NumberU64()); entry == nil {
		t.Fatalf("Stored header not found")
	} else if entry.Hash() != block.Header().Hash() {
		t.Fatalf("Retrieved header mismatch: have %v, want %v", entry, block.Header())
	}

	if entry := ReadBody(db, block.Hash(), block.NumberU64()); entry == nil {
		t.Fatalf("Stored body not found")
	} else if types.DeriveSha(types.Transactions(entry.Transactions), newTestHasher()) != types.DeriveSha(block.Transactions(), newTestHasher()) || types.CalcUncleHash(entry.Uncles) != types.CalcUncleHash(block.Uncles()) {
		t.Fatalf("Retrieved body mismatch: have %v, want %v", entry, block.Body())
	}
	// Delete the block and verify the execution
	DeleteBlock(db, block.Hash(), block.NumberU64())

	if entry := ReadBlock(db, block.Hash(), block.NumberU64()); entry != nil {
		t.Fatalf("Deleted block returned: %v", entry)
	}

	if entry := ReadHeader(db, block.Hash(), block.NumberU64()); entry != nil {
		t.Fatalf("Deleted header returned: %v", entry)
	}

	if entry := ReadBody(db, block.Hash(), block.NumberU64()); entry != nil {
		t.Fatalf("Deleted body returned: %v", entry)
	}
}

// Tests that partial block contents don't get reassembled into full blocks.
func TestPartialBlockStorage(t *testing.T) {
	db := NewMemoryDatabase()
	block := types.NewBlockWithHeader(&types.Header{
		Extra:       []byte("test block"),
		UncleHash:   types.EmptyUncleHash,
		TxHash:      types.EmptyTxsHash,
		ReceiptHash: types.EmptyReceiptsHash,
	})
	// Store a header and check that it's not recognized as a block
	WriteHeader(db, block.Header())

	if entry := ReadBlock(db, block.Hash(), block.NumberU64()); entry != nil {
		t.Fatalf("Non existent block returned: %v", entry)
	}

	DeleteHeader(db, block.Hash(), block.NumberU64())

	// Store a body and check that it's not recognized as a block
	WriteBody(db, block.Hash(), block.NumberU64(), block.Body())

	if entry := ReadBlock(db, block.Hash(), block.NumberU64()); entry != nil {
		t.Fatalf("Non existent block returned: %v", entry)
	}

	DeleteBody(db, block.Hash(), block.NumberU64())

	// Store a header and a body separately and check reassembly
	WriteHeader(db, block.Header())
	WriteBody(db, block.Hash(), block.NumberU64(), block.Body())

	if entry := ReadBlock(db, block.Hash(), block.NumberU64()); entry == nil {
		t.Fatalf("Stored block not found")
	} else if entry.Hash() != block.Hash() {
		t.Fatalf("Retrieved block mismatch: have %v, want %v", entry, block)
	}
}

// Tests block storage and retrieval operations.
func TestBadBlockStorage(t *testing.T) {
	db := NewMemoryDatabase()

	// Create a test block to move around the database and make sure it's really new
	block := types.NewBlockWithHeader(&types.Header{
		Number:      big.NewInt(1),
		Extra:       []byte("bad block"),
		UncleHash:   types.EmptyUncleHash,
		TxHash:      types.EmptyTxsHash,
		ReceiptHash: types.EmptyReceiptsHash,
	})
	if entry := ReadBadBlock(db, block.Hash()); entry != nil {
		t.Fatalf("Non existent block returned: %v", entry)
	}
	// Write and verify the block in the database
	WriteBadBlock(db, block)

	if entry := ReadBadBlock(db, block.Hash()); entry == nil {
		t.Fatalf("Stored block not found")
	} else if entry.Hash() != block.Hash() {
		t.Fatalf("Retrieved block mismatch: have %v, want %v", entry, block)
	}
	// Write one more bad block
	blockTwo := types.NewBlockWithHeader(&types.Header{
		Number:      big.NewInt(2),
		Extra:       []byte("bad block two"),
		UncleHash:   types.EmptyUncleHash,
		TxHash:      types.EmptyTxsHash,
		ReceiptHash: types.EmptyReceiptsHash,
	})
	WriteBadBlock(db, blockTwo)

	// Write the block one again, should be filtered out.
	WriteBadBlock(db, block)

	badBlocks := ReadAllBadBlocks(db)
	if len(badBlocks) != 2 {
		t.Fatalf("Failed to load all bad blocks")
	}

	// Write a bunch of bad blocks, all the blocks are should sorted
	// in reverse order. The extra blocks should be truncated.
	for _, n := range rand.Perm(100) {
		block := types.NewBlockWithHeader(&types.Header{
			Number:      big.NewInt(int64(n)),
			Extra:       []byte("bad block"),
			UncleHash:   types.EmptyUncleHash,
			TxHash:      types.EmptyTxsHash,
			ReceiptHash: types.EmptyReceiptsHash,
		})
		WriteBadBlock(db, block)
	}

	badBlocks = ReadAllBadBlocks(db)
	if len(badBlocks) != badBlockToKeep {
		t.Fatalf("The number of persised bad blocks in incorrect %d", len(badBlocks))
	}

	for i := 0; i < len(badBlocks)-1; i++ {
		if badBlocks[i].NumberU64() < badBlocks[i+1].NumberU64() {
			t.Fatalf("The bad blocks are not sorted #[%d](%d) < #[%d](%d)", i, i+1, badBlocks[i].NumberU64(), badBlocks[i+1].NumberU64())
		}
	}

	// Delete all bad blocks
	DeleteBadBlocks(db)

	badBlocks = ReadAllBadBlocks(db)
	if len(badBlocks) != 0 {
		t.Fatalf("Failed to delete bad blocks")
	}
}

<<<<<<< HEAD
// Tests block total difficulty storage and retrieval operations.
func TestTdStorage(t *testing.T) {
	db := NewMemoryDatabase()

	// Create a test TD to move around the database and make sure it's really new
	hash, td := common.Hash{}, big.NewInt(314)
	if entry := ReadTd(db, hash, 0); entry != nil {
		t.Fatalf("Non existent TD returned: %v", entry)
	}
	// Write and verify the TD in the database
	WriteTd(db, hash, 0, td)

	if entry := ReadTd(db, hash, 0); entry == nil {
		t.Fatalf("Stored TD not found")
	} else if entry.Cmp(td) != 0 {
		t.Fatalf("Retrieved TD mismatch: have %v, want %v", entry, td)
	}
	// Delete the TD and verify the execution
	DeleteTd(db, hash, 0)

	if entry := ReadTd(db, hash, 0); entry != nil {
		t.Fatalf("Deleted TD returned: %v", entry)
	}
}

=======
>>>>>>> 827d3fcc
// Tests that canonical numbers can be mapped to hashes and retrieved.
func TestCanonicalMappingStorage(t *testing.T) {
	db := NewMemoryDatabase()

	// Create a test canonical number and assigned hash to move around
	hash, number := common.Hash{0: 0xff}, uint64(314)
	if entry := ReadCanonicalHash(db, number); entry != (common.Hash{}) {
		t.Fatalf("Non existent canonical mapping returned: %v", entry)
	}
	// Write and verify the TD in the database
	WriteCanonicalHash(db, hash, number)

	if entry := ReadCanonicalHash(db, number); entry == (common.Hash{}) {
		t.Fatalf("Stored canonical mapping not found")
	} else if entry != hash {
		t.Fatalf("Retrieved canonical mapping mismatch: have %v, want %v", entry, hash)
	}
	// Delete the TD and verify the execution
	DeleteCanonicalHash(db, number)

	if entry := ReadCanonicalHash(db, number); entry != (common.Hash{}) {
		t.Fatalf("Deleted canonical mapping returned: %v", entry)
	}
}

// Tests that head headers and head blocks can be assigned, individually.
func TestHeadStorage(t *testing.T) {
	db := NewMemoryDatabase()

	blockHead := types.NewBlockWithHeader(&types.Header{Extra: []byte("test block header")})
	blockFull := types.NewBlockWithHeader(&types.Header{Extra: []byte("test block full")})
	blockFast := types.NewBlockWithHeader(&types.Header{Extra: []byte("test block fast")})

	// Check that no head entries are in a pristine database
	if entry := ReadHeadHeaderHash(db); entry != (common.Hash{}) {
		t.Fatalf("Non head header entry returned: %v", entry)
	}

	if entry := ReadHeadBlockHash(db); entry != (common.Hash{}) {
		t.Fatalf("Non head block entry returned: %v", entry)
	}

	if entry := ReadHeadFastBlockHash(db); entry != (common.Hash{}) {
		t.Fatalf("Non fast head block entry returned: %v", entry)
	}
	// Assign separate entries for the head header and block
	WriteHeadHeaderHash(db, blockHead.Hash())
	WriteHeadBlockHash(db, blockFull.Hash())
	WriteHeadFastBlockHash(db, blockFast.Hash())

	// Check that both heads are present, and different (i.e. two heads maintained)
	if entry := ReadHeadHeaderHash(db); entry != blockHead.Hash() {
		t.Fatalf("Head header hash mismatch: have %v, want %v", entry, blockHead.Hash())
	}

	if entry := ReadHeadBlockHash(db); entry != blockFull.Hash() {
		t.Fatalf("Head block hash mismatch: have %v, want %v", entry, blockFull.Hash())
	}

	if entry := ReadHeadFastBlockHash(db); entry != blockFast.Hash() {
		t.Fatalf("Fast head block hash mismatch: have %v, want %v", entry, blockFast.Hash())
	}
}

// Tests that receipts associated with a single block can be stored and retrieved.
func TestBlockReceiptStorage(t *testing.T) {
	db := NewMemoryDatabase()

	// Create a live block since we need metadata to reconstruct the receipt
	tx1 := types.NewTransaction(1, common.HexToAddress("0x1"), big.NewInt(1), 1, big.NewInt(1), nil)
	tx2 := types.NewTransaction(2, common.HexToAddress("0x2"), big.NewInt(2), 2, big.NewInt(2), nil)

	body := &types.Body{Transactions: types.Transactions{tx1, tx2}}

	// Create the two receipts to manage afterwards
	receipt1 := &types.Receipt{
		Status:            types.ReceiptStatusFailed,
		CumulativeGasUsed: 1,
		Logs: []*types.Log{
			{Address: common.BytesToAddress([]byte{0x11})},
			{Address: common.BytesToAddress([]byte{0x01, 0x11})},
		},
		TxHash:          tx1.Hash(),
		ContractAddress: common.BytesToAddress([]byte{0x01, 0x11, 0x11}),
		GasUsed:         111111,
	}
	receipt1.Bloom = types.CreateBloom(receipt1)

	receipt2 := &types.Receipt{
		PostState:         common.Hash{2}.Bytes(),
		CumulativeGasUsed: 2,
		Logs: []*types.Log{
			{Address: common.BytesToAddress([]byte{0x22})},
			{Address: common.BytesToAddress([]byte{0x02, 0x22})},
		},
		TxHash:          tx2.Hash(),
		ContractAddress: common.BytesToAddress([]byte{0x02, 0x22, 0x22}),
		GasUsed:         222222,
	}
	receipt2.Bloom = types.CreateBloom(receipt2)
	receipts := []*types.Receipt{receipt1, receipt2}

	// Check that no receipt entries are in a pristine database
	hash := common.BytesToHash([]byte{0x03, 0x14})
	if rs := ReadReceipts(db, hash, 0, 0, params.TestChainConfig); len(rs) != 0 {
		t.Fatalf("non existent receipts returned: %v", rs)
	}
	// Insert the body that corresponds to the receipts
	WriteBody(db, hash, 0, body)

	// Insert the receipt slice into the database and check presence
	WriteReceipts(db, hash, 0, receipts)
	if rs := ReadReceipts(db, hash, 0, 0, params.TestChainConfig); len(rs) == 0 {
		t.Fatal("no receipts returned")
	} else {
		if err := checkReceiptsRLP(rs, receipts); err != nil {
			t.Fatal(err)
		}
	}
	// Delete the body and ensure that the receipts are no longer returned (metadata can't be recomputed)
	DeleteBody(db, hash, 0)
	if rs := ReadReceipts(db, hash, 0, 0, params.TestChainConfig); rs != nil {
		t.Fatalf("receipts returned when body was deleted: %v", rs)
	}
	// Ensure that receipts without metadata can be returned without the block body too
	if err := checkReceiptsRLP(ReadRawReceipts(db, hash, 0), receipts); err != nil {
		t.Fatal(err)
	}
	// Sanity check that body alone without the receipt is a full purge
	WriteBody(db, hash, 0, body)

	DeleteReceipts(db, hash, 0)
	if rs := ReadReceipts(db, hash, 0, 0, params.TestChainConfig); len(rs) != 0 {
		t.Fatalf("deleted receipts returned: %v", rs)
	}
}

func checkReceiptsRLP(have, want types.Receipts) error {
	if len(have) != len(want) {
		return fmt.Errorf("receipts sizes mismatch: have %d, want %d", len(have), len(want))
	}

	for i := 0; i < len(want); i++ {
		rlpHave, err := rlp.EncodeToBytes(have[i])
		if err != nil {
			return err
		}

		rlpWant, err := rlp.EncodeToBytes(want[i])
		if err != nil {
			return err
		}

		if !bytes.Equal(rlpHave, rlpWant) {
			return fmt.Errorf("receipt #%d: receipt mismatch: have %s, want %s", i, hex.EncodeToString(rlpHave), hex.EncodeToString(rlpWant))
		}
	}

	return nil
}

func TestAncientStorage(t *testing.T) {
	// Freezer style fast import the chain.
	frdir := t.TempDir()
	db, err := NewDatabaseWithFreezer(NewMemoryDatabase(), frdir, "", false, false, false)
	if err != nil {
		t.Fatalf("failed to create database with ancient backend")
	}
	defer db.Close()

	// Create a test block
	block := types.NewBlockWithHeader(&types.Header{
		Number:      big.NewInt(0),
		Extra:       []byte("test block"),
		UncleHash:   types.EmptyUncleHash,
		TxHash:      types.EmptyTxsHash,
		ReceiptHash: types.EmptyReceiptsHash,
	})
	// Ensure nothing non-existent will be read
	hash, number := block.Hash(), block.NumberU64()
	if blob := ReadHeaderRLP(db, hash, number); len(blob) > 0 {
		t.Fatalf("non existent header returned")
	}

	if blob := ReadBodyRLP(db, hash, number); len(blob) > 0 {
		t.Fatalf("non existent body returned")
	}

	if blob := ReadReceiptsRLP(db, hash, number); len(blob) > 0 {
		t.Fatalf("non existent receipts returned")
	}
<<<<<<< HEAD

	if blob := ReadTdRLP(db, hash, number); len(blob) > 0 {
		t.Fatalf("non existent td returned")
	}

	// Write and verify the header in the database
	WriteAncientBlocks(db, []*types.Block{block}, []types.Receipts{nil}, []types.Receipts{nil}, big.NewInt(100))
=======

	// Write and verify the header in the database
	WriteAncientBlocks(db, []*types.Block{block}, []types.Receipts{nil})
>>>>>>> 827d3fcc

	if blob := ReadHeaderRLP(db, hash, number); len(blob) == 0 {
		t.Fatalf("no header returned")
	}

	if blob := ReadBodyRLP(db, hash, number); len(blob) == 0 {
		t.Fatalf("no body returned")
	}

	if blob := ReadReceiptsRLP(db, hash, number); len(blob) == 0 {
		t.Fatalf("no receipts returned")
	}
<<<<<<< HEAD

	if blob := ReadTdRLP(db, hash, number); len(blob) == 0 {
		t.Fatalf("no td returned")
	}
=======
>>>>>>> 827d3fcc

	// Use a fake hash for data retrieval, nothing should be returned.
	fakeHash := common.BytesToHash([]byte{0x01, 0x02, 0x03})
	if blob := ReadHeaderRLP(db, fakeHash, number); len(blob) != 0 {
		t.Fatalf("invalid header returned")
	}

	if blob := ReadBodyRLP(db, fakeHash, number); len(blob) != 0 {
		t.Fatalf("invalid body returned")
	}

	if blob := ReadReceiptsRLP(db, fakeHash, number); len(blob) != 0 {
		t.Fatalf("invalid receipts returned")
	}
<<<<<<< HEAD

	if blob := ReadTdRLP(db, fakeHash, number); len(blob) != 0 {
		t.Fatalf("invalid td returned")
	}
=======
>>>>>>> 827d3fcc
}

func TestCanonicalHashIteration(t *testing.T) {
	var cases = []struct {
		from, to uint64
		limit    int
		expect   []uint64
	}{
		{1, 8, 0, nil},
		{1, 8, 1, []uint64{1}},
		{1, 8, 10, []uint64{1, 2, 3, 4, 5, 6, 7}},
		{1, 9, 10, []uint64{1, 2, 3, 4, 5, 6, 7, 8}},
		{2, 9, 10, []uint64{2, 3, 4, 5, 6, 7, 8}},
		{9, 10, 10, nil},
	}
	// Test empty db iteration
	db := NewMemoryDatabase()

	numbers, _ := ReadAllCanonicalHashes(db, 0, 10, 10)
	if len(numbers) != 0 {
		t.Fatalf("No entry should be returned to iterate an empty db")
	}
	// Fill database with testing data.
	for i := uint64(1); i <= 8; i++ {
		WriteCanonicalHash(db, common.Hash{}, i)
	}

	for i, c := range cases {
		numbers, _ := ReadAllCanonicalHashes(db, c.from, c.to, c.limit)
		if !reflect.DeepEqual(numbers, c.expect) {
			t.Fatalf("Case %d failed, want %v, got %v", i, c.expect, numbers)
		}
	}
}

func TestHashesInRange(t *testing.T) {
	mkHeader := func(number, seq int) *types.Header {
		h := types.Header{
			Difficulty: new(big.Int),
			Number:     big.NewInt(int64(number)),
			GasLimit:   uint64(seq),
		}

		return &h
	}
	db := NewMemoryDatabase()
	// For each number, write N versions of that particular number
	total := 0

	for i := 0; i < 15; i++ {
		for ii := 0; ii < i; ii++ {
			WriteHeader(db, mkHeader(i, ii))

			total++
		}
	}

	if have, want := len(ReadAllHashesInRange(db, 10, 10)), 10; have != want {
		t.Fatalf("Wrong number of hashes read, want %d, got %d", want, have)
	}

	if have, want := len(ReadAllHashesInRange(db, 10, 9)), 0; have != want {
		t.Fatalf("Wrong number of hashes read, want %d, got %d", want, have)
	}

	if have, want := len(ReadAllHashesInRange(db, 0, 100)), total; have != want {
		t.Fatalf("Wrong number of hashes read, want %d, got %d", want, have)
	}

	if have, want := len(ReadAllHashesInRange(db, 9, 10)), 9+10; have != want {
		t.Fatalf("Wrong number of hashes read, want %d, got %d", want, have)
	}

	if have, want := len(ReadAllHashes(db, 10)), 10; have != want {
		t.Fatalf("Wrong number of hashes read, want %d, got %d", want, have)
	}

	if have, want := len(ReadAllHashes(db, 16)), 0; have != want {
		t.Fatalf("Wrong number of hashes read, want %d, got %d", want, have)
	}

	if have, want := len(ReadAllHashes(db, 1)), 1; have != want {
		t.Fatalf("Wrong number of hashes read, want %d, got %d", want, have)
	}
}

// This measures the write speed of the WriteAncientBlocks operation.
func BenchmarkWriteAncientBlocks(b *testing.B) {
	// Open freezer database.
	frdir := b.TempDir()

	db, err := NewDatabaseWithFreezer(NewMemoryDatabase(), frdir, "", false, false, false)
	if err != nil {
		b.Fatalf("failed to create database with ancient backend")
	}

	defer db.Close()

	// Create the data to insert. The blocks must have consecutive numbers, so we create
	// all of them ahead of time. However, there is no need to create receipts
	// individually for each block, just make one batch here and reuse it for all writes.
	const batchSize = 128

	const blockTxs = 20
	allBlocks := makeTestBlocks(b.N, blockTxs)
	batchReceipts := makeTestReceipts(batchSize, blockTxs)

	b.ResetTimer()

	// The benchmark loop writes batches of blocks, but note that the total block count is
	// b.N. This means the resulting ns/op measurement is the time it takes to write a
	// single block and its associated data.
<<<<<<< HEAD
	var td = big.NewInt(55)

=======
>>>>>>> 827d3fcc
	var totalSize int64

	for i := 0; i < b.N; i += batchSize {
		length := batchSize
		if i+batchSize > b.N {
			length = b.N - i
		}

		blocks := allBlocks[i : i+length]
		receipts := batchReceipts[:length]
<<<<<<< HEAD

		writeSize, err := WriteAncientBlocks(db, blocks, receipts, []types.Receipts{nil}, td)
=======
		writeSize, err := WriteAncientBlocks(db, blocks, receipts)
>>>>>>> 827d3fcc
		if err != nil {
			b.Fatal(err)
		}

		totalSize += writeSize
	}

	// Enable MB/s reporting.
	b.SetBytes(totalSize / int64(b.N))
}

// makeTestBlocks creates fake blocks for the ancient write benchmark.
func makeTestBlocks(nblock int, txsPerBlock int) []*types.Block {
	key, _ := crypto.HexToECDSA("b71c71a67e1177ad4e901695e1b4b9ee17ae16c6668d313eac2f96dbcda3f291")
	signer := types.LatestSignerForChainID(big.NewInt(8))

	// Create transactions.
	txs := make([]*types.Transaction, txsPerBlock)
	for i := 0; i < len(txs); i++ {
		var err error

		to := common.Address{1, 1, 1, 1, 1, 1, 1, 1, 1, 1, 1, 1, 1, 1, 1, 1}

		txs[i], err = types.SignNewTx(key, signer, &types.LegacyTx{
			Nonce:    2,
			GasPrice: big.NewInt(30000),
			Gas:      0x45454545,
			To:       &to,
		})
		if err != nil {
			panic(err)
		}
	}

	// Create the blocks.
	blocks := make([]*types.Block, nblock)

	for i := 0; i < nblock; i++ {
		header := &types.Header{
			Number: big.NewInt(int64(i)),
			Extra:  []byte("test block"),
		}
		blocks[i] = types.NewBlockWithHeader(header).WithBody(types.Body{Transactions: txs})
		blocks[i].Hash() // pre-cache the block hash
	}

	return blocks
}

// makeTestReceipts creates fake receipts for the ancient write benchmark.
func makeTestReceipts(n int, nPerBlock int) []types.Receipts {
	receipts := make([]*types.Receipt, nPerBlock)
	var logs []*types.Log
	for i := 0; i < 5; i++ {
		logs = append(logs, new(types.Log))
	}
	for i := 0; i < len(receipts); i++ {
		receipts[i] = &types.Receipt{
			Status:            types.ReceiptStatusSuccessful,
			CumulativeGasUsed: 0x888888888,
			Logs:              logs,
		}
	}

	allReceipts := make([]types.Receipts, n)
	for i := 0; i < n; i++ {
		allReceipts[i] = receipts
	}

	return allReceipts
}

type fullLogRLP struct {
	Address     common.Address
	Topics      []common.Hash
	Data        []byte
	BlockNumber uint64
	TxHash      common.Hash
	TxIndex     uint
	BlockHash   common.Hash
	Index       uint
}

func newFullLogRLP(l *types.Log) *fullLogRLP {
	return &fullLogRLP{
		Address:     l.Address,
		Topics:      l.Topics,
		Data:        l.Data,
		BlockNumber: l.BlockNumber,
		TxHash:      l.TxHash,
		TxIndex:     l.TxIndex,
		BlockHash:   l.BlockHash,
		Index:       l.Index,
	}
}

// Tests that logs associated with a single block can be retrieved.
func TestReadLogs(t *testing.T) {
	db := NewMemoryDatabase()

	// Create a live block since we need metadata to reconstruct the receipt
	tx1 := types.NewTransaction(1, common.HexToAddress("0x1"), big.NewInt(1), 1, big.NewInt(1), nil)
	tx2 := types.NewTransaction(2, common.HexToAddress("0x2"), big.NewInt(2), 2, big.NewInt(2), nil)

	body := &types.Body{Transactions: types.Transactions{tx1, tx2}}

	// Create the two receipts to manage afterwards
	receipt1 := &types.Receipt{
		Status:            types.ReceiptStatusFailed,
		CumulativeGasUsed: 1,
		Logs: []*types.Log{
			{Address: common.BytesToAddress([]byte{0x11})},
			{Address: common.BytesToAddress([]byte{0x01, 0x11})},
		},
		TxHash:          tx1.Hash(),
		ContractAddress: common.BytesToAddress([]byte{0x01, 0x11, 0x11}),
		GasUsed:         111111,
	}
	receipt1.Bloom = types.CreateBloom(receipt1)

	receipt2 := &types.Receipt{
		PostState:         common.Hash{2}.Bytes(),
		CumulativeGasUsed: 2,
		Logs: []*types.Log{
			{Address: common.BytesToAddress([]byte{0x22})},
			{Address: common.BytesToAddress([]byte{0x02, 0x22})},
		},
		TxHash:          tx2.Hash(),
		ContractAddress: common.BytesToAddress([]byte{0x02, 0x22, 0x22}),
		GasUsed:         222222,
	}
	receipt2.Bloom = types.CreateBloom(receipt2)
	receipts := []*types.Receipt{receipt1, receipt2}

	hash := common.BytesToHash([]byte{0x03, 0x14})
	// Check that no receipt entries are in a pristine database
	if rs := ReadReceipts(db, hash, 0, 0, params.TestChainConfig); len(rs) != 0 {
		t.Fatalf("non existent receipts returned: %v", rs)
	}
	// Insert the body that corresponds to the receipts
	WriteBody(db, hash, 0, body)

	// Insert the receipt slice into the database and check presence
	WriteReceipts(db, hash, 0, receipts)

	logs := ReadLogs(db, hash, 0)
	if len(logs) == 0 {
		t.Fatalf("no logs returned")
	}

	if have, want := len(logs), 2; have != want {
		t.Fatalf("unexpected number of logs returned, have %d want %d", have, want)
	}

	if have, want := len(logs[0]), 2; have != want {
		t.Fatalf("unexpected number of logs[0] returned, have %d want %d", have, want)
	}

	if have, want := len(logs[1]), 2; have != want {
		t.Fatalf("unexpected number of logs[1] returned, have %d want %d", have, want)
	}

	for i, pr := range receipts {
		for j, pl := range pr.Logs {
			rlpHave, err := rlp.EncodeToBytes(newFullLogRLP(logs[i][j]))
			if err != nil {
				t.Fatal(err)
			}

			rlpWant, err := rlp.EncodeToBytes(newFullLogRLP(pl))
			if err != nil {
				t.Fatal(err)
			}

			if !bytes.Equal(rlpHave, rlpWant) {
				t.Fatalf("receipt #%d: receipt mismatch: have %s, want %s", i, hex.EncodeToString(rlpHave), hex.EncodeToString(rlpWant))
			}
		}
	}
}

func TestDeriveLogFields(t *testing.T) {
	// Create a few transactions to have receipts for
	to2 := common.HexToAddress("0x2")
	to3 := common.HexToAddress("0x3")
	txs := types.Transactions{
		types.NewTx(&types.LegacyTx{
			Nonce:    1,
			Value:    big.NewInt(1),
			Gas:      1,
			GasPrice: big.NewInt(1),
		}),
		types.NewTx(&types.LegacyTx{
			To:       &to2,
			Nonce:    2,
			Value:    big.NewInt(2),
			Gas:      2,
			GasPrice: big.NewInt(2),
		}),
		types.NewTx(&types.AccessListTx{
			To:       &to3,
			Nonce:    3,
			Value:    big.NewInt(3),
			Gas:      3,
			GasPrice: big.NewInt(3),
		}),
	}
	// Create the corresponding receipts
	receipts := []*types.Receipt{
		{
			Logs: []*types.Log{
				{Address: common.BytesToAddress([]byte{0x11})},
				{Address: common.BytesToAddress([]byte{0x01, 0x11})},
			},
		},
		{
			Logs: []*types.Log{
				{Address: common.BytesToAddress([]byte{0x22})},
				{Address: common.BytesToAddress([]byte{0x02, 0x22})},
			},
		},
		{
			Logs: []*types.Log{
				{Address: common.BytesToAddress([]byte{0x33})},
				{Address: common.BytesToAddress([]byte{0x03, 0x33})},
			},
		},
	}

	// Derive log metadata fields
	number := big.NewInt(1)
	hash := common.BytesToHash([]byte{0x03, 0x14})
	types.Receipts(receipts).DeriveFields(params.TestChainConfig, hash, number.Uint64(), 0, big.NewInt(0), big.NewInt(0), txs)

	// Iterate over all the computed fields and check that they're correct
	logIndex := uint(0)

	for i := range receipts {
		for j := range receipts[i].Logs {
			if receipts[i].Logs[j].BlockNumber != number.Uint64() {
				t.Errorf("receipts[%d].Logs[%d].BlockNumber = %d, want %d", i, j, receipts[i].Logs[j].BlockNumber, number.Uint64())
			}

			if receipts[i].Logs[j].BlockHash != hash {
				t.Errorf("receipts[%d].Logs[%d].BlockHash = %s, want %s", i, j, receipts[i].Logs[j].BlockHash.String(), hash.String())
			}

			if receipts[i].Logs[j].TxHash != txs[i].Hash() {
				t.Errorf("receipts[%d].Logs[%d].TxHash = %s, want %s", i, j, receipts[i].Logs[j].TxHash.String(), txs[i].Hash().String())
			}

			if receipts[i].Logs[j].TxIndex != uint(i) {
				t.Errorf("receipts[%d].Logs[%d].TransactionIndex = %d, want %d", i, j, receipts[i].Logs[j].TxIndex, i)
			}

			if receipts[i].Logs[j].Index != logIndex {
				t.Errorf("receipts[%d].Logs[%d].Index = %d, want %d", i, j, receipts[i].Logs[j].Index, logIndex)
			}

			logIndex++
		}
	}
}

func BenchmarkDecodeRLPLogs(b *testing.B) {
	// Encoded receipts from block 0x14ee094309fbe8f70b65f45ebcc08fb33f126942d97464aad5eb91cfd1e2d269
	buf, err := os.ReadFile("testdata/stored_receipts.bin")
	if err != nil {
		b.Fatal(err)
	}

	b.Run("ReceiptForStorage", func(b *testing.B) {
		b.ReportAllocs()

		var r []*types.ReceiptForStorage
		for i := 0; i < b.N; i++ {
			if err := rlp.DecodeBytes(buf, &r); err != nil {
				b.Fatal(err)
			}
		}
	})
	b.Run("rlpLogs", func(b *testing.B) {
		b.ReportAllocs()

		var r []*receiptLogs
		for i := 0; i < b.N; i++ {
			if err := rlp.DecodeBytes(buf, &r); err != nil {
				b.Fatal(err)
			}
		}
	})
}

func TestHeadersRLPStorage(t *testing.T) {
	// Have N headers in the freezer
	frdir := t.TempDir()

	db, err := NewDatabaseWithFreezer(NewMemoryDatabase(), frdir, "", false, false, false)
	if err != nil {
		t.Fatalf("failed to create database with ancient backend")
	}
	defer db.Close()

	// Create blocks
	var chain []*types.Block

	var pHash common.Hash
	for i := 0; i < 100; i++ {
		block := types.NewBlockWithHeader(&types.Header{
			Number:      big.NewInt(int64(i)),
			Extra:       []byte("test block"),
			UncleHash:   types.EmptyUncleHash,
			TxHash:      types.EmptyTxsHash,
			ReceiptHash: types.EmptyReceiptsHash,
			ParentHash:  pHash,
		})
		chain = append(chain, block)
		pHash = block.Hash()
	}
<<<<<<< HEAD

	var receipts []types.Receipts = make([]types.Receipts, 100)

	var borReceipts []types.Receipts = make([]types.Receipts, 100)

	// Write first half to ancients
	WriteAncientBlocks(db, chain[:50], receipts[:50], borReceipts[:50], big.NewInt(100))
=======
	receipts := make([]types.Receipts, 100)
	// Write first half to ancients
	WriteAncientBlocks(db, chain[:50], receipts[:50])
>>>>>>> 827d3fcc
	// Write second half to db
	for i := 50; i < 100; i++ {
		WriteCanonicalHash(db, chain[i].Hash(), chain[i].NumberU64())
		WriteBlock(db, chain[i])
	}

	checkSequence := func(from, amount int) {
		headersRlp := ReadHeaderRange(db, uint64(from), uint64(amount))
		if have, want := len(headersRlp), amount; have != want {
			t.Fatalf("have %d headers, want %d", have, want)
		}

		for i, headerRlp := range headersRlp {
			var header types.Header
			if err := rlp.DecodeBytes(headerRlp, &header); err != nil {
				t.Fatal(err)
			}

			if have, want := header.Number.Uint64(), uint64(from-i); have != want {
				t.Fatalf("wrong number, have %d want %d", have, want)
			}
		}
	}
	checkSequence(99, 20)  // Latest block and 19 parents
	checkSequence(99, 50)  // Latest block -> all db blocks
	checkSequence(99, 51)  // Latest block -> one from ancients
	checkSequence(99, 52)  // Latest blocks -> two from ancients
	checkSequence(50, 2)   // One from db, one from ancients
	checkSequence(49, 1)   // One from ancients
	checkSequence(49, 50)  // All ancient ones
	checkSequence(99, 100) // All blocks
	checkSequence(0, 1)    // Only genesis
	checkSequence(1, 1)    // Only block 1
	checkSequence(1, 2)    // Genesis + block 1
}<|MERGE_RESOLUTION|>--- conflicted
+++ resolved
@@ -281,34 +281,6 @@
 	}
 }
 
-<<<<<<< HEAD
-// Tests block total difficulty storage and retrieval operations.
-func TestTdStorage(t *testing.T) {
-	db := NewMemoryDatabase()
-
-	// Create a test TD to move around the database and make sure it's really new
-	hash, td := common.Hash{}, big.NewInt(314)
-	if entry := ReadTd(db, hash, 0); entry != nil {
-		t.Fatalf("Non existent TD returned: %v", entry)
-	}
-	// Write and verify the TD in the database
-	WriteTd(db, hash, 0, td)
-
-	if entry := ReadTd(db, hash, 0); entry == nil {
-		t.Fatalf("Stored TD not found")
-	} else if entry.Cmp(td) != 0 {
-		t.Fatalf("Retrieved TD mismatch: have %v, want %v", entry, td)
-	}
-	// Delete the TD and verify the execution
-	DeleteTd(db, hash, 0)
-
-	if entry := ReadTd(db, hash, 0); entry != nil {
-		t.Fatalf("Deleted TD returned: %v", entry)
-	}
-}
-
-=======
->>>>>>> 827d3fcc
 // Tests that canonical numbers can be mapped to hashes and retrieved.
 func TestCanonicalMappingStorage(t *testing.T) {
 	db := NewMemoryDatabase()
@@ -500,19 +472,9 @@
 	if blob := ReadReceiptsRLP(db, hash, number); len(blob) > 0 {
 		t.Fatalf("non existent receipts returned")
 	}
-<<<<<<< HEAD
-
-	if blob := ReadTdRLP(db, hash, number); len(blob) > 0 {
-		t.Fatalf("non existent td returned")
-	}
 
 	// Write and verify the header in the database
-	WriteAncientBlocks(db, []*types.Block{block}, []types.Receipts{nil}, []types.Receipts{nil}, big.NewInt(100))
-=======
-
-	// Write and verify the header in the database
-	WriteAncientBlocks(db, []*types.Block{block}, []types.Receipts{nil})
->>>>>>> 827d3fcc
+	WriteAncientBlocks(db, []*types.Block{block}, []types.Receipts{nil}, []types.Receipts{nil})
 
 	if blob := ReadHeaderRLP(db, hash, number); len(blob) == 0 {
 		t.Fatalf("no header returned")
@@ -525,13 +487,6 @@
 	if blob := ReadReceiptsRLP(db, hash, number); len(blob) == 0 {
 		t.Fatalf("no receipts returned")
 	}
-<<<<<<< HEAD
-
-	if blob := ReadTdRLP(db, hash, number); len(blob) == 0 {
-		t.Fatalf("no td returned")
-	}
-=======
->>>>>>> 827d3fcc
 
 	// Use a fake hash for data retrieval, nothing should be returned.
 	fakeHash := common.BytesToHash([]byte{0x01, 0x02, 0x03})
@@ -546,13 +501,6 @@
 	if blob := ReadReceiptsRLP(db, fakeHash, number); len(blob) != 0 {
 		t.Fatalf("invalid receipts returned")
 	}
-<<<<<<< HEAD
-
-	if blob := ReadTdRLP(db, fakeHash, number); len(blob) != 0 {
-		t.Fatalf("invalid td returned")
-	}
-=======
->>>>>>> 827d3fcc
 }
 
 func TestCanonicalHashIteration(t *testing.T) {
@@ -665,11 +613,6 @@
 	// The benchmark loop writes batches of blocks, but note that the total block count is
 	// b.N. This means the resulting ns/op measurement is the time it takes to write a
 	// single block and its associated data.
-<<<<<<< HEAD
-	var td = big.NewInt(55)
-
-=======
->>>>>>> 827d3fcc
 	var totalSize int64
 
 	for i := 0; i < b.N; i += batchSize {
@@ -680,12 +623,8 @@
 
 		blocks := allBlocks[i : i+length]
 		receipts := batchReceipts[:length]
-<<<<<<< HEAD
-
-		writeSize, err := WriteAncientBlocks(db, blocks, receipts, []types.Receipts{nil}, td)
-=======
-		writeSize, err := WriteAncientBlocks(db, blocks, receipts)
->>>>>>> 827d3fcc
+
+		writeSize, err := WriteAncientBlocks(db, blocks, receipts, []types.Receipts{nil})
 		if err != nil {
 			b.Fatal(err)
 		}
@@ -1005,19 +944,13 @@
 		chain = append(chain, block)
 		pHash = block.Hash()
 	}
-<<<<<<< HEAD
 
 	var receipts []types.Receipts = make([]types.Receipts, 100)
 
 	var borReceipts []types.Receipts = make([]types.Receipts, 100)
 
 	// Write first half to ancients
-	WriteAncientBlocks(db, chain[:50], receipts[:50], borReceipts[:50], big.NewInt(100))
-=======
-	receipts := make([]types.Receipts, 100)
-	// Write first half to ancients
-	WriteAncientBlocks(db, chain[:50], receipts[:50])
->>>>>>> 827d3fcc
+	WriteAncientBlocks(db, chain[:50], receipts[:50], borReceipts[:50])
 	// Write second half to db
 	for i := 50; i < 100; i++ {
 		WriteCanonicalHash(db, chain[i].Hash(), chain[i].NumberU64())
