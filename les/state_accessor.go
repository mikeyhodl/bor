--- conflicted
+++ resolved
@@ -62,28 +62,15 @@
 		// Assemble the transaction call message and return if the requested offset
 		msg, _ := core.TransactionToMessage(tx, signer, block.BaseFee())
 		txContext := core.NewEVMTxContext(msg)
-<<<<<<< HEAD
 		blockContext := core.NewEVMBlockContext(block.Header(), leth.blockchain, nil)
-		statedb.Prepare(tx.Hash(), idx)
+		statedb.SetTxContext(tx.Hash(), idx)
 		if idx == txIndex {
-			return msg, blockContext, statedb, nil
+			return msg, blockContext, statedb, release, nil
 		}
 		// Not yet the searched for transaction, execute on top of the current state
 		vmenv := vm.NewEVM(blockContext, txContext, statedb, leth.blockchain.Config(), vm.Config{})
-		// nolint : contextcheck
 		if _, err := core.ApplyMessage(vmenv, msg, new(core.GasPool).AddGas(tx.Gas()), context.Background()); err != nil {
-			return nil, vm.BlockContext{}, nil, fmt.Errorf("transaction %#x failed: %v", tx.Hash(), err)
-=======
-		context := core.NewEVMBlockContext(block.Header(), leth.blockchain, nil)
-		statedb.SetTxContext(tx.Hash(), idx)
-		if idx == txIndex {
-			return msg, context, statedb, release, nil
-		}
-		// Not yet the searched for transaction, execute on top of the current state
-		vmenv := vm.NewEVM(context, txContext, statedb, leth.blockchain.Config(), vm.Config{})
-		if _, err := core.ApplyMessage(vmenv, msg, new(core.GasPool).AddGas(tx.Gas())); err != nil {
 			return nil, vm.BlockContext{}, nil, nil, fmt.Errorf("transaction %#x failed: %v", tx.Hash(), err)
->>>>>>> ea9e62ca
 		}
 		// Ensure any modifications are committed to the state
 		// Only delete empty objects if EIP158/161 (a.k.a Spurious Dragon) is in effect
