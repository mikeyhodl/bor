--- conflicted
+++ resolved
@@ -88,13 +88,8 @@
 
 // Test checks if the given topic is present in the bloom filter
 func (b Bloom) Test(topic []byte) bool {
-<<<<<<< HEAD
-	i1, v1, i2, v2, i3, v3 := bloomValues(topic, make([]byte, 6))
-
-=======
 	var buf [6]byte
 	i1, v1, i2, v2, i3, v3 := bloomValues(topic, &buf)
->>>>>>> 12b4131f
 	return v1 == v1&b[i1] &&
 		v2 == v2&b[i2] &&
 		v3 == v3&b[i3]
@@ -117,12 +112,7 @@
 		buf [6]byte
 	)
 	for _, log := range receipt.Logs {
-<<<<<<< HEAD
-		bin.add(log.Address.Bytes(), buf)
-
-=======
 		bin.AddWithBuffer(log.Address.Bytes(), &buf)
->>>>>>> 12b4131f
 		for _, b := range log.Topics {
 			bin.AddWithBuffer(b[:], &buf)
 		}
