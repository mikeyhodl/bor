--- conflicted
+++ resolved
@@ -294,18 +294,6 @@
 	return nil, nil
 }
 
-<<<<<<< HEAD
-// // enable4844 applies EIP-4844 (DATAHASH opcode)
-// func enable4844(jt *JumpTable) {
-// 	// New opcode
-// 	jt[BLOBHASH] = &operation{
-// 		execute:     opBlobHash,
-// 		constantGas: GasFastestStep,
-// 		minStack:    minStack(1, 1),
-// 		maxStack:    maxStack(1, 1),
-// 	}
-// }
-=======
 // opBlobBaseFee implements BLOBBASEFEE opcode
 func opBlobBaseFee(pc *uint64, interpreter *EVMInterpreter, scope *ScopeContext) ([]byte, error) {
 	blobBaseFee, _ := uint256.FromBig(interpreter.evm.Context.BlobBaseFee)
@@ -322,17 +310,16 @@
 		maxStack:    maxStack(1, 1),
 	}
 }
->>>>>>> 916d6a44
 
 // enable7516 applies EIP-7516 (BLOBBASEFEE opcode)
-func enable7516(jt *JumpTable) {
-	jt[BLOBBASEFEE] = &operation{
-		execute:     opBlobBaseFee,
-		constantGas: GasQuickStep,
-		minStack:    minStack(0, 1),
-		maxStack:    maxStack(0, 1),
-	}
-}
+// func enable7516(jt *JumpTable) {
+// 	jt[BLOBBASEFEE] = &operation{
+// 		execute:     opBlobBaseFee,
+// 		constantGas: GasQuickStep,
+// 		minStack:    minStack(0, 1),
+// 		maxStack:    maxStack(0, 1),
+// 	}
+// }
 
 // enable6780 applies EIP-6780 (deactivate SELFDESTRUCT)
 func enable6780(jt *JumpTable) {
