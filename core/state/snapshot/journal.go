--- conflicted
+++ resolved
@@ -117,14 +117,8 @@
 	// is not matched with disk layer; or the it's the legacy-format journal,
 	// etc.), we just discard all diffs and try to recover them later.
 	var current snapshot = base
-<<<<<<< HEAD
-
-	err := iterateJournal(db, func(parent common.Hash, root common.Hash, destructSet map[common.Hash]struct{}, accountData map[common.Hash][]byte, storageData map[common.Hash]map[common.Hash][]byte) error {
-		current = newDiffLayer(current, root, destructSet, accountData, storageData)
-=======
 	err := iterateJournal(db, func(parent common.Hash, root common.Hash, accountData map[common.Hash][]byte, storageData map[common.Hash]map[common.Hash][]byte) error {
 		current = newDiffLayer(current, root, accountData, storageData)
->>>>>>> 827d3fcc
 		return nil
 	})
 	if err != nil {
@@ -259,19 +253,6 @@
 	if err := rlp.Encode(buffer, dl.root); err != nil {
 		return common.Hash{}, err
 	}
-<<<<<<< HEAD
-
-	destructs := make([]journalDestruct, 0, len(dl.destructSet))
-	for hash := range dl.destructSet {
-		destructs = append(destructs, journalDestruct{Hash: hash})
-	}
-
-	if err := rlp.Encode(buffer, destructs); err != nil {
-		return common.Hash{}, err
-	}
-
-=======
->>>>>>> 827d3fcc
 	accounts := make([]journalAccount, 0, len(dl.accountData))
 	for hash, blob := range dl.accountData {
 		accounts = append(accounts, journalAccount{
@@ -332,14 +313,8 @@
 		log.Warn("Failed to resolve the journal version", "error", err)
 		return errors.New("failed to resolve journal version")
 	}
-<<<<<<< HEAD
-
-	if version != journalVersion {
-		log.Warn("Discarded the snapshot journal with wrong version", "required", journalVersion, "got", version)
-=======
 	if version != journalV0 && version != journalCurrentVersion {
 		log.Warn("Discarded journal with wrong version", "required", journalCurrentVersion, "got", version)
->>>>>>> 827d3fcc
 		return errors.New("wrong journal version")
 	}
 	// Secondly, resolve the disk layer root, ensure it's continuous
@@ -372,11 +347,6 @@
 
 			return fmt.Errorf("load diff root: %v", err)
 		}
-<<<<<<< HEAD
-
-		if err := r.Decode(&destructs); err != nil {
-			return fmt.Errorf("load diff destructs: %v", err)
-=======
 		// If a legacy journal is detected, decode the destruct set from the stream.
 		// The destruct set has been deprecated. If the journal contains non-empty
 		// destruct set, then it is deemed incompatible.
@@ -406,7 +376,6 @@
 				log.Warn("Incompatible legacy journal detected", "version", journalV0)
 				return fmt.Errorf("incompatible legacy journal detected")
 			}
->>>>>>> 827d3fcc
 		}
 
 		if err := r.Decode(&accounts); err != nil {
@@ -416,14 +385,6 @@
 		if err := r.Decode(&storage); err != nil {
 			return fmt.Errorf("load diff storage: %v", err)
 		}
-<<<<<<< HEAD
-
-		for _, entry := range destructs {
-			destructSet[entry.Hash] = struct{}{}
-		}
-
-=======
->>>>>>> 827d3fcc
 		for _, entry := range accounts {
 			if len(entry.Blob) > 0 { // RLP loses nil-ness, but `[]byte{}` is not a valid item, so reinterpret that
 				accountData[entry.Hash] = entry.Blob
@@ -445,12 +406,7 @@
 
 			storageData[entry.Hash] = slots
 		}
-<<<<<<< HEAD
-
-		if err := callback(parent, root, destructSet, accountData, storageData); err != nil {
-=======
 		if err := callback(parent, root, accountData, storageData); err != nil {
->>>>>>> 827d3fcc
 			return err
 		}
 
