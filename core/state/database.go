--- conflicted
+++ resolved
@@ -195,17 +195,10 @@
 	// Set up the state snapshot reader if available. This feature
 	// is optional and may be partially useful if it's not fully
 	// generated.
-<<<<<<< HEAD
 	if db.snap != nil && db.useSnapInReader {
-		sr, err := newStateReader(stateRoot, db.snap)
-		if err == nil {
-			readers = append(readers, sr) // snap reader is optional
-=======
-	if db.snap != nil {
 		snap := db.snap.Snapshot(stateRoot)
 		if snap != nil {
 			readers = append(readers, newStateReader(snap)) // snap reader is optional
->>>>>>> 4200afdb
 		}
 	}
 	// Set up the trie reader, which is expected to always be available
