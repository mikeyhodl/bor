// Go port of Coda Hale's Metrics library
//
// <https://github.com/rcrowley/go-metrics>
//
// Coda Hale's original work: <https://github.com/codahale/metrics>

package metrics

import (
<<<<<<< HEAD
	"fmt"
	"os"
=======
>>>>>>> 827d3fcc
	"runtime/metrics"
	"runtime/pprof"
	"time"
)

<<<<<<< HEAD
	"github.com/ethereum/go-ethereum/common"
	"github.com/ethereum/go-ethereum/log"

	"github.com/BurntSushi/toml"
=======
var (
	metricsEnabled = false
>>>>>>> 827d3fcc
)

// Enabled is checked by functions that are deemed 'expensive', e.g. if a
// meter-type does locking and/or non-trivial math operations during update.
func Enabled() bool {
	return metricsEnabled
}

// Enable enables the metrics system.
// The Enabled-flag is expected to be set, once, during startup, but toggling off and on
// is not supported.
//
<<<<<<< HEAD
// This global kill-switch helps quantify the observer effect and makes
// for less cluttered pprof profiles.
var Enabled = false

// enablerFlags is the CLI flag names to use to enable metrics collections.
var enablerFlags = []string{"metrics"}

// enablerEnvVars is the env var names to use to enable metrics collections.
var enablerEnvVars = []string{"GETH_METRICS"}

// configFlag is the CLI flag name to use to start node by providing a toml based config
var configFlag = "config"

// init enables or disables the metrics system. Since we need this to run before
// any other code gets to create meters and timers, we'll actually do an ugly hack
// and peek into the command line args for the metrics flag.
func init() {
	for _, enabler := range enablerEnvVars {
		if val, found := syscall.Getenv(enabler); found && !Enabled {
			if enable, _ := strconv.ParseBool(val); enable { // ignore error, flag parser will choke on it later
				log.Info("Enabling metrics collection")
				Enabled = true
			}
		}
	}

	var configFile string

	for i, arg := range os.Args {
		flag := strings.TrimLeft(arg, "-")

		// check for existence of `config` flag
		if flag == configFlag && i < len(os.Args)-1 {
			configFile = strings.TrimLeft(os.Args[i+1], "-") // find the value of flag
		} else if len(flag) > 6 && flag[:6] == configFlag {
			// Checks for `=` separated flag (e.g. config=path)
			configFile = strings.TrimLeft(flag[6:], "=")
		}

		for _, enabler := range enablerFlags {
			if !Enabled && flag == enabler {
				log.Info("Enabling metrics collection")
				Enabled = true
			}
		}
	}

	// Update the global metrics value, if they're provided in the config file
	updateMetricsFromConfig(configFile)
}

func updateMetricsFromConfig(path string) {
	// Don't act upon any errors here. They're already taken into
	// consideration when the toml config file will be parsed in the cli.
	canonicalPath, err := common.VerifyPath(path)
	if err != nil {
		fmt.Println("path not verified: " + err.Error())
		return
	}

	data, err := os.ReadFile(canonicalPath)
	tomlData := string(data)

	if err != nil {
		return
	}

	// Create a minimal config to decode
	type TelemetryConfig struct {
		Enabled   bool `hcl:"metrics,optional" toml:"metrics,optional"`
		Expensive bool `hcl:"expensive,optional" toml:"expensive,optional"`
	}

	type CliConfig struct {
		Telemetry *TelemetryConfig `hcl:"telemetry,block" toml:"telemetry,block"`
	}

	conf := &CliConfig{}

	_, err = toml.Decode(tomlData, &conf)
	if err != nil || conf == nil || conf.Telemetry == nil {
		return
	}

	// We have the values now, update them
	Enabled = conf.Telemetry.Enabled
=======
// Enable is not safe to call concurrently. You need to call this as early as possible in
// the program, before any metrics collection will happen.
func Enable() {
	metricsEnabled = true
	startMeterTickerLoop()
>>>>>>> 827d3fcc
}

var threadCreateProfile = pprof.Lookup("threadcreate")

type runtimeStats struct {
	GCPauses     *metrics.Float64Histogram
	GCAllocBytes uint64
	GCFreedBytes uint64

	MemTotal     uint64
	HeapObjects  uint64
	HeapFree     uint64
	HeapReleased uint64
	HeapUnused   uint64

	Goroutines   uint64
	SchedLatency *metrics.Float64Histogram
}

var runtimeSamples = []metrics.Sample{
	{Name: "/gc/pauses:seconds"}, // histogram
	{Name: "/gc/heap/allocs:bytes"},
	{Name: "/gc/heap/frees:bytes"},
	{Name: "/memory/classes/total:bytes"},
	{Name: "/memory/classes/heap/objects:bytes"},
	{Name: "/memory/classes/heap/free:bytes"},
	{Name: "/memory/classes/heap/released:bytes"},
	{Name: "/memory/classes/heap/unused:bytes"},
	{Name: "/sched/goroutines:goroutines"},
	{Name: "/sched/latencies:seconds"}, // histogram
}

func ReadRuntimeStats() *runtimeStats {
	r := new(runtimeStats)
	readRuntimeStats(r)
	return r
}

func readRuntimeStats(v *runtimeStats) {
	metrics.Read(runtimeSamples)

	for _, s := range runtimeSamples {
		// Skip invalid/unknown metrics. This is needed because some metrics
		// are unavailable in older Go versions, and attempting to read a 'bad'
		// metric panics.
		if s.Value.Kind() == metrics.KindBad {
			continue
		}

		switch s.Name {
		case "/gc/pauses:seconds":
			v.GCPauses = s.Value.Float64Histogram()
		case "/gc/heap/allocs:bytes":
			v.GCAllocBytes = s.Value.Uint64()
		case "/gc/heap/frees:bytes":
			v.GCFreedBytes = s.Value.Uint64()
		case "/memory/classes/total:bytes":
			v.MemTotal = s.Value.Uint64()
		case "/memory/classes/heap/objects:bytes":
			v.HeapObjects = s.Value.Uint64()
		case "/memory/classes/heap/free:bytes":
			v.HeapFree = s.Value.Uint64()
		case "/memory/classes/heap/released:bytes":
			v.HeapReleased = s.Value.Uint64()
		case "/memory/classes/heap/unused:bytes":
			v.HeapUnused = s.Value.Uint64()
		case "/sched/goroutines:goroutines":
			v.Goroutines = s.Value.Uint64()
		case "/sched/latencies:seconds":
			v.SchedLatency = s.Value.Float64Histogram()
		}
	}
}

// CollectProcessMetrics periodically collects various metrics about the running process.
func CollectProcessMetrics(refresh time.Duration) {
	// Short circuit if the metrics system is disabled
	if !metricsEnabled {
		return
	}

	// Create the various data collectors
	var (
		cpustats  = make([]CPUStats, 2)
		diskstats = make([]DiskStats, 2)
		rstats    = make([]runtimeStats, 2)
	)

	// This scale factor is used for the runtime's time metrics. It's useful to convert to
	// ns here because the runtime gives times in float seconds, but runtimeHistogram can
	// only provide integers for the minimum and maximum values.
	const secondsToNs = float64(time.Second)

	// Define the various metrics to collect
	var (
		cpuSysLoad            = GetOrRegisterGauge("system/cpu/sysload", DefaultRegistry)
		cpuSysWait            = GetOrRegisterGauge("system/cpu/syswait", DefaultRegistry)
		cpuProcLoad           = GetOrRegisterGauge("system/cpu/procload", DefaultRegistry)
		cpuSysLoadTotal       = GetOrRegisterCounterFloat64("system/cpu/sysload/total", DefaultRegistry)
		cpuSysWaitTotal       = GetOrRegisterCounterFloat64("system/cpu/syswait/total", DefaultRegistry)
		cpuProcLoadTotal      = GetOrRegisterCounterFloat64("system/cpu/procload/total", DefaultRegistry)
		cpuThreads            = GetOrRegisterGauge("system/cpu/threads", DefaultRegistry)
		cpuGoroutines         = GetOrRegisterGauge("system/cpu/goroutines", DefaultRegistry)
		cpuSchedLatency       = getOrRegisterRuntimeHistogram("system/cpu/schedlatency", secondsToNs, nil)
		memPauses             = getOrRegisterRuntimeHistogram("system/memory/pauses", secondsToNs, nil)
		memAllocs             = GetOrRegisterMeter("system/memory/allocs", DefaultRegistry)
		memFrees              = GetOrRegisterMeter("system/memory/frees", DefaultRegistry)
		memTotal              = GetOrRegisterGauge("system/memory/held", DefaultRegistry)
		heapUsed              = GetOrRegisterGauge("system/memory/used", DefaultRegistry)
		heapObjects           = GetOrRegisterGauge("system/memory/objects", DefaultRegistry)
		diskReads             = GetOrRegisterMeter("system/disk/readcount", DefaultRegistry)
		diskReadBytes         = GetOrRegisterMeter("system/disk/readdata", DefaultRegistry)
		diskReadBytesCounter  = GetOrRegisterCounter("system/disk/readbytes", DefaultRegistry)
		diskWrites            = GetOrRegisterMeter("system/disk/writecount", DefaultRegistry)
		diskWriteBytes        = GetOrRegisterMeter("system/disk/writedata", DefaultRegistry)
		diskWriteBytesCounter = GetOrRegisterCounter("system/disk/writebytes", DefaultRegistry)
	)

	var lastCollectTime time.Time

	// Iterate loading the different stats and updating the meters.
	now, prev := 0, 1

	for ; ; now, prev = prev, now {
		// Gather CPU times.
		ReadCPUStats(&cpustats[now])

		collectTime := time.Now()
		secondsSinceLastCollect := collectTime.Sub(lastCollectTime).Seconds()
		lastCollectTime = collectTime

		if secondsSinceLastCollect > 0 {
			sysLoad := cpustats[now].GlobalTime - cpustats[prev].GlobalTime
			sysWait := cpustats[now].GlobalWait - cpustats[prev].GlobalWait
			procLoad := cpustats[now].LocalTime - cpustats[prev].LocalTime
			// Convert to integer percentage.
			cpuSysLoad.Update(int64(sysLoad / secondsSinceLastCollect * 100))
			cpuSysWait.Update(int64(sysWait / secondsSinceLastCollect * 100))
			cpuProcLoad.Update(int64(procLoad / secondsSinceLastCollect * 100))
			// increment counters (ms)
			cpuSysLoadTotal.Inc(sysLoad)
			cpuSysWaitTotal.Inc(sysWait)
			cpuProcLoadTotal.Inc(procLoad)
		}

		// Threads
		cpuThreads.Update(int64(threadCreateProfile.Count()))

		// Go runtime metrics
		readRuntimeStats(&rstats[now])

		cpuGoroutines.Update(int64(rstats[now].Goroutines))
		cpuSchedLatency.update(rstats[now].SchedLatency)
		memPauses.update(rstats[now].GCPauses)

		memAllocs.Mark(int64(rstats[now].GCAllocBytes - rstats[prev].GCAllocBytes))
		memFrees.Mark(int64(rstats[now].GCFreedBytes - rstats[prev].GCFreedBytes))

		memTotal.Update(int64(rstats[now].MemTotal))
		heapUsed.Update(int64(rstats[now].MemTotal - rstats[now].HeapUnused - rstats[now].HeapFree - rstats[now].HeapReleased))
		heapObjects.Update(int64(rstats[now].HeapObjects))

		// Disk
		if ReadDiskStats(&diskstats[now]) == nil {
			diskReads.Mark(diskstats[now].ReadCount - diskstats[prev].ReadCount)
			diskReadBytes.Mark(diskstats[now].ReadBytes - diskstats[prev].ReadBytes)
			diskWrites.Mark(diskstats[now].WriteCount - diskstats[prev].WriteCount)
			diskWriteBytes.Mark(diskstats[now].WriteBytes - diskstats[prev].WriteBytes)
			diskReadBytesCounter.Inc(diskstats[now].ReadBytes - diskstats[prev].ReadBytes)
			diskWriteBytesCounter.Inc(diskstats[now].WriteBytes - diskstats[prev].WriteBytes)
		}

		time.Sleep(refresh)
	}
}<|MERGE_RESOLUTION|>--- conflicted
+++ resolved
@@ -7,25 +7,13 @@
 package metrics
 
 import (
-<<<<<<< HEAD
-	"fmt"
-	"os"
-=======
->>>>>>> 827d3fcc
 	"runtime/metrics"
 	"runtime/pprof"
 	"time"
 )
 
-<<<<<<< HEAD
-	"github.com/ethereum/go-ethereum/common"
-	"github.com/ethereum/go-ethereum/log"
-
-	"github.com/BurntSushi/toml"
-=======
 var (
 	metricsEnabled = false
->>>>>>> 827d3fcc
 )
 
 // Enabled is checked by functions that are deemed 'expensive', e.g. if a
@@ -38,100 +26,11 @@
 // The Enabled-flag is expected to be set, once, during startup, but toggling off and on
 // is not supported.
 //
-<<<<<<< HEAD
-// This global kill-switch helps quantify the observer effect and makes
-// for less cluttered pprof profiles.
-var Enabled = false
-
-// enablerFlags is the CLI flag names to use to enable metrics collections.
-var enablerFlags = []string{"metrics"}
-
-// enablerEnvVars is the env var names to use to enable metrics collections.
-var enablerEnvVars = []string{"GETH_METRICS"}
-
-// configFlag is the CLI flag name to use to start node by providing a toml based config
-var configFlag = "config"
-
-// init enables or disables the metrics system. Since we need this to run before
-// any other code gets to create meters and timers, we'll actually do an ugly hack
-// and peek into the command line args for the metrics flag.
-func init() {
-	for _, enabler := range enablerEnvVars {
-		if val, found := syscall.Getenv(enabler); found && !Enabled {
-			if enable, _ := strconv.ParseBool(val); enable { // ignore error, flag parser will choke on it later
-				log.Info("Enabling metrics collection")
-				Enabled = true
-			}
-		}
-	}
-
-	var configFile string
-
-	for i, arg := range os.Args {
-		flag := strings.TrimLeft(arg, "-")
-
-		// check for existence of `config` flag
-		if flag == configFlag && i < len(os.Args)-1 {
-			configFile = strings.TrimLeft(os.Args[i+1], "-") // find the value of flag
-		} else if len(flag) > 6 && flag[:6] == configFlag {
-			// Checks for `=` separated flag (e.g. config=path)
-			configFile = strings.TrimLeft(flag[6:], "=")
-		}
-
-		for _, enabler := range enablerFlags {
-			if !Enabled && flag == enabler {
-				log.Info("Enabling metrics collection")
-				Enabled = true
-			}
-		}
-	}
-
-	// Update the global metrics value, if they're provided in the config file
-	updateMetricsFromConfig(configFile)
-}
-
-func updateMetricsFromConfig(path string) {
-	// Don't act upon any errors here. They're already taken into
-	// consideration when the toml config file will be parsed in the cli.
-	canonicalPath, err := common.VerifyPath(path)
-	if err != nil {
-		fmt.Println("path not verified: " + err.Error())
-		return
-	}
-
-	data, err := os.ReadFile(canonicalPath)
-	tomlData := string(data)
-
-	if err != nil {
-		return
-	}
-
-	// Create a minimal config to decode
-	type TelemetryConfig struct {
-		Enabled   bool `hcl:"metrics,optional" toml:"metrics,optional"`
-		Expensive bool `hcl:"expensive,optional" toml:"expensive,optional"`
-	}
-
-	type CliConfig struct {
-		Telemetry *TelemetryConfig `hcl:"telemetry,block" toml:"telemetry,block"`
-	}
-
-	conf := &CliConfig{}
-
-	_, err = toml.Decode(tomlData, &conf)
-	if err != nil || conf == nil || conf.Telemetry == nil {
-		return
-	}
-
-	// We have the values now, update them
-	Enabled = conf.Telemetry.Enabled
-=======
 // Enable is not safe to call concurrently. You need to call this as early as possible in
 // the program, before any metrics collection will happen.
 func Enable() {
 	metricsEnabled = true
 	startMeterTickerLoop()
->>>>>>> 827d3fcc
 }
 
 var threadCreateProfile = pprof.Lookup("threadcreate")
