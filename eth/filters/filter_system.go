// Copyright 2015 The go-ethereum Authors
// This file is part of the go-ethereum library.
//
// The go-ethereum library is free software: you can redistribute it and/or modify
// it under the terms of the GNU Lesser General Public License as published by
// the Free Software Foundation, either version 3 of the License, or
// (at your option) any later version.
//
// The go-ethereum library is distributed in the hope that it will be useful,
// but WITHOUT ANY WARRANTY; without even the implied warranty of
// MERCHANTABILITY or FITNESS FOR A PARTICULAR PURPOSE. See the
// GNU Lesser General Public License for more details.
//
// You should have received a copy of the GNU Lesser General Public License
// along with the go-ethereum library. If not, see <http://www.gnu.org/licenses/>.

// Package filters implements an ethereum filtering system for block,
// transactions and log events.
package filters

import (
	"context"
	"fmt"
	"sync"
	"sync/atomic"
	"time"

	"github.com/ethereum/go-ethereum"
	"github.com/ethereum/go-ethereum/common"
	"github.com/ethereum/go-ethereum/common/lru"
	"github.com/ethereum/go-ethereum/core"
	"github.com/ethereum/go-ethereum/core/bloombits"
	"github.com/ethereum/go-ethereum/core/types"
	"github.com/ethereum/go-ethereum/ethdb"
	"github.com/ethereum/go-ethereum/event"
	"github.com/ethereum/go-ethereum/log"
	"github.com/ethereum/go-ethereum/params"
	"github.com/ethereum/go-ethereum/rpc"
)

// Config represents the configuration of the filter system.
type Config struct {
	LogCacheSize int           // maximum number of cached blocks (default: 32)
	Timeout      time.Duration // how long filters stay active (default: 5min)
}

func (cfg Config) withDefaults() Config {
	if cfg.Timeout == 0 {
		cfg.Timeout = 5 * time.Minute
	}

	if cfg.LogCacheSize == 0 {
		cfg.LogCacheSize = 32
	}

	return cfg
}

//go:generate mockgen -destination=../../eth/filters/IBackend.go -package=filters . Backend
type Backend interface {
	ChainDb() ethdb.Database
	HeaderByNumber(ctx context.Context, blockNr rpc.BlockNumber) (*types.Header, error)
	HeaderByHash(ctx context.Context, blockHash common.Hash) (*types.Header, error)
	GetBody(ctx context.Context, hash common.Hash, number rpc.BlockNumber) (*types.Body, error)
	GetReceipts(ctx context.Context, blockHash common.Hash) (types.Receipts, error)
	GetLogs(ctx context.Context, blockHash common.Hash, number uint64) ([][]*types.Log, error)
<<<<<<< HEAD
	PendingBlockAndReceipts() (*types.Block, types.Receipts)
	GetBorBlockReceipt(ctx context.Context, blockHash common.Hash) (*types.Receipt, error)
	GetBorBlockLogs(ctx context.Context, blockHash common.Hash) ([]*types.Log, error)
=======
>>>>>>> aadddf3a

	CurrentHeader() *types.Header
	ChainConfig() *params.ChainConfig
	SubscribeNewTxsEvent(chan<- core.NewTxsEvent) event.Subscription
	SubscribeChainEvent(ch chan<- core.ChainEvent) event.Subscription
	SubscribeRemovedLogsEvent(ch chan<- core.RemovedLogsEvent) event.Subscription
	SubscribeLogsEvent(ch chan<- []*types.Log) event.Subscription
<<<<<<< HEAD
	SubscribePendingLogsEvent(ch chan<- []*types.Log) event.Subscription
	SubscribeStateSyncEvent(ch chan<- core.StateSyncEvent) event.Subscription
=======
>>>>>>> aadddf3a

	BloomStatus() (uint64, uint64)
	ServiceFilter(ctx context.Context, session *bloombits.MatcherSession)
}

// FilterSystem holds resources shared by all filters.
type FilterSystem struct {
	backend   Backend
	logsCache *lru.Cache[common.Hash, *logCacheElem]
	cfg       *Config
}

// NewFilterSystem creates a filter system.
func NewFilterSystem(backend Backend, config Config) *FilterSystem {
	config = config.withDefaults()

	return &FilterSystem{
		backend:   backend,
		logsCache: lru.NewCache[common.Hash, *logCacheElem](config.LogCacheSize),
		cfg:       &config,
	}
}

type logCacheElem struct {
	logs []*types.Log
	body atomic.Pointer[types.Body]
}

// cachedLogElem loads block logs from the backend and caches the result.
func (sys *FilterSystem) cachedLogElem(ctx context.Context, blockHash common.Hash, number uint64) (*logCacheElem, error) {
	cached, ok := sys.logsCache.Get(blockHash)
	if ok {
		return cached, nil
	}

	logs, err := sys.backend.GetLogs(ctx, blockHash, number)
	if err != nil {
		return nil, err
	}

	if logs == nil {
		return nil, fmt.Errorf("failed to get logs for block #%d (0x%s)", number, blockHash.TerminalString())
	}
	// Database logs are un-derived.
	// Fill in whatever we can (txHash is inaccessible at this point).
	flattened := make([]*types.Log, 0)

	var logIdx uint

	for i, txLogs := range logs {
		for _, log := range txLogs {
			log.BlockHash = blockHash
			log.BlockNumber = number
			log.TxIndex = uint(i)
			log.Index = logIdx
			logIdx++

			flattened = append(flattened, log)
		}
	}

	elem := &logCacheElem{logs: flattened}
	sys.logsCache.Add(blockHash, elem)

	return elem, nil
}

func (sys *FilterSystem) cachedGetBody(ctx context.Context, elem *logCacheElem, hash common.Hash, number uint64) (*types.Body, error) {
	if body := elem.body.Load(); body != nil {
		return body, nil
	}

	body, err := sys.backend.GetBody(ctx, hash, rpc.BlockNumber(number))
	if err != nil {
		return nil, err
	}

	elem.body.Store(body)

	return body, nil
}

// Type determines the kind of filter and is used to put the filter in to
// the correct bucket when added.
type Type byte

const (
	// UnknownSubscription indicates an unknown subscription type
	UnknownSubscription Type = iota
	// LogsSubscription queries for new or removed (chain reorg) logs
	LogsSubscription
	// PendingTransactionsSubscription queries for pending transactions entering
	// the pending state
	PendingTransactionsSubscription
	// BlocksSubscription queries hashes for blocks that are imported
	BlocksSubscription
	// StateSyncSubscription to listen main chain state
	StateSyncSubscription
	// LastIndexSubscription keeps track of the last index
	LastIndexSubscription
)

const (
	// txChanSize is the size of channel listening to NewTxsEvent.
	// The number is referenced from the size of tx pool.
	txChanSize = 4096
	// rmLogsChanSize is the size of channel listening to RemovedLogsEvent.
	rmLogsChanSize = 10
	// logsChanSize is the size of channel listening to LogsEvent.
	logsChanSize = 10
	// chainEvChanSize is the size of channel listening to ChainEvent.
	chainEvChanSize = 10
	// stateEvChanSize is the size of channel listening to StateSyncEvent.
	stateEvChanSize = 10
)

type subscription struct {
	id        rpc.ID
	typ       Type
	created   time.Time
	logsCrit  ethereum.FilterQuery
	logs      chan []*types.Log
	txs       chan []*types.Transaction
	headers   chan *types.Header
	installed chan struct{} // closed when the filter is installed
	err       chan error    // closed when the filter is uninstalled

	stateSyncData chan *types.StateSyncData
}

// EventSystem creates subscriptions, processes events and broadcasts them to the
// subscription which match the subscription criteria.
type EventSystem struct {
	backend Backend
	sys     *FilterSystem

	// Subscriptions
	txsSub    event.Subscription // Subscription for new transaction event
	logsSub   event.Subscription // Subscription for new log event
	rmLogsSub event.Subscription // Subscription for removed log event
	chainSub  event.Subscription // Subscription for new chain event

	// Channels
<<<<<<< HEAD
	install       chan *subscription         // install filter for event notification
	uninstall     chan *subscription         // remove filter for event notification
	txsCh         chan core.NewTxsEvent      // Channel to receive new transactions event
	logsCh        chan []*types.Log          // Channel to receive new log event
	pendingLogsCh chan []*types.Log          // Channel to receive new log event
	rmLogsCh      chan core.RemovedLogsEvent // Channel to receive removed log event
	chainCh       chan core.ChainEvent       // Channel to receive new chain event

	// Bor related subscription and channels
	stateSyncSub event.Subscription       // Subscription for new state event
	stateSyncCh  chan core.StateSyncEvent // Channel to receive deposit state change event
=======
	install   chan *subscription         // install filter for event notification
	uninstall chan *subscription         // remove filter for event notification
	txsCh     chan core.NewTxsEvent      // Channel to receive new transactions event
	logsCh    chan []*types.Log          // Channel to receive new log event
	rmLogsCh  chan core.RemovedLogsEvent // Channel to receive removed log event
	chainCh   chan core.ChainEvent       // Channel to receive new chain event
>>>>>>> aadddf3a
}

// NewEventSystem creates a new manager that listens for event on the given mux,
// parses and filters them. It uses the all map to retrieve filter changes. The
// work loop holds its own index that is used to forward events to filters.
//
// The returned manager has a loop that needs to be stopped with the Stop function
// or by stopping the given mux.
func NewEventSystem(sys *FilterSystem) *EventSystem {
	m := &EventSystem{
<<<<<<< HEAD
		sys:           sys,
		backend:       sys.backend,
		lightMode:     lightMode,
		install:       make(chan *subscription),
		uninstall:     make(chan *subscription),
		txsCh:         make(chan core.NewTxsEvent, txChanSize),
		logsCh:        make(chan []*types.Log, logsChanSize),
		rmLogsCh:      make(chan core.RemovedLogsEvent, rmLogsChanSize),
		pendingLogsCh: make(chan []*types.Log, logsChanSize),
		chainCh:       make(chan core.ChainEvent, chainEvChanSize),
		stateSyncCh:   make(chan core.StateSyncEvent, stateEvChanSize),
=======
		sys:       sys,
		backend:   sys.backend,
		install:   make(chan *subscription),
		uninstall: make(chan *subscription),
		txsCh:     make(chan core.NewTxsEvent, txChanSize),
		logsCh:    make(chan []*types.Log, logsChanSize),
		rmLogsCh:  make(chan core.RemovedLogsEvent, rmLogsChanSize),
		chainCh:   make(chan core.ChainEvent, chainEvChanSize),
>>>>>>> aadddf3a
	}

	// Subscribe events
	m.txsSub = m.backend.SubscribeNewTxsEvent(m.txsCh)
	m.logsSub = m.backend.SubscribeLogsEvent(m.logsCh)
	m.rmLogsSub = m.backend.SubscribeRemovedLogsEvent(m.rmLogsCh)
	m.chainSub = m.backend.SubscribeChainEvent(m.chainCh)
<<<<<<< HEAD
	m.pendingLogsSub = m.backend.SubscribePendingLogsEvent(m.pendingLogsCh)
	m.stateSyncSub = m.backend.SubscribeStateSyncEvent(m.stateSyncCh)
=======
>>>>>>> aadddf3a

	// Make sure none of the subscriptions are empty
	if m.txsSub == nil || m.logsSub == nil || m.rmLogsSub == nil || m.chainSub == nil {
		log.Crit("Subscribe for event system failed")
	}

	go m.eventLoop()

	return m
}

// Subscription is created when the client registers itself for a particular event.
type Subscription struct {
	ID        rpc.ID
	f         *subscription
	es        *EventSystem
	unsubOnce sync.Once
}

// Err returns a channel that is closed when unsubscribed.
func (sub *Subscription) Err() <-chan error {
	return sub.f.err
}

// Unsubscribe uninstalls the subscription from the event broadcast loop.
func (sub *Subscription) Unsubscribe() {
	sub.unsubOnce.Do(func() {
	uninstallLoop:
		for {
			// write uninstall request and consume logs/hashes. This prevents
			// the eventLoop broadcast method to deadlock when writing to the
			// filter event channel while the subscription loop is waiting for
			// this method to return (and thus not reading these events).
			select {
			case sub.es.uninstall <- sub.f:
				break uninstallLoop
			case <-sub.f.logs:
			case <-sub.f.txs:
			case <-sub.f.headers:
			}
		}

		// wait for filter to be uninstalled in work loop before returning
		// this ensures that the manager won't use the event channel which
		// will probably be closed by the client asap after this method returns.
		<-sub.Err()
	})
}

// subscribe installs the subscription in the event broadcast loop.
func (es *EventSystem) subscribe(sub *subscription) *Subscription {
	es.install <- sub
	<-sub.installed

	return &Subscription{ID: sub.id, f: sub, es: es}
}

// SubscribeLogs creates a subscription that will write all logs matching the
// given criteria to the given logs channel. Default value for the from and to
// block is "latest". If the fromBlock > toBlock an error is returned.
func (es *EventSystem) SubscribeLogs(crit ethereum.FilterQuery, logs chan []*types.Log) (*Subscription, error) {
	if len(crit.Topics) > maxTopics {
		return nil, errExceedMaxTopics
	}
	var from, to rpc.BlockNumber
	if crit.FromBlock == nil {
		from = rpc.LatestBlockNumber
	} else {
		from = rpc.BlockNumber(crit.FromBlock.Int64())
	}

	if crit.ToBlock == nil {
		to = rpc.LatestBlockNumber
	} else {
		to = rpc.BlockNumber(crit.ToBlock.Int64())
	}

	// Pending logs are not supported anymore.
	if from == rpc.PendingBlockNumber || to == rpc.PendingBlockNumber {
		return nil, errPendingLogsUnsupported
	}

	// only interested in new mined logs
	if from == rpc.LatestBlockNumber && to == rpc.LatestBlockNumber {
		return es.subscribeLogs(crit, logs), nil
	}
	// only interested in mined logs within a specific block range
	if from >= 0 && to >= 0 && to >= from {
		return es.subscribeLogs(crit, logs), nil
	}
	// interested in logs from a specific block number to new mined blocks
	if from >= 0 && to == rpc.LatestBlockNumber {
		return es.subscribeLogs(crit, logs), nil
	}
	return nil, errInvalidBlockRange
}

<<<<<<< HEAD
// subscribeMinedPendingLogs creates a subscription that returned mined and
// pending logs that match the given criteria.
func (es *EventSystem) subscribeMinedPendingLogs(crit ethereum.FilterQuery, logs chan []*types.Log) *Subscription {
	sub := &subscription{
		id:        rpc.NewID(),
		typ:       MinedAndPendingLogsSubscription,
		logsCrit:  crit,
		created:   time.Now(),
		logs:      logs,
		txs:       make(chan []*types.Transaction),
		headers:   make(chan *types.Header),
		installed: make(chan struct{}),
		err:       make(chan error),
	}

	return es.subscribe(sub)
}

=======
>>>>>>> aadddf3a
// subscribeLogs creates a subscription that will write all logs matching the
// given criteria to the given logs channel.
func (es *EventSystem) subscribeLogs(crit ethereum.FilterQuery, logs chan []*types.Log) *Subscription {
	sub := &subscription{
		id:        rpc.NewID(),
		typ:       LogsSubscription,
		logsCrit:  crit,
		created:   time.Now(),
		logs:      logs,
		txs:       make(chan []*types.Transaction),
		headers:   make(chan *types.Header),
		installed: make(chan struct{}),
		err:       make(chan error),
	}

	return es.subscribe(sub)
}

<<<<<<< HEAD
// subscribePendingLogs creates a subscription that writes contract event logs for
// transactions that enter the transaction pool.
func (es *EventSystem) subscribePendingLogs(crit ethereum.FilterQuery, logs chan []*types.Log) *Subscription {
	sub := &subscription{
		id:        rpc.NewID(),
		typ:       PendingLogsSubscription,
		logsCrit:  crit,
		created:   time.Now(),
		logs:      logs,
		txs:       make(chan []*types.Transaction),
		headers:   make(chan *types.Header),
		installed: make(chan struct{}),
		err:       make(chan error),
	}

	return es.subscribe(sub)
}

=======
>>>>>>> aadddf3a
// SubscribeNewHeads creates a subscription that writes the header of a block that is
// imported in the chain.
func (es *EventSystem) SubscribeNewHeads(headers chan *types.Header) *Subscription {
	sub := &subscription{
		id:        rpc.NewID(),
		typ:       BlocksSubscription,
		created:   time.Now(),
		logs:      make(chan []*types.Log),
		txs:       make(chan []*types.Transaction),
		headers:   headers,
		installed: make(chan struct{}),
		err:       make(chan error),
	}

	return es.subscribe(sub)
}

// SubscribePendingTxs creates a subscription that writes transactions for
// transactions that enter the transaction pool.
func (es *EventSystem) SubscribePendingTxs(txs chan []*types.Transaction) *Subscription {
	sub := &subscription{
		id:        rpc.NewID(),
		typ:       PendingTransactionsSubscription,
		created:   time.Now(),
		logs:      make(chan []*types.Log),
		txs:       txs,
		headers:   make(chan *types.Header),
		installed: make(chan struct{}),
		err:       make(chan error),
	}

	return es.subscribe(sub)
}

type filterIndex map[Type]map[rpc.ID]*subscription

func (es *EventSystem) handleLogs(filters filterIndex, ev []*types.Log) {
	if len(ev) == 0 {
		return
	}

	for _, f := range filters[LogsSubscription] {
		matchedLogs := filterLogs(ev, f.logsCrit.FromBlock, f.logsCrit.ToBlock, f.logsCrit.Addresses, f.logsCrit.Topics)
		if len(matchedLogs) > 0 {
			f.logs <- matchedLogs
		}
	}
}

<<<<<<< HEAD
func (es *EventSystem) handlePendingLogs(filters filterIndex, ev []*types.Log) {
	if len(ev) == 0 {
		return
	}

	for _, f := range filters[PendingLogsSubscription] {
		matchedLogs := filterLogs(ev, nil, f.logsCrit.ToBlock, f.logsCrit.Addresses, f.logsCrit.Topics)
		if len(matchedLogs) > 0 {
			f.logs <- matchedLogs
		}
	}
}

=======
>>>>>>> aadddf3a
func (es *EventSystem) handleTxsEvent(filters filterIndex, ev core.NewTxsEvent) {
	for _, f := range filters[PendingTransactionsSubscription] {
		f.txs <- ev.Txs
	}
}

func (es *EventSystem) handleChainEvent(filters filterIndex, ev core.ChainEvent) {
	for _, f := range filters[BlocksSubscription] {
		f.headers <- ev.Block.Header()
	}
<<<<<<< HEAD

	if es.lightMode && len(filters[LogsSubscription]) > 0 {
		es.lightFilterNewHead(ev.Block.Header(), func(header *types.Header, remove bool) {
			for _, f := range filters[LogsSubscription] {
				if f.logsCrit.FromBlock != nil && header.Number.Cmp(f.logsCrit.FromBlock) < 0 {
					continue
				}

				if f.logsCrit.ToBlock != nil && header.Number.Cmp(f.logsCrit.ToBlock) > 0 {
					continue
				}

				if matchedLogs := es.lightFilterLogs(header, f.logsCrit.Addresses, f.logsCrit.Topics, remove); len(matchedLogs) > 0 {
					f.logs <- matchedLogs
				}
			}
		})
	}
}

func (es *EventSystem) lightFilterNewHead(newHeader *types.Header, callBack func(*types.Header, bool)) {
	oldh := es.lastHead
	es.lastHead = newHeader

	if oldh == nil {
		return
	}

	newh := newHeader
	// find common ancestor, create list of rolled back and new block hashes
	var oldHeaders, newHeaders []*types.Header

	for oldh.Hash() != newh.Hash() {
		if oldh.Number.Uint64() >= newh.Number.Uint64() {
			oldHeaders = append(oldHeaders, oldh)
			oldh = rawdb.ReadHeader(es.backend.ChainDb(), oldh.ParentHash, oldh.Number.Uint64()-1)
		}

		if oldh.Number.Uint64() < newh.Number.Uint64() {
			newHeaders = append(newHeaders, newh)

			newh = rawdb.ReadHeader(es.backend.ChainDb(), newh.ParentHash, newh.Number.Uint64()-1)
			if newh == nil {
				// happens when CHT syncing, nothing to do
				newh = oldh
			}
		}
	}
	// roll back old blocks
	for _, h := range oldHeaders {
		callBack(h, true)
	}
	// check new blocks (array is in reverse order)
	for i := len(newHeaders) - 1; i >= 0; i-- {
		callBack(newHeaders[i], false)
	}
}

// filter logs of a single header in light client mode
func (es *EventSystem) lightFilterLogs(header *types.Header, addresses []common.Address, topics [][]common.Hash, remove bool) []*types.Log {
	if !bloomFilter(header.Bloom, addresses, topics) {
		return nil
	}
	// Get the logs of the block
	ctx, cancel := context.WithTimeout(context.Background(), time.Second*5)
	defer cancel()

	cached, err := es.sys.cachedLogElem(ctx, header.Hash(), header.Number.Uint64())
	if err != nil {
		return nil
	}

	unfiltered := append([]*types.Log{}, cached.logs...)
	for i, log := range unfiltered {
		// Don't modify in-cache elements
		logcopy := *log
		logcopy.Removed = remove
		// Swap copy in-place
		unfiltered[i] = &logcopy
	}

	logs := filterLogs(unfiltered, nil, nil, addresses, topics)
	// Txhash is already resolved
	if len(logs) > 0 && logs[0].TxHash != (common.Hash{}) {
		return logs
	}
	// Resolve txhash
	body, err := es.sys.cachedGetBody(ctx, cached, header.Hash(), header.Number.Uint64())
	if err != nil {
		return nil
	}

	for _, log := range logs {
		// logs are already copied, safe to modify
		log.TxHash = body.Transactions[log.TxIndex].Hash()
	}

	return logs
=======
>>>>>>> aadddf3a
}

// eventLoop (un)installs filters and processes mux events.
func (es *EventSystem) eventLoop() {
	// Ensure all subscriptions get cleaned up
	defer func() {
		es.txsSub.Unsubscribe()
		es.logsSub.Unsubscribe()
		es.rmLogsSub.Unsubscribe()
		es.chainSub.Unsubscribe()
		es.stateSyncSub.Unsubscribe()
	}()

	index := make(filterIndex)
	for i := UnknownSubscription; i < LastIndexSubscription; i++ {
		index[i] = make(map[rpc.ID]*subscription)
	}

	for {
		select {
		case ev := <-es.txsCh:
			es.handleTxsEvent(index, ev)
		case ev := <-es.logsCh:
			es.handleLogs(index, ev)
		case ev := <-es.rmLogsCh:
			es.handleLogs(index, ev.Logs)
		case ev := <-es.chainCh:
			es.handleChainEvent(index, ev)
		case ev := <-es.stateSyncCh:
			es.handleStateSyncEvent(index, ev)

		case f := <-es.install:
<<<<<<< HEAD
			if f.typ == MinedAndPendingLogsSubscription {
				// the type are logs and pending logs subscriptions
				index[LogsSubscription][f.id] = f
				index[PendingLogsSubscription][f.id] = f
			} else {
				index[f.typ][f.id] = f
			}

			close(f.installed)

		case f := <-es.uninstall:
			if f.typ == MinedAndPendingLogsSubscription {
				// the type are logs and pending logs subscriptions
				delete(index[LogsSubscription], f.id)
				delete(index[PendingLogsSubscription], f.id)
			} else {
				delete(index[f.typ], f.id)
			}

=======
			index[f.typ][f.id] = f
			close(f.installed)

		case f := <-es.uninstall:
			delete(index[f.typ], f.id)
>>>>>>> aadddf3a
			close(f.err)

		// System stopped
		case <-es.txsSub.Err():
			return
		case <-es.logsSub.Err():
			return
		case <-es.rmLogsSub.Err():
			return
		case <-es.chainSub.Err():
			return
		}
	}
}<|MERGE_RESOLUTION|>--- conflicted
+++ resolved
@@ -64,12 +64,8 @@
 	GetBody(ctx context.Context, hash common.Hash, number rpc.BlockNumber) (*types.Body, error)
 	GetReceipts(ctx context.Context, blockHash common.Hash) (types.Receipts, error)
 	GetLogs(ctx context.Context, blockHash common.Hash, number uint64) ([][]*types.Log, error)
-<<<<<<< HEAD
-	PendingBlockAndReceipts() (*types.Block, types.Receipts)
 	GetBorBlockReceipt(ctx context.Context, blockHash common.Hash) (*types.Receipt, error)
 	GetBorBlockLogs(ctx context.Context, blockHash common.Hash) ([]*types.Log, error)
-=======
->>>>>>> aadddf3a
 
 	CurrentHeader() *types.Header
 	ChainConfig() *params.ChainConfig
@@ -77,11 +73,8 @@
 	SubscribeChainEvent(ch chan<- core.ChainEvent) event.Subscription
 	SubscribeRemovedLogsEvent(ch chan<- core.RemovedLogsEvent) event.Subscription
 	SubscribeLogsEvent(ch chan<- []*types.Log) event.Subscription
-<<<<<<< HEAD
 	SubscribePendingLogsEvent(ch chan<- []*types.Log) event.Subscription
 	SubscribeStateSyncEvent(ch chan<- core.StateSyncEvent) event.Subscription
-=======
->>>>>>> aadddf3a
 
 	BloomStatus() (uint64, uint64)
 	ServiceFilter(ctx context.Context, session *bloombits.MatcherSession)
@@ -173,6 +166,8 @@
 	UnknownSubscription Type = iota
 	// LogsSubscription queries for new or removed (chain reorg) logs
 	LogsSubscription
+	// PendingLogsSubscription queries for logs in pending blocks
+	PendingLogsSubscription
 	// PendingTransactionsSubscription queries for pending transactions entering
 	// the pending state
 	PendingTransactionsSubscription
@@ -219,13 +214,13 @@
 	sys     *FilterSystem
 
 	// Subscriptions
-	txsSub    event.Subscription // Subscription for new transaction event
-	logsSub   event.Subscription // Subscription for new log event
-	rmLogsSub event.Subscription // Subscription for removed log event
-	chainSub  event.Subscription // Subscription for new chain event
+	txsSub         event.Subscription // Subscription for new transaction event
+	logsSub        event.Subscription // Subscription for new log event
+	rmLogsSub      event.Subscription // Subscription for removed log event
+	pendingLogsSub event.Subscription // Subscription for pending log event
+	chainSub       event.Subscription // Subscription for new chain event
 
 	// Channels
-<<<<<<< HEAD
 	install       chan *subscription         // install filter for event notification
 	uninstall     chan *subscription         // remove filter for event notification
 	txsCh         chan core.NewTxsEvent      // Channel to receive new transactions event
@@ -237,14 +232,6 @@
 	// Bor related subscription and channels
 	stateSyncSub event.Subscription       // Subscription for new state event
 	stateSyncCh  chan core.StateSyncEvent // Channel to receive deposit state change event
-=======
-	install   chan *subscription         // install filter for event notification
-	uninstall chan *subscription         // remove filter for event notification
-	txsCh     chan core.NewTxsEvent      // Channel to receive new transactions event
-	logsCh    chan []*types.Log          // Channel to receive new log event
-	rmLogsCh  chan core.RemovedLogsEvent // Channel to receive removed log event
-	chainCh   chan core.ChainEvent       // Channel to receive new chain event
->>>>>>> aadddf3a
 }
 
 // NewEventSystem creates a new manager that listens for event on the given mux,
@@ -255,10 +242,8 @@
 // or by stopping the given mux.
 func NewEventSystem(sys *FilterSystem) *EventSystem {
 	m := &EventSystem{
-<<<<<<< HEAD
 		sys:           sys,
 		backend:       sys.backend,
-		lightMode:     lightMode,
 		install:       make(chan *subscription),
 		uninstall:     make(chan *subscription),
 		txsCh:         make(chan core.NewTxsEvent, txChanSize),
@@ -267,16 +252,6 @@
 		pendingLogsCh: make(chan []*types.Log, logsChanSize),
 		chainCh:       make(chan core.ChainEvent, chainEvChanSize),
 		stateSyncCh:   make(chan core.StateSyncEvent, stateEvChanSize),
-=======
-		sys:       sys,
-		backend:   sys.backend,
-		install:   make(chan *subscription),
-		uninstall: make(chan *subscription),
-		txsCh:     make(chan core.NewTxsEvent, txChanSize),
-		logsCh:    make(chan []*types.Log, logsChanSize),
-		rmLogsCh:  make(chan core.RemovedLogsEvent, rmLogsChanSize),
-		chainCh:   make(chan core.ChainEvent, chainEvChanSize),
->>>>>>> aadddf3a
 	}
 
 	// Subscribe events
@@ -284,11 +259,8 @@
 	m.logsSub = m.backend.SubscribeLogsEvent(m.logsCh)
 	m.rmLogsSub = m.backend.SubscribeRemovedLogsEvent(m.rmLogsCh)
 	m.chainSub = m.backend.SubscribeChainEvent(m.chainCh)
-<<<<<<< HEAD
 	m.pendingLogsSub = m.backend.SubscribePendingLogsEvent(m.pendingLogsCh)
 	m.stateSyncSub = m.backend.SubscribeStateSyncEvent(m.stateSyncCh)
-=======
->>>>>>> aadddf3a
 
 	// Make sure none of the subscriptions are empty
 	if m.txsSub == nil || m.logsSub == nil || m.rmLogsSub == nil || m.chainSub == nil {
@@ -386,27 +358,6 @@
 	return nil, errInvalidBlockRange
 }
 
-<<<<<<< HEAD
-// subscribeMinedPendingLogs creates a subscription that returned mined and
-// pending logs that match the given criteria.
-func (es *EventSystem) subscribeMinedPendingLogs(crit ethereum.FilterQuery, logs chan []*types.Log) *Subscription {
-	sub := &subscription{
-		id:        rpc.NewID(),
-		typ:       MinedAndPendingLogsSubscription,
-		logsCrit:  crit,
-		created:   time.Now(),
-		logs:      logs,
-		txs:       make(chan []*types.Transaction),
-		headers:   make(chan *types.Header),
-		installed: make(chan struct{}),
-		err:       make(chan error),
-	}
-
-	return es.subscribe(sub)
-}
-
-=======
->>>>>>> aadddf3a
 // subscribeLogs creates a subscription that will write all logs matching the
 // given criteria to the given logs channel.
 func (es *EventSystem) subscribeLogs(crit ethereum.FilterQuery, logs chan []*types.Log) *Subscription {
@@ -425,27 +376,6 @@
 	return es.subscribe(sub)
 }
 
-<<<<<<< HEAD
-// subscribePendingLogs creates a subscription that writes contract event logs for
-// transactions that enter the transaction pool.
-func (es *EventSystem) subscribePendingLogs(crit ethereum.FilterQuery, logs chan []*types.Log) *Subscription {
-	sub := &subscription{
-		id:        rpc.NewID(),
-		typ:       PendingLogsSubscription,
-		logsCrit:  crit,
-		created:   time.Now(),
-		logs:      logs,
-		txs:       make(chan []*types.Transaction),
-		headers:   make(chan *types.Header),
-		installed: make(chan struct{}),
-		err:       make(chan error),
-	}
-
-	return es.subscribe(sub)
-}
-
-=======
->>>>>>> aadddf3a
 // SubscribeNewHeads creates a subscription that writes the header of a block that is
 // imported in the chain.
 func (es *EventSystem) SubscribeNewHeads(headers chan *types.Header) *Subscription {
@@ -495,7 +425,6 @@
 	}
 }
 
-<<<<<<< HEAD
 func (es *EventSystem) handlePendingLogs(filters filterIndex, ev []*types.Log) {
 	if len(ev) == 0 {
 		return
@@ -509,8 +438,6 @@
 	}
 }
 
-=======
->>>>>>> aadddf3a
 func (es *EventSystem) handleTxsEvent(filters filterIndex, ev core.NewTxsEvent) {
 	for _, f := range filters[PendingTransactionsSubscription] {
 		f.txs <- ev.Txs
@@ -521,107 +448,6 @@
 	for _, f := range filters[BlocksSubscription] {
 		f.headers <- ev.Block.Header()
 	}
-<<<<<<< HEAD
-
-	if es.lightMode && len(filters[LogsSubscription]) > 0 {
-		es.lightFilterNewHead(ev.Block.Header(), func(header *types.Header, remove bool) {
-			for _, f := range filters[LogsSubscription] {
-				if f.logsCrit.FromBlock != nil && header.Number.Cmp(f.logsCrit.FromBlock) < 0 {
-					continue
-				}
-
-				if f.logsCrit.ToBlock != nil && header.Number.Cmp(f.logsCrit.ToBlock) > 0 {
-					continue
-				}
-
-				if matchedLogs := es.lightFilterLogs(header, f.logsCrit.Addresses, f.logsCrit.Topics, remove); len(matchedLogs) > 0 {
-					f.logs <- matchedLogs
-				}
-			}
-		})
-	}
-}
-
-func (es *EventSystem) lightFilterNewHead(newHeader *types.Header, callBack func(*types.Header, bool)) {
-	oldh := es.lastHead
-	es.lastHead = newHeader
-
-	if oldh == nil {
-		return
-	}
-
-	newh := newHeader
-	// find common ancestor, create list of rolled back and new block hashes
-	var oldHeaders, newHeaders []*types.Header
-
-	for oldh.Hash() != newh.Hash() {
-		if oldh.Number.Uint64() >= newh.Number.Uint64() {
-			oldHeaders = append(oldHeaders, oldh)
-			oldh = rawdb.ReadHeader(es.backend.ChainDb(), oldh.ParentHash, oldh.Number.Uint64()-1)
-		}
-
-		if oldh.Number.Uint64() < newh.Number.Uint64() {
-			newHeaders = append(newHeaders, newh)
-
-			newh = rawdb.ReadHeader(es.backend.ChainDb(), newh.ParentHash, newh.Number.Uint64()-1)
-			if newh == nil {
-				// happens when CHT syncing, nothing to do
-				newh = oldh
-			}
-		}
-	}
-	// roll back old blocks
-	for _, h := range oldHeaders {
-		callBack(h, true)
-	}
-	// check new blocks (array is in reverse order)
-	for i := len(newHeaders) - 1; i >= 0; i-- {
-		callBack(newHeaders[i], false)
-	}
-}
-
-// filter logs of a single header in light client mode
-func (es *EventSystem) lightFilterLogs(header *types.Header, addresses []common.Address, topics [][]common.Hash, remove bool) []*types.Log {
-	if !bloomFilter(header.Bloom, addresses, topics) {
-		return nil
-	}
-	// Get the logs of the block
-	ctx, cancel := context.WithTimeout(context.Background(), time.Second*5)
-	defer cancel()
-
-	cached, err := es.sys.cachedLogElem(ctx, header.Hash(), header.Number.Uint64())
-	if err != nil {
-		return nil
-	}
-
-	unfiltered := append([]*types.Log{}, cached.logs...)
-	for i, log := range unfiltered {
-		// Don't modify in-cache elements
-		logcopy := *log
-		logcopy.Removed = remove
-		// Swap copy in-place
-		unfiltered[i] = &logcopy
-	}
-
-	logs := filterLogs(unfiltered, nil, nil, addresses, topics)
-	// Txhash is already resolved
-	if len(logs) > 0 && logs[0].TxHash != (common.Hash{}) {
-		return logs
-	}
-	// Resolve txhash
-	body, err := es.sys.cachedGetBody(ctx, cached, header.Hash(), header.Number.Uint64())
-	if err != nil {
-		return nil
-	}
-
-	for _, log := range logs {
-		// logs are already copied, safe to modify
-		log.TxHash = body.Transactions[log.TxIndex].Hash()
-	}
-
-	return logs
-=======
->>>>>>> aadddf3a
 }
 
 // eventLoop (un)installs filters and processes mux events.
@@ -654,33 +480,11 @@
 			es.handleStateSyncEvent(index, ev)
 
 		case f := <-es.install:
-<<<<<<< HEAD
-			if f.typ == MinedAndPendingLogsSubscription {
-				// the type are logs and pending logs subscriptions
-				index[LogsSubscription][f.id] = f
-				index[PendingLogsSubscription][f.id] = f
-			} else {
-				index[f.typ][f.id] = f
-			}
-
-			close(f.installed)
-
-		case f := <-es.uninstall:
-			if f.typ == MinedAndPendingLogsSubscription {
-				// the type are logs and pending logs subscriptions
-				delete(index[LogsSubscription], f.id)
-				delete(index[PendingLogsSubscription], f.id)
-			} else {
-				delete(index[f.typ], f.id)
-			}
-
-=======
 			index[f.typ][f.id] = f
 			close(f.installed)
 
 		case f := <-es.uninstall:
 			delete(index[f.typ], f.id)
->>>>>>> aadddf3a
 			close(f.err)
 
 		// System stopped
