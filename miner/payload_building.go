--- conflicted
+++ resolved
@@ -59,11 +59,7 @@
 	var out engine.PayloadID
 
 	copy(out[:], hasher.Sum(nil)[:8])
-<<<<<<< HEAD
-
-=======
 	out[0] = byte(args.Version)
->>>>>>> c5ba367e
 	return out
 }
 
