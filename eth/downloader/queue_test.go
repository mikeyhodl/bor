--- conflicted
+++ resolved
@@ -398,12 +398,7 @@
 				}
 
 				time.Sleep(100 * time.Millisecond)
-<<<<<<< HEAD
-
-				_, err := q.DeliverBodies(peer.id, txset, txsHashes, uncleset, uncleHashes, nil, nil)
-=======
 				_, err := q.DeliverBodies(peer.id, txset, txsHashes, uncleset, uncleHashes, nil, nil, nil, nil)
->>>>>>> 1015a42d
 				if err != nil {
 					fmt.Printf("delivered %d bodies %v\n", len(txset), err)
 				}
