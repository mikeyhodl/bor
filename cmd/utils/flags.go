// Copyright 2015 The go-ethereum Authors
// This file is part of go-ethereum.
//
// go-ethereum is free software: you can redistribute it and/or modify
// it under the terms of the GNU General Public License as published by
// the Free Software Foundation, either version 3 of the License, or
// (at your option) any later version.
//
// go-ethereum is distributed in the hope that it will be useful,
// but WITHOUT ANY WARRANTY; without even the implied warranty of
// MERCHANTABILITY or FITNESS FOR A PARTICULAR PURPOSE. See the
// GNU General Public License for more details.
//
// You should have received a copy of the GNU General Public License
// along with go-ethereum. If not, see <http://www.gnu.org/licenses/>.

// Package utils contains internal helper functions for go-ethereum commands.
package utils

import (
	"context"
	"crypto/ecdsa"
	"encoding/hex"
	"encoding/json"
	"errors"
	"fmt"
	"math"
	"math/big"
	"net"
	"net/http"
	"os"
	"path/filepath"
	godebug "runtime/debug"
	"strconv"
	"strings"
	"time"

	pcsclite "github.com/gballet/go-libpcsclite"
	gopsutil "github.com/shirou/gopsutil/mem"
	"github.com/urfave/cli/v2"

	"github.com/ethereum/go-ethereum/accounts"
	"github.com/ethereum/go-ethereum/accounts/keystore"
	bparams "github.com/ethereum/go-ethereum/beacon/params"
	"github.com/ethereum/go-ethereum/common"
	"github.com/ethereum/go-ethereum/common/fdlimit"
	"github.com/ethereum/go-ethereum/common/hexutil"
	"github.com/ethereum/go-ethereum/core"
	"github.com/ethereum/go-ethereum/core/rawdb"
	"github.com/ethereum/go-ethereum/core/txpool/blobpool"
	"github.com/ethereum/go-ethereum/core/txpool/legacypool"
	"github.com/ethereum/go-ethereum/core/vm"
	"github.com/ethereum/go-ethereum/crypto"
	"github.com/ethereum/go-ethereum/crypto/kzg4844"
	"github.com/ethereum/go-ethereum/eth"
	"github.com/ethereum/go-ethereum/eth/catalyst"
	"github.com/ethereum/go-ethereum/eth/downloader"
	"github.com/ethereum/go-ethereum/eth/ethconfig"
	"github.com/ethereum/go-ethereum/eth/filters"
	"github.com/ethereum/go-ethereum/eth/gasprice"
	"github.com/ethereum/go-ethereum/eth/tracers"
	"github.com/ethereum/go-ethereum/ethdb"
	"github.com/ethereum/go-ethereum/ethdb/remotedb"
	"github.com/ethereum/go-ethereum/ethstats"
	"github.com/ethereum/go-ethereum/graphql"
	"github.com/ethereum/go-ethereum/internal/ethapi"
	"github.com/ethereum/go-ethereum/internal/flags"
	"github.com/ethereum/go-ethereum/log"
	"github.com/ethereum/go-ethereum/metrics"
	"github.com/ethereum/go-ethereum/metrics/exp"
	"github.com/ethereum/go-ethereum/metrics/influxdb"
	"github.com/ethereum/go-ethereum/miner"
	"github.com/ethereum/go-ethereum/node"
	"github.com/ethereum/go-ethereum/p2p"
	"github.com/ethereum/go-ethereum/p2p/enode"
	"github.com/ethereum/go-ethereum/p2p/nat"
	"github.com/ethereum/go-ethereum/p2p/netutil"
	"github.com/ethereum/go-ethereum/params"
	"github.com/ethereum/go-ethereum/rpc"
	"github.com/ethereum/go-ethereum/triedb"
	"github.com/ethereum/go-ethereum/triedb/hashdb"
	"github.com/ethereum/go-ethereum/triedb/pathdb"
)

// These are all the command line flags we support.
// If you add to this list, please remember to include the
// flag in the appropriate command definition.
//
// The flags are defined here so their names and help texts
// are the same for all commands.

var (
	// General settings
	DataDirFlag = &flags.DirectoryFlag{
		Name:     "datadir",
		Usage:    "Data directory for the databases and keystore",
		Value:    flags.DirectoryString(node.DefaultDataDir()),
		Category: flags.EthCategory,
	}
	RemoteDBFlag = &cli.StringFlag{
		Name:     "remotedb",
		Usage:    "URL for remote database",
		Category: flags.LoggingCategory,
	}
	DBEngineFlag = &cli.StringFlag{
		Name:     "db.engine",
		Usage:    "Backing database implementation to use ('pebble' or 'leveldb')",
		Value:    node.DefaultConfig.DBEngine,
		Category: flags.EthCategory,
	}
	AncientFlag = &flags.DirectoryFlag{
		Name:     "datadir.ancient",
		Usage:    "Root directory for ancient data (default = inside chaindata)",
		Category: flags.EthCategory,
	}
	EraFlag = &flags.DirectoryFlag{
		Name:     "datadir.era",
		Usage:    "Root directory for era1 history (default = inside ancient/chain)",
		Category: flags.EthCategory,
	}
	MinFreeDiskSpaceFlag = &flags.DirectoryFlag{
		Name:     "datadir.minfreedisk",
		Usage:    "Minimum free disk space in MB, once reached triggers auto shut down (default = --cache.gc converted to MB, 0 = disabled)",
		Category: flags.EthCategory,
	}
	KeyStoreDirFlag = &flags.DirectoryFlag{
		Name:     "keystore",
		Usage:    "Directory for the keystore (default = inside the datadir)",
		Category: flags.AccountCategory,
	}
	USBFlag = &cli.BoolFlag{
		Name:     "usb",
		Usage:    "Enable monitoring and management of USB hardware wallets",
		Category: flags.AccountCategory,
	}
	SmartCardDaemonPathFlag = &cli.StringFlag{
		Name:     "pcscdpath",
		Usage:    "Path to the smartcard daemon (pcscd) socket file",
		Value:    pcsclite.PCSCDSockName,
		Category: flags.AccountCategory,
	}
	NetworkIdFlag = &cli.Uint64Flag{
		Name:     "networkid",
		Usage:    "Explicitly set network id (integer)(For testnets: use --sepolia, --holesky, --hoodi instead)",
		Value:    ethconfig.Defaults.NetworkId,
		Category: flags.EthCategory,
	}
	MainnetFlag = &cli.BoolFlag{
		Name:     "mainnet",
		Usage:    "Ethereum mainnet",
		Category: flags.EthCategory,
	}
	SepoliaFlag = &cli.BoolFlag{
		Name:     "sepolia",
		Usage:    "Sepolia network: pre-configured proof-of-stake test network",
		Category: flags.EthCategory,
	}
	HoleskyFlag = &cli.BoolFlag{
		Name:     "holesky",
		Usage:    "Holesky network: pre-configured proof-of-stake test network",
		Category: flags.EthCategory,
	}
	HoodiFlag = &cli.BoolFlag{
		Name:     "hoodi",
		Usage:    "Hoodi network: pre-configured proof-of-stake test network",
		Category: flags.EthCategory,
	}
	MumbaiFlag = &cli.BoolFlag{
		Name:  "bor-mumbai",
		Usage: "Mumbai network: pre-configured proof-of-stake test network",
	}
	AmoyFlag = &cli.BoolFlag{
		Name:  "bor-amoy",
		Usage: "Amoy network: pre-configured proof-of-stake test network",
	}
	BorMainnetFlag = &cli.BoolFlag{
		Name:  "bor-mainnet",
		Usage: "Bor mainnet",
	}

	// Dev mode
	DeveloperFlag = &cli.BoolFlag{
		Name:     "dev",
		Usage:    "Ephemeral proof-of-authority network with a pre-funded developer account, mining enabled",
		Category: flags.DevCategory,
	}
	DeveloperPeriodFlag = &cli.Uint64Flag{
		Name:     "dev.period",
		Usage:    "Block period to use in developer mode (0 = mine only if transaction pending)",
		Category: flags.DevCategory,
	}
	DeveloperGasLimitFlag = &cli.Uint64Flag{
		Name:     "dev.gaslimit",
		Usage:    "Initial block gas limit",
		Value:    11500000,
		Category: flags.DevCategory,
	}

	IdentityFlag = &cli.StringFlag{
		Name:     "identity",
		Usage:    "Custom node name",
		Category: flags.NetworkingCategory,
	}
	ExitWhenSyncedFlag = &cli.BoolFlag{
		Name:     "exitwhensynced",
		Usage:    "Exits after block synchronisation completes",
		Category: flags.EthCategory,
	}

	// Dump command options.
	IterativeOutputFlag = &cli.BoolFlag{
		Name:  "iterative",
		Usage: "Print streaming JSON iteratively, delimited by newlines",
		Value: true,
	}
	ExcludeStorageFlag = &cli.BoolFlag{
		Name:  "nostorage",
		Usage: "Exclude storage entries (save db lookups)",
	}
	IncludeIncompletesFlag = &cli.BoolFlag{
		Name:  "incompletes",
		Usage: "Include accounts for which we don't have the address (missing preimage)",
	}
	ExcludeCodeFlag = &cli.BoolFlag{
		Name:  "nocode",
		Usage: "Exclude contract code (save db lookups)",
	}
	StartKeyFlag = &cli.StringFlag{
		Name:  "start",
		Usage: "Start position. Either a hash or address",
		Value: "0x0000000000000000000000000000000000000000000000000000000000000000",
	}
	DumpLimitFlag = &cli.Uint64Flag{
		Name:  "limit",
		Usage: "Max number of elements (0 = no limit)",
		Value: 0,
	}

	SnapshotFlag = &cli.BoolFlag{
		Name:     "snapshot",
		Usage:    `Enables snapshot-database mode (default = enable)`,
		Value:    true,
		Category: flags.EthCategory,
	}
	LightKDFFlag = &cli.BoolFlag{
		Name:     "lightkdf",
		Usage:    "Reduce key-derivation RAM & CPU usage at some expense of KDF strength",
		Category: flags.AccountCategory,
	}
	EthRequiredBlocksFlag = &cli.StringFlag{
		Name:     "eth.requiredblocks",
		Usage:    "Comma separated block number-to-hash mappings to require for peering (<number>=<hash>)",
		Category: flags.EthCategory,
	}
	BloomFilterSizeFlag = &cli.Uint64Flag{
		Name:     "bloomfilter.size",
		Usage:    "Megabytes of memory allocated to bloom-filter for pruning",
		Value:    2048,
		Category: flags.EthCategory,
	}
	OverrideOsaka = &cli.Uint64Flag{
		Name:     "override.osaka",
		Usage:    "Manually specify the Osaka fork timestamp, overriding the bundled setting",
		Category: flags.EthCategory,
	}
	OverrideVerkle = &cli.Uint64Flag{
		Name:     "override.verkle",
		Usage:    "Manually specify the Verkle fork timestamp, overriding the bundled setting",
		Category: flags.EthCategory,
	}
	SyncModeFlag = &cli.StringFlag{
		Name:     "syncmode",
		Usage:    `Blockchain sync mode ("snap" or "full")`,
		Value:    ethconfig.Defaults.SyncMode.String(),
		Category: flags.StateCategory,
	}
	GCModeFlag = &cli.StringFlag{
		Name:     "gcmode",
		Usage:    `Blockchain garbage collection mode, only relevant in state.scheme=hash ("full", "archive")`,
		Value:    "full",
		Category: flags.StateCategory,
	}
	StateSchemeFlag = &cli.StringFlag{
		Name:     "state.scheme",
		Usage:    "Scheme to use for storing ethereum state ('hash' or 'path')",
		Category: flags.StateCategory,
	}
	StateHistoryFlag = &cli.Uint64Flag{
		Name:     "history.state",
		Usage:    "Number of recent blocks to retain state history for, only relevant in state.scheme=path (default = 90,000 blocks, 0 = entire chain)",
		Value:    ethconfig.Defaults.StateHistory,
		Category: flags.StateCategory,
	}
	TransactionHistoryFlag = &cli.Uint64Flag{
		Name:     "history.transactions",
		Usage:    "Number of recent blocks to maintain transactions index for (default = about one year, 0 = entire chain)",
		Value:    ethconfig.Defaults.TransactionHistory,
		Category: flags.StateCategory,
	}
	ChainHistoryFlag = &cli.StringFlag{
		Name:     "history.chain",
		Usage:    `Blockchain history retention ("all" or "postmerge")`,
		Value:    ethconfig.Defaults.HistoryMode.String(),
		Category: flags.StateCategory,
	}
	LogHistoryFlag = &cli.Uint64Flag{
		Name:     "history.logs",
		Usage:    "Number of recent blocks to maintain log search index for (default = about one year, 0 = entire chain)",
		Value:    ethconfig.Defaults.LogHistory,
		Category: flags.StateCategory,
	}
	LogNoHistoryFlag = &cli.BoolFlag{
		Name:     "history.logs.disable",
		Usage:    "Do not maintain log search index",
		Category: flags.StateCategory,
	}
	LogExportCheckpointsFlag = &cli.StringFlag{
		Name:     "history.logs.export",
		Usage:    "Export checkpoints to file in go source file format",
		Category: flags.StateCategory,
		Value:    "",
	}
	// Beacon client light sync settings
	BeaconApiFlag = &cli.StringSliceFlag{
		Name:     "beacon.api",
		Usage:    "Beacon node (CL) light client API URL. This flag can be given multiple times.",
		Category: flags.BeaconCategory,
	}
	BeaconApiHeaderFlag = &cli.StringSliceFlag{
		Name:     "beacon.api.header",
		Usage:    "Pass custom HTTP header fields to the remote beacon node API in \"key:value\" format. This flag can be given multiple times.",
		Category: flags.BeaconCategory,
	}
	BeaconThresholdFlag = &cli.IntFlag{
		Name:     "beacon.threshold",
		Usage:    "Beacon sync committee participation threshold",
		Value:    bparams.SyncCommitteeSupermajority,
		Category: flags.BeaconCategory,
	}
	BeaconNoFilterFlag = &cli.BoolFlag{
		Name:     "beacon.nofilter",
		Usage:    "Disable future slot signature filter",
		Category: flags.BeaconCategory,
	}
	BeaconConfigFlag = &cli.StringFlag{
		Name:     "beacon.config",
		Usage:    "Beacon chain config YAML file",
		Category: flags.BeaconCategory,
	}
	BeaconGenesisRootFlag = &cli.StringFlag{
		Name:     "beacon.genesis.gvroot",
		Usage:    "Beacon chain genesis validators root",
		Category: flags.BeaconCategory,
	}
	BeaconGenesisTimeFlag = &cli.Uint64Flag{
		Name:     "beacon.genesis.time",
		Usage:    "Beacon chain genesis time",
		Category: flags.BeaconCategory,
	}
	BeaconCheckpointFlag = &cli.StringFlag{
		Name:     "beacon.checkpoint",
		Usage:    "Beacon chain weak subjectivity checkpoint block hash",
		Category: flags.BeaconCategory,
	}
	BeaconCheckpointFileFlag = &cli.StringFlag{
		Name:     "beacon.checkpoint.file",
		Usage:    "Beacon chain weak subjectivity checkpoint import/export file",
		Category: flags.BeaconCategory,
	}
	BlsyncApiFlag = &cli.StringFlag{
		Name:     "blsync.engine.api",
		Usage:    "Target EL engine API URL",
		Category: flags.BeaconCategory,
	}
	BlsyncJWTSecretFlag = &flags.DirectoryFlag{
		Name:     "blsync.jwtsecret",
		Usage:    "Path to a JWT secret to use for target engine API endpoint",
		Category: flags.BeaconCategory,
	}
	// Transaction pool settings
	TxPoolLocalsFlag = &cli.StringFlag{
		Name:     "txpool.locals",
		Usage:    "Comma separated accounts to treat as locals (no flush, priority inclusion)",
		Category: flags.TxPoolCategory,
	}
	TxPoolNoLocalsFlag = &cli.BoolFlag{
		Name:     "txpool.nolocals",
		Usage:    "Disables price exemptions for locally submitted transactions",
		Category: flags.TxPoolCategory,
	}
	TxPoolJournalFlag = &cli.StringFlag{
		Name:     "txpool.journal",
		Usage:    "Disk journal for local transaction to survive node restarts",
		Value:    ethconfig.Defaults.TxPool.Journal,
		Category: flags.TxPoolCategory,
	}
	TxPoolRejournalFlag = &cli.DurationFlag{
		Name:     "txpool.rejournal",
		Usage:    "Time interval to regenerate the local transaction journal",
		Value:    ethconfig.Defaults.TxPool.Rejournal,
		Category: flags.TxPoolCategory,
	}
	TxPoolPriceLimitFlag = &cli.Uint64Flag{
		Name:     "txpool.pricelimit",
		Usage:    "Minimum gas price tip to enforce for acceptance into the pool",
		Value:    ethconfig.Defaults.TxPool.PriceLimit,
		Category: flags.TxPoolCategory,
	}
	TxPoolPriceBumpFlag = &cli.Uint64Flag{
		Name:     "txpool.pricebump",
		Usage:    "Price bump percentage to replace an already existing transaction",
		Value:    ethconfig.Defaults.TxPool.PriceBump,
		Category: flags.TxPoolCategory,
	}
	TxPoolAccountSlotsFlag = &cli.Uint64Flag{
		Name:     "txpool.accountslots",
		Usage:    "Minimum number of executable transaction slots guaranteed per account",
		Value:    ethconfig.Defaults.TxPool.AccountSlots,
		Category: flags.TxPoolCategory,
	}
	TxPoolGlobalSlotsFlag = &cli.Uint64Flag{
		Name:     "txpool.globalslots",
		Usage:    "Maximum number of executable transaction slots for all accounts",
		Value:    ethconfig.Defaults.TxPool.GlobalSlots,
		Category: flags.TxPoolCategory,
	}
	TxPoolAccountQueueFlag = &cli.Uint64Flag{
		Name:     "txpool.accountqueue",
		Usage:    "Maximum number of non-executable transaction slots permitted per account",
		Value:    ethconfig.Defaults.TxPool.AccountQueue,
		Category: flags.TxPoolCategory,
	}
	TxPoolGlobalQueueFlag = &cli.Uint64Flag{
		Name:     "txpool.globalqueue",
		Usage:    "Maximum number of non-executable transaction slots for all accounts",
		Value:    ethconfig.Defaults.TxPool.GlobalQueue,
		Category: flags.TxPoolCategory,
	}
	TxPoolLifetimeFlag = &cli.DurationFlag{
		Name:     "txpool.lifetime",
		Usage:    "Maximum amount of time non-executable transaction are queued",
		Value:    ethconfig.Defaults.TxPool.Lifetime,
		Category: flags.TxPoolCategory,
	}
	BorLogsFlag = &cli.BoolFlag{
		Name:  "bor.logs",
		Usage: "Enable bor logs retrieval",
	}

	// Blob transaction pool settings
	BlobPoolDataDirFlag = &cli.StringFlag{
		Name:     "blobpool.datadir",
		Usage:    "Data directory to store blob transactions in",
		Value:    ethconfig.Defaults.BlobPool.Datadir,
		Category: flags.BlobPoolCategory,
	}
	BlobPoolDataCapFlag = &cli.Uint64Flag{
		Name:     "blobpool.datacap",
		Usage:    "Disk space to allocate for pending blob transactions (soft limit)",
		Value:    ethconfig.Defaults.BlobPool.Datacap,
		Category: flags.BlobPoolCategory,
	}
	BlobPoolPriceBumpFlag = &cli.Uint64Flag{
		Name:     "blobpool.pricebump",
		Usage:    "Price bump percentage to replace an already existing blob transaction",
		Value:    ethconfig.Defaults.BlobPool.PriceBump,
		Category: flags.BlobPoolCategory,
	}
	// Performance tuning settings
	CacheFlag = &cli.IntFlag{
		Name:     "cache",
		Usage:    "Megabytes of memory allocated to internal caching (default = 4096 mainnet full node, 128 light mode)",
		Value:    1024,
		Category: flags.PerfCategory,
	}
	CacheDatabaseFlag = &cli.IntFlag{
		Name:     "cache.database",
		Usage:    "Percentage of cache memory allowance to use for database io",
		Value:    50,
		Category: flags.PerfCategory,
	}

	LevelDbCompactionTableSizeFlag = &cli.Uint64Flag{
		Name:     "leveldb.compaction.table.size",
		Usage:    "LevelDB SSTable/file size in mebibytes",
		Category: flags.PerfCategory,
	}

	LevelDbCompactionTableSizeMultiplierFlag = &cli.Float64Flag{
		Name:     "leveldb.compaction.table.size.multiplier",
		Usage:    "Multiplier on LevelDB SSTable/file size. Size for a level is determined by: `leveldb.compaction.table.size * (leveldb.compaction.table.size.multiplier ^ Level)`",
		Category: flags.PerfCategory,
	}

	LevelDbCompactionTotalSizeFlag = &cli.Uint64Flag{
		Name:     "leveldb.compaction.total.size",
		Usage:    "Total size in mebibytes of SSTables in a given LevelDB level. Size for a level is determined by: `leveldb.compaction.total.size * (leveldb.compaction.total.size.multiplier ^ Level)`",
		Category: flags.PerfCategory,
	}

	LevelDbCompactionTotalSizeMultiplierFlag = &cli.Float64Flag{
		Name:     "leveldb.compaction.total.size.multiplier",
		Usage:    "Multiplier on level size on LevelDB levels. Size for a level is determined by: `leveldb.compaction.total.size * (leveldb.compaction.total.size.multiplier ^ Level)`",
		Category: flags.PerfCategory,
	}

	CacheTrieFlag = &cli.IntFlag{
		Name:     "cache.trie",
		Usage:    "Percentage of cache memory allowance to use for trie caching (default = 15% full mode, 30% archive mode)",
		Value:    15,
		Category: flags.PerfCategory,
	}
	CacheGCFlag = &cli.IntFlag{
		Name:     "cache.gc",
		Usage:    "Percentage of cache memory allowance to use for trie pruning (default = 25% full mode, 0% archive mode)",
		Value:    25,
		Category: flags.PerfCategory,
	}
	CacheSnapshotFlag = &cli.IntFlag{
		Name:     "cache.snapshot",
		Usage:    "Percentage of cache memory allowance to use for snapshot caching (default = 10% full mode, 20% archive mode)",
		Value:    10,
		Category: flags.PerfCategory,
	}
	CacheNoPrefetchFlag = &cli.BoolFlag{
		Name:     "cache.noprefetch",
		Usage:    "Disable heuristic state prefetch during block import (less CPU and disk IO, more time waiting for data)",
		Category: flags.PerfCategory,
	}
	CachePreimagesFlag = &cli.BoolFlag{
		Name:     "cache.preimages",
		Usage:    "Enable recording the SHA3/keccak preimages of trie keys",
		Category: flags.PerfCategory,
	}
	CacheLogSizeFlag = &cli.IntFlag{
		Name:     "cache.blocklogs",
		Usage:    "Size (in number of blocks) of the log cache for filtering",
		Category: flags.PerfCategory,
		Value:    ethconfig.Defaults.FilterLogCacheSize,
	}
	FDLimitFlag = &cli.IntFlag{
		Name:     "fdlimit",
		Usage:    "Raise the open file descriptor resource limit (default = system fd limit)",
		Category: flags.PerfCategory,
	}
	CryptoKZGFlag = &cli.StringFlag{
		Name:     "crypto.kzg",
		Usage:    "KZG library implementation to use; gokzg (recommended) or ckzg",
		Value:    "gokzg",
		Category: flags.PerfCategory,
	}

	// Miner settings
	MinerGasLimitFlag = &cli.Uint64Flag{
		Name:     "miner.gaslimit",
		Usage:    "Target gas ceiling for mined blocks",
		Value:    ethconfig.Defaults.Miner.GasCeil,
		Category: flags.MinerCategory,
	}
	MinerGasPriceFlag = &flags.BigFlag{
		Name:     "miner.gasprice",
		Usage:    "Minimum gas price for mining a transaction",
		Value:    ethconfig.Defaults.Miner.GasPrice,
		Category: flags.MinerCategory,
	}
	MinerExtraDataFlag = &cli.StringFlag{
		Name:     "miner.extradata",
		Usage:    "Block extra data set by the miner (default = client version)",
		Category: flags.MinerCategory,
	}
	MinerRecommitIntervalFlag = &cli.DurationFlag{
		Name:     "miner.recommit",
		Usage:    "Time interval to recreate the block being mined",
		Value:    ethconfig.Defaults.Miner.Recommit,
		Category: flags.MinerCategory,
	}

	// Account settings
	PasswordFileFlag = &cli.PathFlag{
		Name:      "password",
		Usage:     "Password file to use for non-interactive password input",
		TakesFile: true,
		Category:  flags.AccountCategory,
	}
	ExternalSignerFlag = &cli.StringFlag{
		Name:     "signer",
		Usage:    "External signer (url or path to ipc file)",
		Value:    "",
		Category: flags.AccountCategory,
	}
	// EVM settings
	VMEnableDebugFlag = &cli.BoolFlag{
		Name:     "vmdebug",
		Usage:    "Record information useful for VM and contract debugging",
		Category: flags.VMCategory,
	}
	VMTraceFlag = &cli.StringFlag{
		Name:     "vmtrace",
		Usage:    "Name of tracer which should record internal VM operations (costly)",
		Category: flags.VMCategory,
	}
	VMTraceJsonConfigFlag = &cli.StringFlag{
		Name:     "vmtrace.jsonconfig",
		Usage:    "Tracer configuration (JSON)",
		Value:    "{}",
		Category: flags.VMCategory,
	}
	// API options.
	RPCGlobalGasCapFlag = &cli.Uint64Flag{
		Name:     "rpc.gascap",
		Usage:    "Sets a cap on gas that can be used in eth_call/estimateGas (0=infinite)",
		Value:    ethconfig.Defaults.RPCGasCap,
		Category: flags.APICategory,
	}
	RPCGlobalEVMTimeoutFlag = &cli.DurationFlag{
		Name:     "rpc.evmtimeout",
		Usage:    "Sets a timeout used for eth_call (0=infinite)",
		Value:    ethconfig.Defaults.RPCEVMTimeout,
		Category: flags.APICategory,
	}
	RPCGlobalTxFeeCapFlag = &cli.Float64Flag{
		Name:     "rpc.txfeecap",
		Usage:    "Sets a cap on transaction fee (in ether) that can be sent via the RPC APIs (0 = no cap)",
		Value:    ethconfig.Defaults.RPCTxFeeCap,
		Category: flags.APICategory,
	}
	// Authenticated RPC HTTP settings
	AuthListenFlag = &cli.StringFlag{
		Name:     "authrpc.addr",
		Usage:    "Listening address for authenticated APIs",
		Value:    node.DefaultConfig.AuthAddr,
		Category: flags.APICategory,
	}
	AuthPortFlag = &cli.IntFlag{
		Name:     "authrpc.port",
		Usage:    "Listening port for authenticated APIs",
		Value:    node.DefaultConfig.AuthPort,
		Category: flags.APICategory,
	}
	AuthVirtualHostsFlag = &cli.StringFlag{
		Name:     "authrpc.vhosts",
		Usage:    "Comma separated list of virtual hostnames from which to accept requests (server enforced). Accepts '*' wildcard.",
		Value:    strings.Join(node.DefaultConfig.AuthVirtualHosts, ","),
		Category: flags.APICategory,
	}
	JWTSecretFlag = &flags.DirectoryFlag{
		Name:     "authrpc.jwtsecret",
		Usage:    "Path to a JWT secret to use for authenticated RPC endpoints",
		Category: flags.APICategory,
	}

	// Logging and debug settings
	EthStatsURLFlag = &cli.StringFlag{
		Name:     "ethstats",
		Usage:    "Reporting URL of a ethstats service (nodename:secret@host:port)",
		Category: flags.MetricsCategory,
	}
	NoCompactionFlag = &cli.BoolFlag{
		Name:     "nocompaction",
		Usage:    "Disables db compaction after import",
		Category: flags.LoggingCategory,
	}

	// MISC settings
	SyncTargetFlag = &cli.StringFlag{
		Name:      "synctarget",
		Usage:     `Hash of the block to full sync to (dev testing feature)`,
		TakesFile: true,
		Category:  flags.MiscCategory,
	}

	// RPC settings
	IPCDisabledFlag = &cli.BoolFlag{
		Name:     "ipcdisable",
		Usage:    "Disable the IPC-RPC server",
		Category: flags.APICategory,
	}
	IPCPathFlag = &flags.DirectoryFlag{
		Name:     "ipcpath",
		Usage:    "Filename for IPC socket/pipe within the datadir (explicit paths escape it)",
		Category: flags.APICategory,
	}
	HTTPEnabledFlag = &cli.BoolFlag{
		Name:     "http",
		Usage:    "Enable the HTTP-RPC server",
		Category: flags.APICategory,
	}
	HTTPListenAddrFlag = &cli.StringFlag{
		Name:     "http.addr",
		Usage:    "HTTP-RPC server listening interface",
		Value:    node.DefaultHTTPHost,
		Category: flags.APICategory,
	}
	HTTPPortFlag = &cli.IntFlag{
		Name:     "http.port",
		Usage:    "HTTP-RPC server listening port",
		Value:    node.DefaultHTTPPort,
		Category: flags.APICategory,
	}
	HTTPCORSDomainFlag = &cli.StringFlag{
		Name:     "http.corsdomain",
		Usage:    "Comma separated list of domains from which to accept cross origin requests (browser enforced)",
		Value:    "",
		Category: flags.APICategory,
	}
	HTTPVirtualHostsFlag = &cli.StringFlag{
		Name:     "http.vhosts",
		Usage:    "Comma separated list of virtual hostnames from which to accept requests (server enforced). Accepts '*' wildcard.",
		Value:    strings.Join(node.DefaultConfig.HTTPVirtualHosts, ","),
		Category: flags.APICategory,
	}
	HTTPApiFlag = &cli.StringFlag{
		Name:     "http.api",
		Usage:    "API's offered over the HTTP-RPC interface",
		Value:    "",
		Category: flags.APICategory,
	}
	HTTPPathPrefixFlag = &cli.StringFlag{
		Name:     "http.rpcprefix",
		Usage:    "HTTP path prefix on which JSON-RPC is served. Use '/' to serve on all paths.",
		Value:    "",
		Category: flags.APICategory,
	}
	GraphQLEnabledFlag = &cli.BoolFlag{
		Name:     "graphql",
		Usage:    "Enable GraphQL on the HTTP-RPC server. Note that GraphQL can only be started if an HTTP server is started as well.",
		Category: flags.APICategory,
	}
	GraphQLCORSDomainFlag = &cli.StringFlag{
		Name:     "graphql.corsdomain",
		Usage:    "Comma separated list of domains from which to accept cross origin requests (browser enforced)",
		Value:    "",
		Category: flags.APICategory,
	}
	GraphQLVirtualHostsFlag = &cli.StringFlag{
		Name:     "graphql.vhosts",
		Usage:    "Comma separated list of virtual hostnames from which to accept requests (server enforced). Accepts '*' wildcard.",
		Value:    strings.Join(node.DefaultConfig.GraphQLVirtualHosts, ","),
		Category: flags.APICategory,
	}
	WSEnabledFlag = &cli.BoolFlag{
		Name:     "ws",
		Usage:    "Enable the WS-RPC server",
		Category: flags.APICategory,
	}
	WSListenAddrFlag = &cli.StringFlag{
		Name:     "ws.addr",
		Usage:    "WS-RPC server listening interface",
		Value:    node.DefaultWSHost,
		Category: flags.APICategory,
	}
	WSPortFlag = &cli.IntFlag{
		Name:     "ws.port",
		Usage:    "WS-RPC server listening port",
		Value:    node.DefaultWSPort,
		Category: flags.APICategory,
	}
	WSApiFlag = &cli.StringFlag{
		Name:     "ws.api",
		Usage:    "API's offered over the WS-RPC interface",
		Value:    "",
		Category: flags.APICategory,
	}
	WSAllowedOriginsFlag = &cli.StringFlag{
		Name:     "ws.origins",
		Usage:    "Origins from which to accept websockets requests",
		Value:    "",
		Category: flags.APICategory,
	}
	WSPathPrefixFlag = &cli.StringFlag{
		Name:     "ws.rpcprefix",
		Usage:    "HTTP path prefix on which JSON-RPC is served. Use '/' to serve on all paths.",
		Value:    "",
		Category: flags.APICategory,
	}
	ExecFlag = &cli.StringFlag{
		Name:     "exec",
		Usage:    "Execute JavaScript statement",
		Category: flags.APICategory,
	}
	PreloadJSFlag = &cli.StringFlag{
		Name:     "preload",
		Usage:    "Comma separated list of JavaScript files to preload into the console",
		Category: flags.APICategory,
	}
	AllowUnprotectedTxs = &cli.BoolFlag{
		Name:     "rpc.allow-unprotected-txs",
		Usage:    "Allow for unprotected (non EIP155 signed) transactions to be submitted via RPC",
		Category: flags.APICategory,
	}
	BatchRequestLimit = &cli.IntFlag{
		Name:     "rpc.batch-request-limit",
		Usage:    "Maximum number of requests in a batch",
		Value:    node.DefaultConfig.BatchRequestLimit,
		Category: flags.APICategory,
	}
	BatchResponseMaxSize = &cli.IntFlag{
		Name:     "rpc.batch-response-max-size",
		Usage:    "Maximum number of bytes returned from a batched call",
		Value:    node.DefaultConfig.BatchResponseMaxSize,
		Category: flags.APICategory,
	}

	// Network Settings
	MaxPeersFlag = &cli.IntFlag{
		Name:     "maxpeers",
		Usage:    "Maximum number of network peers (network disabled if set to 0)",
		Value:    node.DefaultConfig.P2P.MaxPeers,
		Category: flags.NetworkingCategory,
	}
	MaxPendingPeersFlag = &cli.IntFlag{
		Name:     "maxpendpeers",
		Usage:    "Maximum number of pending connection attempts (defaults used if set to 0)",
		Value:    node.DefaultConfig.P2P.MaxPendingPeers,
		Category: flags.NetworkingCategory,
	}
	ListenPortFlag = &cli.IntFlag{
		Name:     "port",
		Usage:    "Network listening port",
		Value:    30303,
		Category: flags.NetworkingCategory,
	}
	BootnodesFlag = &cli.StringFlag{
		Name:     "bootnodes",
		Usage:    "Comma separated enode URLs for P2P discovery bootstrap",
		Value:    "",
		Category: flags.NetworkingCategory,
	}
	NodeKeyFileFlag = &cli.StringFlag{
		Name:     "nodekey",
		Usage:    "P2P node key file",
		Category: flags.NetworkingCategory,
	}
	NodeKeyHexFlag = &cli.StringFlag{
		Name:     "nodekeyhex",
		Usage:    "P2P node key as hex (for testing)",
		Category: flags.NetworkingCategory,
	}
	NATFlag = &cli.StringFlag{
		Name:     "nat",
		Usage:    "NAT port mapping mechanism (any|none|upnp|pmp|pmp:<IP>|extip:<IP>|stun:<IP:PORT>)",
		Value:    "any",
		Category: flags.NetworkingCategory,
	}
	NoDiscoverFlag = &cli.BoolFlag{
		Name:     "nodiscover",
		Usage:    "Disables the peer discovery mechanism (manual peer addition)",
		Category: flags.NetworkingCategory,
	}
	DiscoveryV4Flag = &cli.BoolFlag{
		Name:     "discovery.v4",
		Aliases:  []string{"discv4"},
		Usage:    "Enables the V4 discovery mechanism",
		Category: flags.NetworkingCategory,
		Value:    true,
	}
	DiscoveryV5Flag = &cli.BoolFlag{
		Name:     "discovery.v5",
		Aliases:  []string{"discv5"},
		Usage:    "Enables the V5 discovery mechanism",
		Category: flags.NetworkingCategory,
		Value:    true,
	}
	NetrestrictFlag = &cli.StringFlag{
		Name:     "netrestrict",
		Usage:    "Restricts network communication to the given IP networks (CIDR masks)",
		Category: flags.NetworkingCategory,
	}
	DNSDiscoveryFlag = &cli.StringFlag{
		Name:     "discovery.dns",
		Usage:    "Sets DNS discovery entry points (use \"\" to disable DNS)",
		Category: flags.NetworkingCategory,
	}
	DiscoveryPortFlag = &cli.IntFlag{
		Name:     "discovery.port",
		Usage:    "Use a custom UDP port for P2P discovery",
		Value:    30303,
		Category: flags.NetworkingCategory,
	}

	// Console
	JSpathFlag = &flags.DirectoryFlag{
		Name:     "jspath",
		Usage:    "JavaScript root path for `loadScript`",
		Value:    flags.DirectoryString("."),
		Category: flags.APICategory,
	}
	HttpHeaderFlag = &cli.StringSliceFlag{
		Name:     "header",
		Aliases:  []string{"H"},
		Usage:    "Pass custom headers to the RPC server when using --" + RemoteDBFlag.Name + " or the geth attach console. This flag can be given multiple times.",
		Category: flags.APICategory,
	}

	// Gas price oracle settings
	GpoBlocksFlag = &cli.IntFlag{
		Name:     "gpo.blocks",
		Usage:    "Number of recent blocks to check for gas prices",
		Value:    ethconfig.Defaults.GPO.Blocks,
		Category: flags.GasPriceCategory,
	}
	GpoPercentileFlag = &cli.IntFlag{
		Name:     "gpo.percentile",
		Usage:    "Suggested gas price is the given percentile of a set of recent transaction gas prices",
		Value:    ethconfig.Defaults.GPO.Percentile,
		Category: flags.GasPriceCategory,
	}
	GpoMaxGasPriceFlag = &cli.Int64Flag{
		Name:     "gpo.maxprice",
		Usage:    "Maximum transaction priority fee (or gasprice before London fork) to be recommended by gpo",
		Value:    ethconfig.Defaults.GPO.MaxPrice.Int64(),
		Category: flags.GasPriceCategory,
	}
	GpoIgnoreGasPriceFlag = &cli.Int64Flag{
		Name:     "gpo.ignoreprice",
		Usage:    "Gas price below which gpo will ignore transactions",
		Value:    ethconfig.Defaults.GPO.IgnorePrice.Int64(),
		Category: flags.GasPriceCategory,
	}

	// Metrics flags
	MetricsEnabledFlag = &cli.BoolFlag{
		Name:     "metrics",
		Usage:    "Enable metrics collection and reporting",
		Category: flags.MetricsCategory,
	}
	// MetricsHTTPFlag defines the endpoint for a stand-alone metrics HTTP endpoint.
	// Since the pprof service enables sensitive/vulnerable behavior, this allows a user
	// to enable a public-OK metrics endpoint without having to worry about ALSO exposing
	// other profiling behavior or information.
	MetricsHTTPFlag = &cli.StringFlag{
		Name:     "metrics.addr",
		Usage:    `Enable stand-alone metrics HTTP server listening interface.`,
		Category: flags.MetricsCategory,
	}
	MetricsPortFlag = &cli.IntFlag{
		Name: "metrics.port",
		Usage: `Metrics HTTP server listening port.
Please note that --` + MetricsHTTPFlag.Name + ` must be set to start the server.`,
		Value:    metrics.DefaultConfig.Port,
		Category: flags.MetricsCategory,
	}
	MetricsEnableInfluxDBFlag = &cli.BoolFlag{
		Name:     "metrics.influxdb",
		Usage:    "Enable metrics export/push to an external InfluxDB database",
		Category: flags.MetricsCategory,
	}
	MetricsInfluxDBEndpointFlag = &cli.StringFlag{
		Name:     "metrics.influxdb.endpoint",
		Usage:    "InfluxDB API endpoint to report metrics to",
		Value:    metrics.DefaultConfig.InfluxDBEndpoint,
		Category: flags.MetricsCategory,
	}
	MetricsInfluxDBDatabaseFlag = &cli.StringFlag{
		Name:     "metrics.influxdb.database",
		Usage:    "InfluxDB database name to push reported metrics to",
		Value:    metrics.DefaultConfig.InfluxDBDatabase,
		Category: flags.MetricsCategory,
	}
	MetricsInfluxDBUsernameFlag = &cli.StringFlag{
		Name:     "metrics.influxdb.username",
		Usage:    "Username to authorize access to the database",
		Value:    metrics.DefaultConfig.InfluxDBUsername,
		Category: flags.MetricsCategory,
	}
	MetricsInfluxDBPasswordFlag = &cli.StringFlag{
		Name:     "metrics.influxdb.password",
		Usage:    "Password to authorize access to the database",
		Value:    metrics.DefaultConfig.InfluxDBPassword,
		Category: flags.MetricsCategory,
	}
	// Tags are part of every measurement sent to InfluxDB. Queries on tags are faster in InfluxDB.
	// For example `host` tag could be used so that we can group all nodes and average a measurement
	// across all of them, but also so that we can select a specific node and inspect its measurements.
	// https://docs.influxdata.com/influxdb/v1.4/concepts/key_concepts/#tag-key
	MetricsInfluxDBTagsFlag = &cli.StringFlag{
		Name:     "metrics.influxdb.tags",
		Usage:    "Comma-separated InfluxDB tags (key/values) attached to all measurements",
		Value:    metrics.DefaultConfig.InfluxDBTags,
		Category: flags.MetricsCategory,
	}

	MetricsEnableInfluxDBV2Flag = &cli.BoolFlag{
		Name:     "metrics.influxdbv2",
		Usage:    "Enable metrics export/push to an external InfluxDB v2 database",
		Category: flags.MetricsCategory,
	}

	MetricsInfluxDBTokenFlag = &cli.StringFlag{
		Name:     "metrics.influxdb.token",
		Usage:    "Token to authorize access to the database (v2 only)",
		Value:    metrics.DefaultConfig.InfluxDBToken,
		Category: flags.MetricsCategory,
	}

	MetricsInfluxDBBucketFlag = &cli.StringFlag{
		Name:     "metrics.influxdb.bucket",
		Usage:    "InfluxDB bucket name to push reported metrics to (v2 only)",
		Value:    metrics.DefaultConfig.InfluxDBBucket,
		Category: flags.MetricsCategory,
	}

	MetricsInfluxDBOrganizationFlag = &cli.StringFlag{
		Name:     "metrics.influxdb.organization",
		Usage:    "InfluxDB organization name (v2 only)",
		Value:    metrics.DefaultConfig.InfluxDBOrganization,
		Category: flags.MetricsCategory,
	}
)

var (
	// TestnetFlags is the flag group of all built-in supported testnets.
	TestnetFlags = []cli.Flag{
		SepoliaFlag,
		HoleskyFlag,
		HoodiFlag,
	}
	// NetworkFlags is the flag group of all built-in supported networks.
	NetworkFlags = append([]cli.Flag{MainnetFlag}, TestnetFlags...)

	// DatabaseFlags is the flag group of all database flags.
	DatabaseFlags = []cli.Flag{
		DataDirFlag,
		AncientFlag,
		EraFlag,
		RemoteDBFlag,
		DBEngineFlag,
		StateSchemeFlag,
		HttpHeaderFlag,
	}
)

// default account to prefund when running Geth in dev mode
var (
	DeveloperKey, _ = crypto.HexToECDSA("b71c71a67e1177ad4e901695e1b4b9ee17ae16c6668d313eac2f96dbcda3f291")
	DeveloperAddr   = crypto.PubkeyToAddress(DeveloperKey.PublicKey)
)

// MakeDataDir retrieves the currently requested data directory, terminating
// if none (or the empty string) is specified. If the node is starting a testnet,
// then a subdirectory of the specified datadir will be used.
func MakeDataDir(ctx *cli.Context) string {
	if path := ctx.String(DataDirFlag.Name); path != "" {
		if ctx.Bool(SepoliaFlag.Name) {
			return filepath.Join(path, "sepolia")
		}
		if ctx.Bool(HoleskyFlag.Name) {
			return filepath.Join(path, "holesky")
		}
		if ctx.Bool(HoodiFlag.Name) {
			return filepath.Join(path, "hoodi")
		}
		return path
	}

	Fatalf("Cannot determine default data directory, please set manually (--datadir)")

	return ""
}

// setNodeKey creates a node key from set command line flags, either loading it
// from a file or as a specified hex value. If neither flags were provided, this
// method returns nil and an ephemeral key is to be generated.
func setNodeKey(ctx *cli.Context, cfg *p2p.Config) {
	var (
		hex  = ctx.String(NodeKeyHexFlag.Name)
		file = ctx.String(NodeKeyFileFlag.Name)
		key  *ecdsa.PrivateKey
		err  error
	)

	switch {
	case file != "" && hex != "":
		Fatalf("Options %q and %q are mutually exclusive", NodeKeyFileFlag.Name, NodeKeyHexFlag.Name)
	case file != "":
		if key, err = crypto.LoadECDSA(file); err != nil {
			Fatalf("Option %q: %v", NodeKeyFileFlag.Name, err)
		}

		cfg.PrivateKey = key
	case hex != "":
		if key, err = crypto.HexToECDSA(hex); err != nil {
			Fatalf("Option %q: %v", NodeKeyHexFlag.Name, err)
		}

		cfg.PrivateKey = key
	}
}

// setNodeUserIdent creates the user identifier from CLI flags.
func setNodeUserIdent(ctx *cli.Context, cfg *node.Config) {
	if identity := ctx.String(IdentityFlag.Name); len(identity) > 0 {
		cfg.UserIdent = identity
	}
}

// setBootstrapNodes creates a list of bootstrap nodes from the command line
// flags, reverting to pre-configured ones if none have been specified.
// Priority order for bootnodes configuration:
//
// 1. --bootnodes flag
// 2. Config file
// 3. Network preset flags (e.g. --holesky)
// 4. default to mainnet nodes
func setBootstrapNodes(ctx *cli.Context, cfg *p2p.Config) {
	urls := params.MainnetBootnodes
	if ctx.IsSet(BootnodesFlag.Name) {
		urls = SplitAndTrim(ctx.String(BootnodesFlag.Name))
	} else {
		if cfg.BootstrapNodes != nil {
			return // Already set by config file, don't apply defaults.
		}
		switch {
		case ctx.Bool(SepoliaFlag.Name):
			urls = params.SepoliaBootnodes
		case ctx.Bool(HoodiFlag.Name):
			urls = params.HoodiBootnodes
		}
	}
	cfg.BootstrapNodes = mustParseBootnodes(urls)
}

func mustParseBootnodes(urls []string) []*enode.Node {
	nodes := make([]*enode.Node, 0, len(urls))
	for _, url := range urls {
		if url != "" {
			node, err := enode.Parse(enode.ValidSchemes, url)
			if err != nil {
				log.Crit("Bootstrap URL invalid", "enode", url, "err", err)
				return nil
			}
			nodes = append(nodes, node)
		}
	}
	return nodes
}

// setBootstrapNodesV5 creates a list of bootstrap nodes from the command line
// flags, reverting to pre-configured ones if none have been specified.
func setBootstrapNodesV5(ctx *cli.Context, cfg *p2p.Config) {
	urls := params.V5Bootnodes

	switch {
	case ctx.IsSet(BootnodesFlag.Name):
		urls = SplitAndTrim(ctx.String(BootnodesFlag.Name))
	case cfg.BootstrapNodesV5 != nil:
		return // already set, don't apply defaults.
	}

	cfg.BootstrapNodesV5 = make([]*enode.Node, 0, len(urls))

	for _, url := range urls {
		if url != "" {
			node, err := enode.Parse(enode.ValidSchemes, url)
			if err != nil {
				log.Error("Bootstrap URL invalid", "enode", url, "err", err)
				continue
			}

			cfg.BootstrapNodesV5 = append(cfg.BootstrapNodesV5, node)
		}
	}
}

// setListenAddress creates TCP/UDP listening address strings from set command
// line flags
func setListenAddress(ctx *cli.Context, cfg *p2p.Config) {
	if ctx.IsSet(ListenPortFlag.Name) {
		cfg.ListenAddr = fmt.Sprintf(":%d", ctx.Int(ListenPortFlag.Name))
	}

	if ctx.IsSet(DiscoveryPortFlag.Name) {
		cfg.DiscAddr = fmt.Sprintf(":%d", ctx.Int(DiscoveryPortFlag.Name))
	}
}

// setNAT creates a port mapper from command line flags.
func setNAT(ctx *cli.Context, cfg *p2p.Config) {
	if ctx.IsSet(NATFlag.Name) {
		natif, err := nat.Parse(ctx.String(NATFlag.Name))
		if err != nil {
			Fatalf("Option %s: %v", NATFlag.Name, err)
		}

		cfg.NAT = natif
	}
}

// SplitAndTrim splits input separated by a comma
// and trims excessive white space from the substrings.
func SplitAndTrim(input string) (ret []string) {
	l := strings.Split(input, ",")
	for _, r := range l {
		if r = strings.TrimSpace(r); r != "" {
			ret = append(ret, r)
		}
	}

	return ret
}

// setHTTP creates the HTTP RPC listener interface string from the set
// command line flags, returning empty if the HTTP endpoint is disabled.
func setHTTP(ctx *cli.Context, cfg *node.Config) {
	if ctx.Bool(HTTPEnabledFlag.Name) {
		if cfg.HTTPHost == "" {
			cfg.HTTPHost = "127.0.0.1"
		}
		if ctx.IsSet(HTTPListenAddrFlag.Name) {
			cfg.HTTPHost = ctx.String(HTTPListenAddrFlag.Name)
		}
	}

	if ctx.IsSet(HTTPPortFlag.Name) {
		cfg.HTTPPort = ctx.Int(HTTPPortFlag.Name)
	}

	if ctx.IsSet(AuthListenFlag.Name) {
		cfg.AuthAddr = ctx.String(AuthListenFlag.Name)
	}

	if ctx.IsSet(AuthPortFlag.Name) {
		cfg.AuthPort = ctx.Int(AuthPortFlag.Name)
	}

	if ctx.IsSet(AuthVirtualHostsFlag.Name) {
		cfg.AuthVirtualHosts = SplitAndTrim(ctx.String(AuthVirtualHostsFlag.Name))
	}

	if ctx.IsSet(HTTPCORSDomainFlag.Name) {
		cfg.HTTPCors = SplitAndTrim(ctx.String(HTTPCORSDomainFlag.Name))
	}

	if ctx.IsSet(HTTPApiFlag.Name) {
		cfg.HTTPModules = SplitAndTrim(ctx.String(HTTPApiFlag.Name))
	}

	if ctx.IsSet(HTTPVirtualHostsFlag.Name) {
		cfg.HTTPVirtualHosts = SplitAndTrim(ctx.String(HTTPVirtualHostsFlag.Name))
	}

	if ctx.IsSet(HTTPPathPrefixFlag.Name) {
		cfg.HTTPPathPrefix = ctx.String(HTTPPathPrefixFlag.Name)
	}

	if ctx.IsSet(AllowUnprotectedTxs.Name) {
		cfg.AllowUnprotectedTxs = ctx.Bool(AllowUnprotectedTxs.Name)
	}

	if ctx.IsSet(BatchRequestLimit.Name) {
		cfg.BatchRequestLimit = ctx.Int(BatchRequestLimit.Name)
	}

	if ctx.IsSet(BatchResponseMaxSize.Name) {
		cfg.BatchResponseMaxSize = ctx.Int(BatchResponseMaxSize.Name)
	}
}

// setGraphQL creates the GraphQL listener interface string from the set
// command line flags, returning empty if the GraphQL endpoint is disabled.
func setGraphQL(ctx *cli.Context, cfg *node.Config) {
	if ctx.IsSet(GraphQLCORSDomainFlag.Name) {
		cfg.GraphQLCors = SplitAndTrim(ctx.String(GraphQLCORSDomainFlag.Name))
	}

	if ctx.IsSet(GraphQLVirtualHostsFlag.Name) {
		cfg.GraphQLVirtualHosts = SplitAndTrim(ctx.String(GraphQLVirtualHostsFlag.Name))
	}
}

// setWS creates the WebSocket RPC listener interface string from the set
// command line flags, returning empty if the HTTP endpoint is disabled.
func setWS(ctx *cli.Context, cfg *node.Config) {
	if ctx.Bool(WSEnabledFlag.Name) {
		if cfg.WSHost == "" {
			cfg.WSHost = "127.0.0.1"
		}
		if ctx.IsSet(WSListenAddrFlag.Name) {
			cfg.WSHost = ctx.String(WSListenAddrFlag.Name)
		}
	}

	if ctx.IsSet(WSPortFlag.Name) {
		cfg.WSPort = ctx.Int(WSPortFlag.Name)
	}

	if ctx.IsSet(WSAllowedOriginsFlag.Name) {
		cfg.WSOrigins = SplitAndTrim(ctx.String(WSAllowedOriginsFlag.Name))
	}

	if ctx.IsSet(WSApiFlag.Name) {
		cfg.WSModules = SplitAndTrim(ctx.String(WSApiFlag.Name))
	}

	if ctx.IsSet(WSPathPrefixFlag.Name) {
		cfg.WSPathPrefix = ctx.String(WSPathPrefixFlag.Name)
	}
}

// setIPC creates an IPC path configuration from the set command line flags,
// returning an empty string if IPC was explicitly disabled, or the set path.
func setIPC(ctx *cli.Context, cfg *node.Config) {
	flags.CheckExclusive(ctx, IPCDisabledFlag, IPCPathFlag)
	switch {
	case ctx.Bool(IPCDisabledFlag.Name):
		cfg.IPCPath = ""
	case ctx.IsSet(IPCPathFlag.Name):
		cfg.IPCPath = ctx.String(IPCPathFlag.Name)
	}
}

// MakeDatabaseHandles raises out the number of allowed file handles per process
// for Geth and returns half of the allowance to assign to the database.
func MakeDatabaseHandles(max int) int {
	limit, err := fdlimit.Maximum()
	if err != nil {
		Fatalf("Failed to retrieve file descriptor allowance: %v", err)
	}

	switch {
	case max == 0:
		// User didn't specify a meaningful value, use system limits
	case max < 128:
		// User specified something unhealthy, just use system defaults
		log.Error("File descriptor limit invalid (<128)", "had", max, "updated", limit)
	case max > limit:
		// User requested more than the OS allows, notify that we can't allocate it
		log.Warn("Requested file descriptors denied by OS", "req", max, "limit", limit)
	default:
		// User limit is meaningful and within allowed range, use that
		limit = max
	}

	raised, err := fdlimit.Raise(uint64(limit))
	if err != nil {
		Fatalf("Failed to raise file descriptor allowance: %v", err)
	}

	return int(raised / 2) // Leave half for networking and other stuff
}

// MakeAddress converts an account specified directly as a hex encoded string or
// a key index in the key store to an internal account representation.
func MakeAddress(ks *keystore.KeyStore, account string) (accounts.Account, error) {
	// If the specified account is a valid address, return it
	if common.IsHexAddress(account) {
		return accounts.Account{Address: common.HexToAddress(account)}, nil
	}
	// Otherwise try to interpret the account as a keystore index
	index, err := strconv.Atoi(account)
	if err != nil || index < 0 {
		return accounts.Account{}, fmt.Errorf("invalid account address or index %q", account)
	}

	log.Warn("-------------------------------------------------------------------")
	log.Warn("Referring to accounts by order in the keystore folder is dangerous!")
	log.Warn("This functionality is deprecated and will be removed in the future!")
	log.Warn("Please use explicit addresses! (can search via `geth account list`)")
	log.Warn("-------------------------------------------------------------------")

	accs := ks.Accounts()
	if len(accs) <= index {
		return accounts.Account{}, fmt.Errorf("index %d higher than number of accounts %d", index, len(accs))
	}

	return accs[index], nil
}

// setEtherbase retrieves the etherbase from the directly specified command line flags.
func setEtherbase(ctx *cli.Context, cfg *ethconfig.Config) {
	if ctx.IsSet(MinerEtherbaseFlag.Name) {
		log.Warn("Option --miner.etherbase is deprecated as the etherbase is set by the consensus client post-merge")
	}

	addr := ctx.String(MinerEtherbaseFlag.Name)

	// If no etherbase is specified, return.
	if addr == "" {
		return
	}

	if strings.HasPrefix(addr, "0x") || strings.HasPrefix(addr, "0X") {
		addr = addr[2:]
	}

	b, err := hex.DecodeString(addr)

	if err != nil || len(b) != common.AddressLength {
		Fatalf("-%s: invalid pending block producer address %q", MinerEtherbaseFlag.Name, addr)
		return
	}

	cfg.Miner.Etherbase = common.BytesToAddress(b)
}

func SetP2PConfig(ctx *cli.Context, cfg *p2p.Config) {
	setNodeKey(ctx, cfg)
	setNAT(ctx, cfg)
	setListenAddress(ctx, cfg)
	setBootstrapNodes(ctx, cfg)
	setBootstrapNodesV5(ctx, cfg)

	if ctx.IsSet(MaxPeersFlag.Name) {
		cfg.MaxPeers = ctx.Int(MaxPeersFlag.Name)
	}
	ethPeers := cfg.MaxPeers
	log.Info("Maximum peer count", "ETH", ethPeers, "total", cfg.MaxPeers)

	if ctx.IsSet(MaxPendingPeersFlag.Name) {
		cfg.MaxPendingPeers = ctx.Int(MaxPendingPeersFlag.Name)
	}
	if ctx.IsSet(NoDiscoverFlag.Name) {
		cfg.NoDiscovery = true
	}

	flags.CheckExclusive(ctx, DiscoveryV4Flag, NoDiscoverFlag)
	flags.CheckExclusive(ctx, DiscoveryV5Flag, NoDiscoverFlag)
	cfg.DiscoveryV4 = ctx.Bool(DiscoveryV4Flag.Name)
	cfg.DiscoveryV5 = ctx.Bool(DiscoveryV5Flag.Name)

	if netrestrict := ctx.String(NetrestrictFlag.Name); netrestrict != "" {
		list, err := netutil.ParseNetlist(netrestrict)
		if err != nil {
			Fatalf("Option %q: %v", NetrestrictFlag.Name, err)
		}

		cfg.NetRestrict = list
	}

	if ctx.Bool(DeveloperFlag.Name) {
		// --dev mode can't use p2p networking.
		cfg.MaxPeers = 0
		cfg.ListenAddr = ""
		cfg.NoDial = true
		cfg.NoDiscovery = true
		cfg.DiscoveryV5 = false
	}
}

// MakePasswordList reads password lines from the file specified by the global --password flag.
func MakePasswordList(ctx *cli.Context) []string {
	path := ctx.Path(PasswordFileFlag.Name)
	if path == "" {
		return nil
	}

	text, err := os.ReadFile(path)
	if err != nil {
		Fatalf("Failed to read password file: %v", err)
	}

	lines := strings.Split(string(text), "\n")
	// Sanitise DOS line endings.
	for i := range lines {
		lines[i] = strings.TrimRight(lines[i], "\r")
	}

	return lines
}

// SetNodeConfig applies node-related command line flags to the config.
func SetNodeConfig(ctx *cli.Context, cfg *node.Config) {
	SetP2PConfig(ctx, &cfg.P2P)
	setIPC(ctx, cfg)
	setHTTP(ctx, cfg)
	setGraphQL(ctx, cfg)
	setWS(ctx, cfg)
	setNodeUserIdent(ctx, cfg)
	SetDataDir(ctx, cfg)
	setSmartCard(ctx, cfg)

	if ctx.IsSet(JWTSecretFlag.Name) {
		cfg.JWTSecret = ctx.String(JWTSecretFlag.Name)
	}
	if ctx.IsSet(EnablePersonal.Name) {
		log.Warn(fmt.Sprintf("Option --%s is deprecated. The 'personal' RPC namespace has been removed.", EnablePersonal.Name))
	}

	if ctx.IsSet(ExternalSignerFlag.Name) {
		cfg.ExternalSigner = ctx.String(ExternalSignerFlag.Name)
	}

	if ctx.IsSet(KeyStoreDirFlag.Name) {
		cfg.KeyStoreDir = ctx.String(KeyStoreDirFlag.Name)
	}

	if ctx.IsSet(DeveloperFlag.Name) {
		cfg.UseLightweightKDF = true
	}

	if ctx.IsSet(LightKDFFlag.Name) {
		cfg.UseLightweightKDF = ctx.Bool(LightKDFFlag.Name)
	}

	if ctx.IsSet(NoUSBFlag.Name) || cfg.NoUSB {
		log.Warn("Option nousb is deprecated and USB is deactivated by default. Use --usb to enable")
	}

	if ctx.IsSet(USBFlag.Name) {
		cfg.USB = ctx.Bool(USBFlag.Name)
	}

	if ctx.IsSet(InsecureUnlockAllowedFlag.Name) {
		log.Warn(fmt.Sprintf("Option %q is deprecated and has no effect", InsecureUnlockAllowedFlag.Name))
	}

	if ctx.IsSet(DBEngineFlag.Name) {
		dbEngine := ctx.String(DBEngineFlag.Name)
		if dbEngine != "leveldb" && dbEngine != "pebble" {
			Fatalf("Invalid choice for db.engine '%s', allowed 'leveldb' or 'pebble'", dbEngine)
		}

		log.Info(fmt.Sprintf("Using %s as db engine", dbEngine))
		cfg.DBEngine = dbEngine
	}
	// deprecation notice for log debug flags (TODO: find a more appropriate place to put these?)
	if ctx.IsSet(LogBacktraceAtFlag.Name) {
		log.Warn("log.backtrace flag is deprecated")
	}
	if ctx.IsSet(LogDebugFlag.Name) {
		log.Warn("log.debug flag is deprecated")
	}
}

func setSmartCard(ctx *cli.Context, cfg *node.Config) {
	// Skip enabling smartcards if no path is set
	path := ctx.String(SmartCardDaemonPathFlag.Name)
	if path == "" {
		return
	}
	// Sanity check that the smartcard path is valid
	fi, err := os.Stat(path)

	if err != nil {
		log.Info("Smartcard socket not found, disabling", "err", err)
		return
	}

	if fi.Mode()&os.ModeType != os.ModeSocket {
		log.Error("Invalid smartcard daemon path", "path", path, "type", fi.Mode().String())
		return
	}
	// Smartcard daemon path exists and is a socket, enable it
	cfg.SmartCardDaemonPath = path
}

func SetDataDir(ctx *cli.Context, cfg *node.Config) {
	switch {
	case ctx.IsSet(DataDirFlag.Name):
		cfg.DataDir = ctx.String(DataDirFlag.Name)
	case ctx.Bool(DeveloperFlag.Name):
		cfg.DataDir = "" // unless explicitly requested, use memory databases
	case ctx.Bool(SepoliaFlag.Name) && cfg.DataDir == node.DefaultDataDir():
		cfg.DataDir = filepath.Join(node.DefaultDataDir(), "sepolia")
	case ctx.Bool(HoleskyFlag.Name) && cfg.DataDir == node.DefaultDataDir():
		cfg.DataDir = filepath.Join(node.DefaultDataDir(), "holesky")
	case ctx.Bool(HoodiFlag.Name) && cfg.DataDir == node.DefaultDataDir():
		cfg.DataDir = filepath.Join(node.DefaultDataDir(), "hoodi")
	}
}

func setGPO(ctx *cli.Context, cfg *gasprice.Config) {
	if ctx.IsSet(GpoBlocksFlag.Name) {
		cfg.Blocks = ctx.Int(GpoBlocksFlag.Name)
	}

	if ctx.IsSet(GpoPercentileFlag.Name) {
		cfg.Percentile = ctx.Int(GpoPercentileFlag.Name)
	}

	if ctx.IsSet(GpoMaxGasPriceFlag.Name) {
		cfg.MaxPrice = big.NewInt(ctx.Int64(GpoMaxGasPriceFlag.Name))
	}

	if ctx.IsSet(GpoIgnoreGasPriceFlag.Name) {
		cfg.IgnorePrice = big.NewInt(ctx.Int64(GpoIgnoreGasPriceFlag.Name))
	}
}

func setTxPool(ctx *cli.Context, cfg *legacypool.Config) {
	if ctx.IsSet(TxPoolLocalsFlag.Name) {
		locals := strings.Split(ctx.String(TxPoolLocalsFlag.Name), ",")
		for _, account := range locals {
			if trimmed := strings.TrimSpace(account); !common.IsHexAddress(trimmed) {
				Fatalf("Invalid account in --txpool.locals: %s", trimmed)
			} else {
				cfg.Locals = append(cfg.Locals, common.HexToAddress(account))
			}
		}
	}

	if ctx.IsSet(TxPoolNoLocalsFlag.Name) {
		cfg.NoLocals = ctx.Bool(TxPoolNoLocalsFlag.Name)
	}

	if ctx.IsSet(TxPoolJournalFlag.Name) {
		cfg.Journal = ctx.String(TxPoolJournalFlag.Name)
	}

	if ctx.IsSet(TxPoolRejournalFlag.Name) {
		cfg.Rejournal = ctx.Duration(TxPoolRejournalFlag.Name)
	}

	if ctx.IsSet(TxPoolPriceLimitFlag.Name) {
		cfg.PriceLimit = ctx.Uint64(TxPoolPriceLimitFlag.Name)
	}

	if ctx.IsSet(TxPoolPriceBumpFlag.Name) {
		cfg.PriceBump = ctx.Uint64(TxPoolPriceBumpFlag.Name)
	}

	if ctx.IsSet(TxPoolAccountSlotsFlag.Name) {
		cfg.AccountSlots = ctx.Uint64(TxPoolAccountSlotsFlag.Name)
	}

	if ctx.IsSet(TxPoolGlobalSlotsFlag.Name) {
		cfg.GlobalSlots = ctx.Uint64(TxPoolGlobalSlotsFlag.Name)
	}

	if ctx.IsSet(TxPoolAccountQueueFlag.Name) {
		cfg.AccountQueue = ctx.Uint64(TxPoolAccountQueueFlag.Name)
	}

	if ctx.IsSet(TxPoolGlobalQueueFlag.Name) {
		cfg.GlobalQueue = ctx.Uint64(TxPoolGlobalQueueFlag.Name)
	}

	if ctx.IsSet(TxPoolLifetimeFlag.Name) {
		cfg.Lifetime = ctx.Duration(TxPoolLifetimeFlag.Name)
	}
}

func setBlobPool(ctx *cli.Context, cfg *blobpool.Config) {
	if ctx.IsSet(BlobPoolDataDirFlag.Name) {
		cfg.Datadir = ctx.String(BlobPoolDataDirFlag.Name)
	}
	if ctx.IsSet(BlobPoolDataCapFlag.Name) {
		cfg.Datacap = ctx.Uint64(BlobPoolDataCapFlag.Name)
	}
	if ctx.IsSet(BlobPoolPriceBumpFlag.Name) {
		cfg.PriceBump = ctx.Uint64(BlobPoolPriceBumpFlag.Name)
	}
}

func setMiner(ctx *cli.Context, cfg *miner.Config) {
	if ctx.Bool(MiningEnabledFlag.Name) {
		log.Warn("The flag --mine is deprecated and will be removed")
	}
	if ctx.IsSet(MinerExtraDataFlag.Name) {
		cfg.ExtraData = []byte(ctx.String(MinerExtraDataFlag.Name))
	}

	if ctx.IsSet(MinerGasLimitFlag.Name) {
		cfg.GasCeil = ctx.Uint64(MinerGasLimitFlag.Name)
	}

	if ctx.IsSet(MinerGasPriceFlag.Name) {
		cfg.GasPrice = flags.GlobalBig(ctx, MinerGasPriceFlag.Name)
	}

	if ctx.IsSet(MinerRecommitIntervalFlag.Name) {
		cfg.Recommit = ctx.Duration(MinerRecommitIntervalFlag.Name)
	}
	if ctx.IsSet(MinerNewPayloadTimeoutFlag.Name) {
		log.Warn("The flag --miner.newpayload-timeout is deprecated and will be removed, please use --miner.recommit")
		cfg.Recommit = ctx.Duration(MinerNewPayloadTimeoutFlag.Name)
	}
}

func setRequiredBlocks(ctx *cli.Context, cfg *ethconfig.Config) {
	requiredBlocks := ctx.String(EthRequiredBlocksFlag.Name)
	if requiredBlocks == "" {
		if ctx.IsSet(LegacyWhitelistFlag.Name) {
			log.Warn("The flag --whitelist is deprecated and will be removed, please use --eth.requiredblocks")

			requiredBlocks = ctx.String(LegacyWhitelistFlag.Name)
		} else {
			return
		}
	}

	cfg.RequiredBlocks = make(map[uint64]common.Hash)

	for _, entry := range strings.Split(requiredBlocks, ",") {
		parts := strings.Split(entry, "=")
		if len(parts) != 2 {
			Fatalf("Invalid required block entry: %s", entry)
		}

		number, err := strconv.ParseUint(parts[0], 0, 64)
		if err != nil {
			Fatalf("Invalid required block number %s: %v", parts[0], err)
		}

		var hash common.Hash
		if err = hash.UnmarshalText([]byte(parts[1])); err != nil {
			Fatalf("Invalid required block hash %s: %v", parts[1], err)
		}

		cfg.RequiredBlocks[number] = hash
	}
}

// SetEthConfig applies eth-related command line flags to the config.
func SetEthConfig(ctx *cli.Context, stack *node.Node, cfg *ethconfig.Config) {
	// Avoid conflicting network flags, don't allow network id override on preset networks
	flags.CheckExclusive(ctx, MainnetFlag, DeveloperFlag, SepoliaFlag, HoleskyFlag, HoodiFlag, NetworkIdFlag)
	flags.CheckExclusive(ctx, DeveloperFlag, ExternalSignerFlag) // Can't use both ephemeral unlocked and external signer

	// Set configurations from CLI flags
	setEtherbase(ctx, cfg)
	setGPO(ctx, &cfg.GPO)
	setTxPool(ctx, &cfg.TxPool)
	setBlobPool(ctx, &cfg.BlobPool)
	setMiner(ctx, &cfg.Miner)
	setRequiredBlocks(ctx, cfg)

	// Cap the cache allowance and tune the garbage collector
	mem, err := gopsutil.VirtualMemory()
	if err == nil {
		if 32<<(^uintptr(0)>>63) == 32 && mem.Total > 2*1024*1024*1024 {
			log.Warn("Lowering memory allowance on 32bit arch", "available", mem.Total/1024/1024, "addressable", 2*1024)
			mem.Total = 2 * 1024 * 1024 * 1024
		}

		allowance := int(mem.Total / 1024 / 1024 / 3)

		if cache := ctx.Int(CacheFlag.Name); cache > allowance {
			log.Warn("Sanitizing cache to Go's GC limits", "provided", cache, "updated", allowance)
			_ = ctx.Set(CacheFlag.Name, strconv.Itoa(allowance))
		}
	}
	// Ensure Go's GC ignores the database cache for trigger percentage
	cache := ctx.Int(CacheFlag.Name)
	gogc := math.Max(20, math.Min(100, 100/(float64(cache)/1024)))

	log.Debug("Sanitizing Go's GC trigger", "percent", int(gogc))
	godebug.SetGCPercent(int(gogc))

	if ctx.IsSet(SyncTargetFlag.Name) {
		cfg.SyncMode = downloader.FullSync // dev sync target forces full sync
	} else if ctx.IsSet(SyncModeFlag.Name) {
		value := ctx.String(SyncModeFlag.Name)
		if err = cfg.SyncMode.UnmarshalText([]byte(value)); err != nil {
			Fatalf("--%v: %v", SyncModeFlag.Name, err)
		}
	}

	if ctx.IsSet(ChainHistoryFlag.Name) {
		value := ctx.String(ChainHistoryFlag.Name)
		if err = cfg.HistoryMode.UnmarshalText([]byte(value)); err != nil {
			Fatalf("--%s: %v", ChainHistoryFlag.Name, err)
		}
	}

	if ctx.IsSet(NetworkIdFlag.Name) {
		cfg.NetworkId = ctx.Uint64(NetworkIdFlag.Name)
	}

	if ctx.IsSet(CacheFlag.Name) || ctx.IsSet(CacheDatabaseFlag.Name) {
		cfg.DatabaseCache = ctx.Int(CacheFlag.Name) * ctx.Int(CacheDatabaseFlag.Name) / 100
	}

	cfg.DatabaseHandles = MakeDatabaseHandles(ctx.Int(FDLimitFlag.Name))

	if ctx.IsSet(AncientFlag.Name) {
		cfg.DatabaseFreezer = ctx.String(AncientFlag.Name)
	}
	if ctx.IsSet(EraFlag.Name) {
		cfg.DatabaseEra = ctx.String(EraFlag.Name)
	}

	// nolint:goconst
	if gcmode := ctx.String(GCModeFlag.Name); gcmode != "full" && gcmode != "archive" {
		Fatalf("--%s must be either 'full' or 'archive'", GCModeFlag.Name)
	}

	if ctx.IsSet(GCModeFlag.Name) {
		cfg.NoPruning = ctx.String(GCModeFlag.Name) == "archive"
	}

	if ctx.IsSet(CacheNoPrefetchFlag.Name) {
		cfg.NoPrefetch = ctx.Bool(CacheNoPrefetchFlag.Name)
	}
	// Read the value from the flag no matter if it's set or not.
	cfg.Preimages = ctx.Bool(CachePreimagesFlag.Name)

	if cfg.NoPruning && !cfg.Preimages {
		cfg.Preimages = true

		log.Info("Enabling recording of key preimages since archive mode is used")
	}
	if ctx.IsSet(StateHistoryFlag.Name) {
		cfg.StateHistory = ctx.Uint64(StateHistoryFlag.Name)
	}
	if ctx.IsSet(StateSchemeFlag.Name) {
		cfg.StateScheme = ctx.String(StateSchemeFlag.Name)
	}
	// Parse transaction history flag, if user is still using legacy config
	// file with 'TxLookupLimit' configured, copy the value to 'TransactionHistory'.
	if cfg.TransactionHistory == ethconfig.Defaults.TransactionHistory && cfg.TxLookupLimit != ethconfig.Defaults.TxLookupLimit {
		log.Warn("The config option 'TxLookupLimit' is deprecated and will be removed, please use 'TransactionHistory'")
		cfg.TransactionHistory = cfg.TxLookupLimit
	}
	if ctx.IsSet(TransactionHistoryFlag.Name) {
		cfg.TransactionHistory = ctx.Uint64(TransactionHistoryFlag.Name)
	} else if ctx.IsSet(TxLookupLimitFlag.Name) {
		log.Warn("The flag --txlookuplimit is deprecated and will be removed, please use --history.transactions")
		cfg.TransactionHistory = ctx.Uint64(TxLookupLimitFlag.Name)
	}
	if ctx.String(GCModeFlag.Name) == "archive" {
		if cfg.TransactionHistory != 0 {
			cfg.TransactionHistory = 0
			log.Warn("Disabled transaction unindexing for archive node")
		}
	}
	if ctx.IsSet(LogHistoryFlag.Name) {
		cfg.LogHistory = ctx.Uint64(LogHistoryFlag.Name)
	}
	if ctx.IsSet(LogNoHistoryFlag.Name) {
		cfg.LogNoHistory = true
	}
	if ctx.IsSet(LogExportCheckpointsFlag.Name) {
		cfg.LogExportCheckpoints = ctx.String(LogExportCheckpointsFlag.Name)
	}
	if ctx.IsSet(CacheFlag.Name) || ctx.IsSet(CacheTrieFlag.Name) {
		cfg.TrieCleanCache = ctx.Int(CacheFlag.Name) * ctx.Int(CacheTrieFlag.Name) / 100
	}
	if ctx.IsSet(CacheFlag.Name) || ctx.IsSet(CacheGCFlag.Name) {
		cfg.TrieDirtyCache = ctx.Int(CacheFlag.Name) * ctx.Int(CacheGCFlag.Name) / 100
	}

	if ctx.IsSet(CacheFlag.Name) || ctx.IsSet(CacheSnapshotFlag.Name) {
		cfg.SnapshotCache = ctx.Int(CacheFlag.Name) * ctx.Int(CacheSnapshotFlag.Name) / 100
	}

	if ctx.IsSet(CacheLogSizeFlag.Name) {
		cfg.FilterLogCacheSize = ctx.Int(CacheLogSizeFlag.Name)
	}
	if !ctx.Bool(SnapshotFlag.Name) || cfg.SnapshotCache == 0 {
		// If snap-sync is requested, this flag is also required
		if cfg.SyncMode == downloader.SnapSync {
			if !ctx.Bool(SnapshotFlag.Name) {
				log.Warn("Snap sync requested, enabling --snapshot")
			}
			if cfg.SnapshotCache == 0 {
				log.Warn("Snap sync requested, resetting --cache.snapshot")
				cfg.SnapshotCache = ctx.Int(CacheFlag.Name) * CacheSnapshotFlag.Value / 100
			}
		} else {
			cfg.TrieCleanCache += cfg.SnapshotCache
			cfg.SnapshotCache = 0 // Disabled
		}
	}
	if ctx.IsSet(VMEnableDebugFlag.Name) {
		cfg.EnablePreimageRecording = ctx.Bool(VMEnableDebugFlag.Name)
	}

	if ctx.IsSet(RPCGlobalGasCapFlag.Name) {
		cfg.RPCGasCap = ctx.Uint64(RPCGlobalGasCapFlag.Name)
	}

	if cfg.RPCGasCap != 0 {
		log.Info("Set global gas cap", "cap", cfg.RPCGasCap)
	} else {
		log.Info("Global gas cap disabled")
	}

	if ctx.IsSet(RPCGlobalEVMTimeoutFlag.Name) {
		cfg.RPCEVMTimeout = ctx.Duration(RPCGlobalEVMTimeoutFlag.Name)
	}

	if ctx.IsSet(RPCGlobalTxFeeCapFlag.Name) {
		cfg.RPCTxFeeCap = ctx.Float64(RPCGlobalTxFeeCapFlag.Name)
	}

	if ctx.IsSet(NoDiscoverFlag.Name) {
		cfg.EthDiscoveryURLs, cfg.SnapDiscoveryURLs = []string{}, []string{}
	} else if ctx.IsSet(DNSDiscoveryFlag.Name) {
		urls := ctx.String(DNSDiscoveryFlag.Name)
		if urls == "" {
			cfg.EthDiscoveryURLs = []string{}
		} else {
			cfg.EthDiscoveryURLs = SplitAndTrim(urls)
		}
	}
	// Override any default configs for hard coded networks.
	switch {
	case ctx.Bool(MainnetFlag.Name):
		cfg.NetworkId = 1
		cfg.Genesis = core.DefaultGenesisBlock()
		SetDNSDiscoveryDefaults(cfg, params.MainnetGenesisHash)
	case ctx.Bool(HoleskyFlag.Name):
		cfg.NetworkId = 17000
		cfg.Genesis = core.DefaultHoleskyGenesisBlock()
		SetDNSDiscoveryDefaults(cfg, params.HoleskyGenesisHash)
	case ctx.Bool(SepoliaFlag.Name):
		cfg.NetworkId = 11155111
		cfg.Genesis = core.DefaultSepoliaGenesisBlock()
		SetDNSDiscoveryDefaults(cfg, params.SepoliaGenesisHash)
	case ctx.Bool(HoodiFlag.Name):
		cfg.NetworkId = 560048
		cfg.Genesis = core.DefaultHoodiGenesisBlock()
		SetDNSDiscoveryDefaults(cfg, params.HoodiGenesisHash)
	case ctx.Bool(DeveloperFlag.Name):
		cfg.NetworkId = 1337
		cfg.SyncMode = downloader.FullSync
		cfg.EnablePreimageRecording = true
		// Create new developer account or reuse existing one
		var (
			developer  accounts.Account
			passphrase string
			err        error
		)
		if path := ctx.Path(PasswordFileFlag.Name); path != "" {
			if text, err := os.ReadFile(path); err != nil {
				Fatalf("Failed to read password file: %v", err)
			} else {
				if lines := strings.Split(string(text), "\n"); len(lines) > 0 {
					passphrase = strings.TrimRight(lines[0], "\r") // Sanitise DOS line endings.
				}
			}
		}
		// Unlock the developer account by local keystore.
		var ks *keystore.KeyStore
		if keystores := stack.AccountManager().Backends(keystore.KeyStoreType); len(keystores) > 0 {
			ks = keystores[0].(*keystore.KeyStore)
		}

		if ks == nil {
			Fatalf("Keystore is not available")
		}

		// Figure out the dev account address.
		// setEtherbase has been called above, configuring the miner address from command line flags.
		if cfg.Miner.Etherbase != (common.Address{}) {
			developer = accounts.Account{Address: cfg.Miner.Etherbase}
		} else if accs := ks.Accounts(); len(accs) > 0 {
			developer = ks.Accounts()[0]
		} else {
			developer, err = ks.ImportECDSA(DeveloperKey, passphrase)
			if err != nil {
				Fatalf("Failed to import developer account: %v", err)
			}
		}
		// Make sure the address is configured as fee recipient, otherwise
		// the miner will fail to start.
		cfg.Miner.Etherbase = developer.Address

		// try to unlock the first keystore account
		if len(ks.Accounts()) > 0 {
			if err := ks.Unlock(developer, passphrase); err != nil {
				Fatalf("Failed to unlock developer account: %v", err)
			}
		}

		log.Info("Using developer account", "address", developer.Address)

		// configure default developer genesis which will be used unless a
		// datadir is specified and a chain is preexisting at that location.
		cfg.Genesis = core.DeveloperGenesisBlock(ctx.Uint64(DeveloperGasLimitFlag.Name), &developer.Address)

		// If a datadir is specified, ensure that any preexisting chain in that location
		// has a configuration that is compatible with dev mode: it must be merged at genesis.
		if ctx.IsSet(DataDirFlag.Name) {
			chaindb := tryMakeReadOnlyDatabase(ctx, stack)
			if rawdb.ReadCanonicalHash(chaindb, 0) != (common.Hash{}) {
				// signal fallback to preexisting chain on disk
				cfg.Genesis = nil

				genesis, err := core.ReadGenesis(chaindb)
				if err != nil {
					Fatalf("Could not read genesis from database: %v", err)
				}
				if genesis.Config.TerminalTotalDifficulty == nil {
					Fatalf("Bad developer-mode genesis configuration: terminalTotalDifficulty must be specified")
				} else if genesis.Config.TerminalTotalDifficulty.Cmp(big.NewInt(0)) != 0 {
					Fatalf("Bad developer-mode genesis configuration: terminalTotalDifficulty must be 0")
				}
				if genesis.Difficulty.Cmp(big.NewInt(0)) != 0 {
					Fatalf("Bad developer-mode genesis configuration: difficulty must be 0")
				}
			}

			chaindb.Close()
		}

		if !ctx.IsSet(MinerGasPriceFlag.Name) {
			cfg.Miner.GasPrice = big.NewInt(1)
		}
	default:
		if cfg.NetworkId == 1 {
			SetDNSDiscoveryDefaults(cfg, params.MainnetGenesisHash)
		}
	}

	// Set any dangling config values
	if ctx.String(CryptoKZGFlag.Name) != "gokzg" && ctx.String(CryptoKZGFlag.Name) != "ckzg" {
		Fatalf("--%s flag must be 'gokzg' or 'ckzg'", CryptoKZGFlag.Name)
	}
	// The initialization of the KZG library can take up to 2 seconds
	// We start this here in parallel, so it should be available
	// once we start executing blocks. It's threadsafe.
	go func() {
		log.Info("Initializing the KZG library", "backend", ctx.String(CryptoKZGFlag.Name))
		if err := kzg4844.UseCKZG(ctx.String(CryptoKZGFlag.Name) == "ckzg"); err != nil {
			Fatalf("Failed to set KZG library implementation to %s: %v", ctx.String(CryptoKZGFlag.Name), err)
		}
	}()

	// VM tracing config.
	if ctx.IsSet(VMTraceFlag.Name) {
		if name := ctx.String(VMTraceFlag.Name); name != "" {
			cfg.VMTrace = name
			cfg.VMTraceJsonConfig = ctx.String(VMTraceJsonConfigFlag.Name)
		}
	}
}

// MakeBeaconLightConfig constructs a beacon light client config based on the
// related command line flags.
func MakeBeaconLightConfig(ctx *cli.Context) bparams.ClientConfig {
	var config bparams.ClientConfig
	customConfig := ctx.IsSet(BeaconConfigFlag.Name)
	flags.CheckExclusive(ctx, MainnetFlag, SepoliaFlag, HoleskyFlag, BeaconConfigFlag)
	switch {
	case ctx.Bool(MainnetFlag.Name):
		config.ChainConfig = *bparams.MainnetLightConfig
	case ctx.Bool(SepoliaFlag.Name):
		config.ChainConfig = *bparams.SepoliaLightConfig
	case ctx.Bool(HoleskyFlag.Name):
		config.ChainConfig = *bparams.HoleskyLightConfig
	case ctx.Bool(HoodiFlag.Name):
		config.ChainConfig = *bparams.HoodiLightConfig
	default:
		if !customConfig {
			config.ChainConfig = *bparams.MainnetLightConfig
		}
	}
	// Genesis root and time should always be specified together with custom chain config
	if customConfig {
		if !ctx.IsSet(BeaconGenesisRootFlag.Name) {
			Fatalf("Custom beacon chain config is specified but genesis root is missing")
		}
		if !ctx.IsSet(BeaconGenesisTimeFlag.Name) {
			Fatalf("Custom beacon chain config is specified but genesis time is missing")
		}
		if !ctx.IsSet(BeaconCheckpointFlag.Name) && !ctx.IsSet(BeaconCheckpointFileFlag.Name) {
			Fatalf("Custom beacon chain config is specified but checkpoint is missing")
		}
		config.ChainConfig = bparams.ChainConfig{
			GenesisTime: ctx.Uint64(BeaconGenesisTimeFlag.Name),
		}
		if c, err := hexutil.Decode(ctx.String(BeaconGenesisRootFlag.Name)); err == nil && len(c) <= 32 {
			copy(config.GenesisValidatorsRoot[:len(c)], c)
		} else {
			Fatalf("Could not parse --%s: %v", BeaconGenesisRootFlag.Name, err)
		}
		configFile := ctx.String(BeaconConfigFlag.Name)
		if err := config.ChainConfig.LoadForks(configFile); err != nil {
			Fatalf("Could not load beacon chain config '%s': %v", configFile, err)
		}
		log.Info("Using custom beacon chain config", "file", configFile)
	} else {
		if ctx.IsSet(BeaconGenesisRootFlag.Name) {
			Fatalf("Genesis root is specified but custom beacon chain config is missing")
		}
		if ctx.IsSet(BeaconGenesisTimeFlag.Name) {
			Fatalf("Genesis time is specified but custom beacon chain config is missing")
		}
	}
	// Checkpoint is required with custom chain config and is optional with pre-defined config
	// If both checkpoint block hash and checkpoint file are specified then the
	// client is initialized with the specified block hash and new checkpoints
	// are saved to the specified file.
	if ctx.IsSet(BeaconCheckpointFileFlag.Name) {
		if _, err := config.SetCheckpointFile(ctx.String(BeaconCheckpointFileFlag.Name)); err != nil {
			Fatalf("Could not load beacon checkpoint file '%s': %v", ctx.String(BeaconCheckpointFileFlag.Name), err)
		}
	}
	if ctx.IsSet(BeaconCheckpointFlag.Name) {
		hex := ctx.String(BeaconCheckpointFlag.Name)
		c, err := hexutil.Decode(hex)
		if err != nil {
			Fatalf("Could not parse --%s: %v", BeaconCheckpointFlag.Name, err)
		}
		if len(c) != 32 {
			Fatalf("Could not parse --%s: invalid length %d, want 32", BeaconCheckpointFlag.Name, len(c))
		}
		copy(config.Checkpoint[:len(c)], c)
	}
	if config.Checkpoint == (common.Hash{}) {
		Fatalf("Beacon checkpoint not specified")
	}
	config.Apis = ctx.StringSlice(BeaconApiFlag.Name)
	if config.Apis == nil {
		Fatalf("Beacon node light client API URL not specified")
	}
	config.CustomHeader = make(map[string]string)
	for _, s := range ctx.StringSlice(BeaconApiHeaderFlag.Name) {
		kv := strings.Split(s, ":")
		if len(kv) != 2 {
			Fatalf("Invalid custom API header entry: %s", s)
		}
		config.CustomHeader[strings.TrimSpace(kv[0])] = strings.TrimSpace(kv[1])
	}
	config.Threshold = ctx.Int(BeaconThresholdFlag.Name)
	config.NoFilter = ctx.Bool(BeaconNoFilterFlag.Name)
	return config
}

// SetDNSDiscoveryDefaults configures DNS discovery with the given URL if
// no URLs are set.
func SetDNSDiscoveryDefaults(cfg *ethconfig.Config, genesis common.Hash) {
	if cfg.EthDiscoveryURLs != nil {
		return // already set through flags/config
	}

	protocol := "all"
	if url := params.KnownDNSNetwork(genesis, protocol); url != "" {
		cfg.EthDiscoveryURLs = []string{url}
		cfg.SnapDiscoveryURLs = cfg.EthDiscoveryURLs
	}
}

// RegisterEthService adds an Ethereum client to the stack.
// The second return value is the full node instance.
func RegisterEthService(stack *node.Node, cfg *ethconfig.Config) (*eth.EthAPIBackend, *eth.Ethereum) {
	backend, err := eth.New(stack, cfg)
	if err != nil {
		Fatalf("Failed to register the Ethereum service: %v", err)
	}
	stack.RegisterAPIs(tracers.APIs(backend.APIBackend))
	return backend.APIBackend, backend
}

// RegisterEthStatsService configures the Ethereum Stats daemon and adds it to the node.
func RegisterEthStatsService(stack *node.Node, backend *eth.EthAPIBackend, url string) {
	if err := ethstats.New(stack, backend, backend.Engine(), url); err != nil {
		Fatalf("Failed to register the Ethereum Stats service: %v", err)
	}
}

// RegisterGraphQLService adds the GraphQL API to the node.
func RegisterGraphQLService(stack *node.Node, backend ethapi.Backend, filterSystem *filters.FilterSystem, cfg *node.Config) {
	err := graphql.New(stack, backend, filterSystem, cfg.GraphQLCors, cfg.GraphQLVirtualHosts)
	if err != nil {
		Fatalf("Failed to register the GraphQL service: %v", err)
	}
}

// RegisterFilterAPI adds the eth log filtering RPC API to the node.
func RegisterFilterAPI(stack *node.Node, backend ethapi.Backend, ethcfg *ethconfig.Config) *filters.FilterSystem {
	filterSystem := filters.NewFilterSystem(backend, filters.Config{
		LogCacheSize: ethcfg.FilterLogCacheSize,
	})

	filterAPI := filters.NewFilterAPI(filterSystem, ethcfg.BorLogs)
	stack.RegisterAPIs([]rpc.API{{
		Namespace: "eth",
		Service:   filters.NewFilterAPI(filterSystem, ethcfg.BorLogs),
	}})

	// avoiding constructor changed by introducing new method to set genesis
	filterAPI.SetChainConfig(ethcfg.Genesis.Config)

	return filterSystem
}

// RegisterFullSyncTester adds the full-sync tester service into node.
func RegisterFullSyncTester(stack *node.Node, eth *eth.Ethereum, target common.Hash) {
	catalyst.RegisterFullSyncTester(stack, eth, target)
	log.Info("Registered full-sync tester", "hash", target)
}

// SetupMetrics configures the metrics system.
func SetupMetrics(cfg *metrics.Config) {
	if !cfg.Enabled {
		return
	}
	log.Info("Enabling metrics collection")
	metrics.Enable()

	// InfluxDB exporter.
	var (
		enableExport   = cfg.EnableInfluxDB
		enableExportV2 = cfg.EnableInfluxDBV2
	)
	if cfg.EnableInfluxDB && cfg.EnableInfluxDBV2 {
		Fatalf("Flags %v can't be used at the same time", strings.Join([]string{MetricsEnableInfluxDBFlag.Name, MetricsEnableInfluxDBV2Flag.Name}, ", "))
	}
	var (
		endpoint = cfg.InfluxDBEndpoint
		database = cfg.InfluxDBDatabase
		username = cfg.InfluxDBUsername
		password = cfg.InfluxDBPassword

		token        = cfg.InfluxDBToken
		bucket       = cfg.InfluxDBBucket
		organization = cfg.InfluxDBOrganization
		tagsMap      = SplitTagsFlag(cfg.InfluxDBTags)
	)
	if enableExport {
		log.Info("Enabling metrics export to InfluxDB")
		go influxdb.InfluxDBWithTags(metrics.DefaultRegistry, 10*time.Second, endpoint, database, username, password, "geth.", tagsMap)
	} else if enableExportV2 {
		log.Info("Enabling metrics export to InfluxDB (v2)")
		go influxdb.InfluxDBV2WithTags(metrics.DefaultRegistry, 10*time.Second, endpoint, token, bucket, organization, "geth.", tagsMap)
	}

	// Expvar exporter.
	if cfg.HTTP != "" {
		address := net.JoinHostPort(cfg.HTTP, fmt.Sprintf("%d", cfg.Port))
		log.Info("Enabling stand-alone metrics HTTP endpoint", "address", address)
		exp.Setup(address)
	} else if cfg.HTTP == "" && cfg.Port != 0 {
		log.Warn(fmt.Sprintf("--%s specified without --%s, metrics server will not start.", MetricsPortFlag.Name, MetricsHTTPFlag.Name))
	}

	// Enable system metrics collection.
	go metrics.CollectProcessMetrics(3 * time.Second)
}

// SplitTagsFlag parses a comma-separated list of k=v metrics tags.
func SplitTagsFlag(tagsFlag string) map[string]string {
	tags := strings.Split(tagsFlag, ",")
	tagsMap := map[string]string{}

	for _, t := range tags {
		if t != "" {
			kv := strings.Split(t, "=")

			if len(kv) == 2 {
				tagsMap[kv[0]] = kv[1]
			}
		}
	}

	return tagsMap
}

// MakeChainDatabase opens a LevelDB using the flags passed to the client and will hard crash if it fails.
func MakeChainDatabase(ctx *cli.Context, stack *node.Node, readonly, disableFreeze bool) ethdb.Database {
	var (
		cache   = ctx.Int(CacheFlag.Name) * ctx.Int(CacheDatabaseFlag.Name) / 100
		handles = MakeDatabaseHandles(ctx.Int(FDLimitFlag.Name))
		err     error
		chainDb ethdb.Database
	)

	switch {
	case ctx.IsSet(RemoteDBFlag.Name):
		log.Info("Using remote db", "url", ctx.String(RemoteDBFlag.Name), "headers", len(ctx.StringSlice(HttpHeaderFlag.Name)))
		client, err := DialRPCWithHeaders(ctx.String(RemoteDBFlag.Name), ctx.StringSlice(HttpHeaderFlag.Name))

		if err != nil {
			break
		}

		chainDb = remotedb.New(client)
	default:
<<<<<<< HEAD
		options := node.DatabaseOptions{
			ReadOnly:          readonly,
			Cache:             cache,
			Handles:           handles,
			AncientsDirectory: ctx.String(AncientFlag.Name),
			MetricsNamespace:  "eth/db/chaindata/",
			EraDirectory:      ctx.String(EraFlag.Name),
		}
		chainDb, err = stack.OpenDatabaseWithOptions("chaindata", options)
=======
		chainDb, err = stack.OpenDatabaseWithFreezer("chaindata", cache, handles, ctx.String(AncientFlag.Name), "", readonly, disableFreeze, false, false)
>>>>>>> 8509ba2f
	}

	if err != nil {
		Fatalf("Could not open database: %v", err)
	}

	return chainDb
}

// tryMakeReadOnlyDatabase try to open the chain database in read-only mode,
// or fallback to write mode if the database is not initialized.
func tryMakeReadOnlyDatabase(ctx *cli.Context, stack *node.Node) ethdb.Database {
	// If the database doesn't exist we need to open it in write-mode to allow
	// the engine to create files.
	readonly := true
	if rawdb.PreexistingDatabase(stack.ResolvePath("chaindata")) == "" {
		readonly = false
	}
	return MakeChainDatabase(ctx, stack, readonly, false)
}

func IsNetworkPreset(ctx *cli.Context) bool {
	for _, flag := range NetworkFlags {
		bFlag, _ := flag.(*cli.BoolFlag)
		if ctx.IsSet(bFlag.Name) {
			return true
		}
	}

	return false
}

func DialRPCWithHeaders(endpoint string, headers []string) (*rpc.Client, error) {
	if endpoint == "" {
		return nil, errors.New("endpoint must be specified")
	}

	if strings.HasPrefix(endpoint, "rpc:") || strings.HasPrefix(endpoint, "ipc:") {
		// Backwards compatibility with geth < 1.5 which required
		// these prefixes.
		endpoint = endpoint[4:]
	}

	var opts []rpc.ClientOption

	if len(headers) > 0 {
		customHeaders := make(http.Header)
		for _, h := range headers {
			kv := strings.Split(h, ":")
			if len(kv) != 2 {
				return nil, fmt.Errorf("invalid http header directive: %q", h)
			}

			customHeaders.Add(kv[0], kv[1])
		}

		opts = append(opts, rpc.WithHeaders(customHeaders))
	}

	return rpc.DialOptions(context.Background(), endpoint, opts...)
}

func MakeGenesis(ctx *cli.Context) *core.Genesis {
	var genesis *core.Genesis

	switch {
	case ctx.Bool(MainnetFlag.Name):
		genesis = core.DefaultGenesisBlock()
	case ctx.Bool(SepoliaFlag.Name):
		genesis = core.DefaultSepoliaGenesisBlock()
	case ctx.Bool(HoodiFlag.Name):
		genesis = core.DefaultHoodiGenesisBlock()
	case ctx.Bool(DeveloperFlag.Name):
		Fatalf("Developer chains are ephemeral")
	}

	return genesis
}

// MakeChain creates a chain manager from set command line flags.
func MakeChain(ctx *cli.Context, stack *node.Node, readonly bool) (*core.BlockChain, ethdb.Database) {
	var (
		gspec   = MakeGenesis(ctx)
		chainDb = MakeChainDatabase(ctx, stack, readonly, false)
	)
	config, _, err := core.LoadChainConfig(chainDb, gspec)
	if err != nil {
		Fatalf("%v", err)
	}

	configs := &ethconfig.Config{
		Genesis:             gspec,
		HeimdallURL:         ctx.String(HeimdallURLFlag.Name),
		HeimdallTimeout:     ctx.Duration(HeimdallTimeoutFlag.Name),
		WithoutHeimdall:     ctx.Bool(WithoutHeimdallFlag.Name),
		HeimdallgRPCAddress: ctx.String(HeimdallgRPCAddressFlag.Name),
		HeimdallWSAddress:   ctx.String(HeimdallWSAddressFlag.Name),
		RunHeimdall:         ctx.Bool(RunHeimdallArgsFlag.Name),
		RunHeimdallArgs:     ctx.String(RunHeimdallArgsFlag.Name),
		UseHeimdallApp:      ctx.Bool(UseHeimdallAppFlag.Name),
	}
	_ = CreateBorEthereum(configs)
	engine, err := ethconfig.CreateConsensusEngine(config, configs, chainDb, nil)
	if err != nil {
		Fatalf("%v", err)
	}

	if gcmode := ctx.String(GCModeFlag.Name); gcmode != "full" && gcmode != "archive" {
		Fatalf("--%s must be either 'full' or 'archive'", GCModeFlag.Name)
	}
	scheme, err := rawdb.ParseStateScheme(ctx.String(StateSchemeFlag.Name), chainDb)
	if err != nil {
		Fatalf("%v", err)
	}
	options := &core.BlockChainConfig{
		TrieCleanLimit: ethconfig.Defaults.TrieCleanCache,
		NoPrefetch:     ctx.Bool(CacheNoPrefetchFlag.Name),
		TrieDirtyLimit: ethconfig.Defaults.TrieDirtyCache,
		ArchiveMode:    ctx.String(GCModeFlag.Name) == "archive",
		TrieTimeLimit:  ethconfig.Defaults.TrieTimeout,
		SnapshotLimit:  ethconfig.Defaults.SnapshotCache,
		Preimages:      ctx.Bool(CachePreimagesFlag.Name),
		StateScheme:    scheme,
		StateHistory:   ctx.Uint64(StateHistoryFlag.Name),
		// Disable transaction indexing/unindexing.
		TxLookupLimit: -1,
	}
	if options.ArchiveMode && !options.Preimages {
		options.Preimages = true
		log.Info("Enabling recording of key preimages since archive mode is used")
	}

	if !ctx.Bool(SnapshotFlag.Name) {
		options.SnapshotLimit = 0 // Disabled
	} else if ctx.IsSet(CacheFlag.Name) || ctx.IsSet(CacheSnapshotFlag.Name) {
		options.SnapshotLimit = ctx.Int(CacheFlag.Name) * ctx.Int(CacheSnapshotFlag.Name) / 100
	}
	// If we're in readonly, do not bother generating snapshot data.
	if readonly {
		options.SnapshotNoBuild = true
	}

	if ctx.IsSet(CacheFlag.Name) || ctx.IsSet(CacheTrieFlag.Name) {
		options.TrieCleanLimit = ctx.Int(CacheFlag.Name) * ctx.Int(CacheTrieFlag.Name) / 100
	}

	if ctx.IsSet(CacheFlag.Name) || ctx.IsSet(CacheGCFlag.Name) {
		options.TrieDirtyLimit = ctx.Int(CacheFlag.Name) * ctx.Int(CacheGCFlag.Name) / 100
	}
	vmcfg := vm.Config{
		EnablePreimageRecording: ctx.Bool(VMEnableDebugFlag.Name),
	}
	if ctx.IsSet(VMTraceFlag.Name) {
		if name := ctx.String(VMTraceFlag.Name); name != "" {
			config := json.RawMessage(ctx.String(VMTraceJsonConfigFlag.Name))
			t, err := tracers.LiveDirectory.New(name, config)
			if err != nil {
				Fatalf("Failed to create tracer %q: %v", name, err)
			}
			vmcfg.Tracer = t
		}
	}
	options.VmConfig = vmcfg

	chain, err := core.NewBlockChain(chainDb, gspec, engine, options)
	if err != nil {
		Fatalf("Can't create BlockChain: %v", err)
	}

	return chain, chainDb
}

// MakeConsolePreloads retrieves the absolute paths for the console JavaScript
// scripts to preload before starting.
func MakeConsolePreloads(ctx *cli.Context) []string {
	// Skip preloading if there's nothing to preload
	if ctx.String(PreloadJSFlag.Name) == "" {
		return nil
	}
	// Otherwise resolve absolute paths and return them
	var preloads []string

	for _, file := range strings.Split(ctx.String(PreloadJSFlag.Name), ",") {
		preloads = append(preloads, strings.TrimSpace(file))
	}

	return preloads
}

// MakeTrieDatabase constructs a trie database based on the configured scheme.
func MakeTrieDatabase(ctx *cli.Context, disk ethdb.Database, preimage bool, readOnly bool, isVerkle bool) *triedb.Database {
	config := &triedb.Config{
		Preimages: preimage,
		IsVerkle:  isVerkle,
	}
	scheme, err := rawdb.ParseStateScheme(ctx.String(StateSchemeFlag.Name), disk)
	if err != nil {
		Fatalf("%v", err)
	}
	if scheme == rawdb.HashScheme {
		// Read-only mode is not implemented in hash mode,
		// ignore the parameter silently. TODO(rjl493456442)
		// please config it if read mode is implemented.
		config.HashDB = hashdb.Defaults
		return triedb.NewDatabase(disk, config)
	}
	if readOnly {
		config.PathDB = pathdb.ReadOnly
	} else {
		config.PathDB = pathdb.Defaults
	}
	return triedb.NewDatabase(disk, config)
}<|MERGE_RESOLUTION|>--- conflicted
+++ resolved
@@ -2259,7 +2259,6 @@
 
 		chainDb = remotedb.New(client)
 	default:
-<<<<<<< HEAD
 		options := node.DatabaseOptions{
 			ReadOnly:          readonly,
 			Cache:             cache,
@@ -2269,9 +2268,6 @@
 			EraDirectory:      ctx.String(EraFlag.Name),
 		}
 		chainDb, err = stack.OpenDatabaseWithOptions("chaindata", options)
-=======
-		chainDb, err = stack.OpenDatabaseWithFreezer("chaindata", cache, handles, ctx.String(AncientFlag.Name), "", readonly, disableFreeze, false, false)
->>>>>>> 8509ba2f
 	}
 
 	if err != nil {
