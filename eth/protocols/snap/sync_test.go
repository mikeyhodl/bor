// Copyright 2021 The go-ethereum Authors
// This file is part of the go-ethereum library.
//
// The go-ethereum library is free software: you can redistribute it and/or modify
// it under the terms of the GNU Lesser General Public License as published by
// the Free Software Foundation, either version 3 of the License, or
// (at your option) any later version.
//
// The go-ethereum library is distributed in the hope that it will be useful,
// but WITHOUT ANY WARRANTY; without even the implied warranty of
// MERCHANTABILITY or FITNESS FOR A PARTICULAR PURPOSE. See the
// GNU Lesser General Public License for more details.
//
// You should have received a copy of the GNU Lesser General Public License
// along with the go-ethereum library. If not, see <http://www.gnu.org/licenses/>.

package snap

import (
	"bytes"
	"crypto/rand"
	"encoding/binary"
	"fmt"
	"math/big"
	mrand "math/rand"
	"slices"
	"sync"
	"testing"
	"time"

	"github.com/ethereum/go-ethereum/common"
	"github.com/ethereum/go-ethereum/core/rawdb"
	"github.com/ethereum/go-ethereum/core/types"
	"github.com/ethereum/go-ethereum/crypto"
	"github.com/ethereum/go-ethereum/ethdb"
	"github.com/ethereum/go-ethereum/internal/testrand"
	"github.com/ethereum/go-ethereum/log"
	"github.com/ethereum/go-ethereum/rlp"
	"github.com/ethereum/go-ethereum/trie"
	"github.com/ethereum/go-ethereum/trie/trienode"
	"github.com/ethereum/go-ethereum/triedb"
	"github.com/ethereum/go-ethereum/triedb/pathdb"
	"github.com/holiman/uint256"
	"golang.org/x/crypto/sha3"
)

func TestHashing(t *testing.T) {
	t.Parallel()

	var bytecodes = make([][]byte, 10)
	for i := 0; i < len(bytecodes); i++ {
		buf := make([]byte, 100)
		rand.Read(buf)
		bytecodes[i] = buf
	}

	var want, got string

	var old = func() {
		hasher := sha3.NewLegacyKeccak256()
		for i := 0; i < len(bytecodes); i++ {
			hasher.Reset()
			hasher.Write(bytecodes[i])
			hash := hasher.Sum(nil)
			got = fmt.Sprintf("%v\n%v", got, hash)
		}
	}

	var new = func() {
		hasher := crypto.NewKeccakState()
		var hash = make([]byte, 32)
		for i := 0; i < len(bytecodes); i++ {
			hasher.Reset()
			hasher.Write(bytecodes[i])
			hasher.Read(hash)
			want = fmt.Sprintf("%v\n%v", want, hash)
		}
	}

	old()
	new()

	if want != got {
		t.Errorf("want\n%v\ngot\n%v\n", want, got)
	}
}

func BenchmarkHashing(b *testing.B) {
	var bytecodes = make([][]byte, 10000)
	for i := 0; i < len(bytecodes); i++ {
		buf := make([]byte, 100)
		rand.Read(buf)
		bytecodes[i] = buf
	}

	var old = func() {
		hasher := sha3.NewLegacyKeccak256()
		for i := 0; i < len(bytecodes); i++ {
			hasher.Reset()
			hasher.Write(bytecodes[i])
			hasher.Sum(nil)
		}
	}

	var new = func() {
		hasher := crypto.NewKeccakState()
		var hash = make([]byte, 32)
		for i := 0; i < len(bytecodes); i++ {
			hasher.Reset()
			hasher.Write(bytecodes[i])
			hasher.Read(hash)
		}
	}

	b.Run("old", func(b *testing.B) {
		b.ReportAllocs()

		for i := 0; i < b.N; i++ {
			old()
		}
	})
	b.Run("new", func(b *testing.B) {
		b.ReportAllocs()

		for i := 0; i < b.N; i++ {
			new()
		}
	})
}

type (
	accountHandlerFunc func(t *testPeer, requestId uint64, root common.Hash, origin common.Hash, limit common.Hash, cap uint64) error
	storageHandlerFunc func(t *testPeer, requestId uint64, root common.Hash, accounts []common.Hash, origin, limit []byte, max uint64) error
	trieHandlerFunc    func(t *testPeer, requestId uint64, root common.Hash, paths []TrieNodePathSet, cap uint64) error
	codeHandlerFunc    func(t *testPeer, id uint64, hashes []common.Hash, max uint64) error
)

type testPeer struct {
	id            string
	test          *testing.T
	remote        *Syncer
	logger        log.Logger
	accountTrie   *trie.Trie
	accountValues []*kv
	storageTries  map[common.Hash]*trie.Trie
	storageValues map[common.Hash][]*kv

	accountRequestHandler accountHandlerFunc
	storageRequestHandler storageHandlerFunc
	trieRequestHandler    trieHandlerFunc
	codeRequestHandler    codeHandlerFunc
	term                  func()

	// counters
	nAccountRequests  int
	nStorageRequests  int
	nBytecodeRequests int
	nTrienodeRequests int
}

func newTestPeer(id string, t *testing.T, term func()) *testPeer {
	peer := &testPeer{
		id:                    id,
		test:                  t,
		logger:                log.New("id", id),
		accountRequestHandler: defaultAccountRequestHandler,
		trieRequestHandler:    defaultTrieRequestHandler,
		storageRequestHandler: defaultStorageRequestHandler,
		codeRequestHandler:    defaultCodeRequestHandler,
		term:                  term,
	}
	//stderrHandler := log.StreamHandler(os.Stderr, log.TerminalFormat(true))
	//peer.logger.SetHandler(stderrHandler)
	return peer
}

func (t *testPeer) setStorageTries(tries map[common.Hash]*trie.Trie) {
	t.storageTries = make(map[common.Hash]*trie.Trie)
	for root, trie := range tries {
		t.storageTries[root] = trie.Copy()
	}
}

func (t *testPeer) ID() string      { return t.id }
func (t *testPeer) Log() log.Logger { return t.logger }

func (t *testPeer) Stats() string {
	return fmt.Sprintf(`Account requests: %d
Storage requests: %d
Bytecode requests: %d
Trienode requests: %d
`, t.nAccountRequests, t.nStorageRequests, t.nBytecodeRequests, t.nTrienodeRequests)
}

func (t *testPeer) RequestAccountRange(id uint64, root, origin, limit common.Hash, bytes uint64) error {
	t.logger.Trace("Fetching range of accounts", "reqid", id, "root", root, "origin", origin, "limit", limit, "bytes", common.StorageSize(bytes))

	t.nAccountRequests++
	go t.accountRequestHandler(t, id, root, origin, limit, bytes)

	return nil
}

func (t *testPeer) RequestTrieNodes(id uint64, root common.Hash, paths []TrieNodePathSet, bytes uint64) error {
	t.logger.Trace("Fetching set of trie nodes", "reqid", id, "root", root, "pathsets", len(paths), "bytes", common.StorageSize(bytes))

	t.nTrienodeRequests++
	go t.trieRequestHandler(t, id, root, paths, bytes)

	return nil
}

func (t *testPeer) RequestStorageRanges(id uint64, root common.Hash, accounts []common.Hash, origin, limit []byte, bytes uint64) error {
	t.nStorageRequests++
	if len(accounts) == 1 && origin != nil {
		t.logger.Trace("Fetching range of large storage slots", "reqid", id, "root", root, "account", accounts[0], "origin", common.BytesToHash(origin), "limit", common.BytesToHash(limit), "bytes", common.StorageSize(bytes))
	} else {
		t.logger.Trace("Fetching ranges of small storage slots", "reqid", id, "root", root, "accounts", len(accounts), "first", accounts[0], "bytes", common.StorageSize(bytes))
	}

	go t.storageRequestHandler(t, id, root, accounts, origin, limit, bytes)

	return nil
}

func (t *testPeer) RequestByteCodes(id uint64, hashes []common.Hash, bytes uint64) error {
	t.nBytecodeRequests++
	t.logger.Trace("Fetching set of byte codes", "reqid", id, "hashes", len(hashes), "bytes", common.StorageSize(bytes))

	go t.codeRequestHandler(t, id, hashes, bytes)

	return nil
}

// defaultTrieRequestHandler is a well-behaving handler for trie healing requests
func defaultTrieRequestHandler(t *testPeer, requestId uint64, root common.Hash, paths []TrieNodePathSet, cap uint64) error {
	// Pass the response
	var nodes [][]byte

	for _, pathset := range paths {
		switch len(pathset) {
		case 1:
			blob, _, err := t.accountTrie.GetNode(pathset[0])
			if err != nil {
				t.logger.Info("Error handling req", "error", err)
				break
			}

			nodes = append(nodes, blob)
		default:
			account := t.storageTries[(common.BytesToHash(pathset[0]))]
			for _, path := range pathset[1:] {
				blob, _, err := account.GetNode(path)
				if err != nil {
					t.logger.Info("Error handling req", "error", err)
					break
				}

				nodes = append(nodes, blob)
			}
		}
	}

	t.remote.OnTrieNodes(t, requestId, nodes)

	return nil
}

// defaultAccountRequestHandler is a well-behaving handler for AccountRangeRequests
func defaultAccountRequestHandler(t *testPeer, id uint64, root common.Hash, origin common.Hash, limit common.Hash, cap uint64) error {
	keys, vals, proofs := createAccountRequestResponse(t, root, origin, limit, cap)
	if err := t.remote.OnAccounts(t, id, keys, vals, proofs); err != nil {
		t.test.Errorf("Remote side rejected our delivery: %v", err)
		t.term()

		return err
	}

	return nil
}

func createAccountRequestResponse(t *testPeer, root common.Hash, origin common.Hash, limit common.Hash, cap uint64) (keys []common.Hash, vals [][]byte, proofs [][]byte) {
	var size uint64

	if limit == (common.Hash{}) {
		limit = common.MaxHash
	}

	for _, entry := range t.accountValues {
		if size > cap {
			break
		}

		if bytes.Compare(origin[:], entry.k) <= 0 {
			keys = append(keys, common.BytesToHash(entry.k))
			vals = append(vals, entry.v)
			size += uint64(32 + len(entry.v))
		}
		// If we've exceeded the request threshold, abort
		if bytes.Compare(entry.k, limit[:]) >= 0 {
			break
		}
	}
	// Unless we send the entire trie, we need to supply proofs
	// Actually, we need to supply proofs either way! This seems to be an implementation
	// quirk in go-ethereum
	proof := trienode.NewProofSet()
	if err := t.accountTrie.Prove(origin[:], proof); err != nil {
		t.logger.Error("Could not prove inexistence of origin", "origin", origin, "error", err)
	}

	if len(keys) > 0 {
		lastK := (keys[len(keys)-1])[:]
		if err := t.accountTrie.Prove(lastK, proof); err != nil {
			t.logger.Error("Could not prove last item", "error", err)
		}
	}
	return keys, vals, proof.List()
}

// defaultStorageRequestHandler is a well-behaving storage request handler
func defaultStorageRequestHandler(t *testPeer, requestId uint64, root common.Hash, accounts []common.Hash, bOrigin, bLimit []byte, max uint64) error {
	hashes, slots, proofs := createStorageRequestResponse(t, root, accounts, bOrigin, bLimit, max)
	if err := t.remote.OnStorage(t, requestId, hashes, slots, proofs); err != nil {
		t.test.Errorf("Remote side rejected our delivery: %v", err)
		t.term()
	}

	return nil
}

func defaultCodeRequestHandler(t *testPeer, id uint64, hashes []common.Hash, max uint64) error {
	var bytecodes [][]byte
	for _, h := range hashes {
		bytecodes = append(bytecodes, getCodeByHash(h))
	}

	if err := t.remote.OnByteCodes(t, id, bytecodes); err != nil {
		t.test.Errorf("Remote side rejected our delivery: %v", err)
		t.term()
	}

	return nil
}

func createStorageRequestResponse(t *testPeer, root common.Hash, accounts []common.Hash, origin, limit []byte, max uint64) (hashes [][]common.Hash, slots [][][]byte, proofs [][]byte) {
	var size uint64

	for _, account := range accounts {
		// The first account might start from a different origin and end sooner
		var originHash common.Hash
		if len(origin) > 0 {
			originHash = common.BytesToHash(origin)
		}
		var limitHash = common.MaxHash
		if len(limit) > 0 {
			limitHash = common.BytesToHash(limit)
		}

		var (
			keys  []common.Hash
			vals  [][]byte
			abort bool
		)

		for _, entry := range t.storageValues[account] {
			if size >= max {
				abort = true
				break
			}

			if bytes.Compare(entry.k, originHash[:]) < 0 {
				continue
			}

			keys = append(keys, common.BytesToHash(entry.k))
			vals = append(vals, entry.v)
			size += uint64(32 + len(entry.v))

			if bytes.Compare(entry.k, limitHash[:]) >= 0 {
				break
			}
		}

		if len(keys) > 0 {
			hashes = append(hashes, keys)
			slots = append(slots, vals)
		}
		// Generate the Merkle proofs for the first and last storage slot, but
		// only if the response was capped. If the entire storage trie included
		// in the response, no need for any proofs.
		if originHash != (common.Hash{}) || (abort && len(keys) > 0) {
			// If we're aborting, we need to prove the first and last item
			// This terminates the response (and thus the loop)
			proof := trienode.NewProofSet()
			stTrie := t.storageTries[account]

			// Here's a potential gotcha: when constructing the proof, we cannot
			// use the 'origin' slice directly, but must use the full 32-byte
			// hash form.
			if err := stTrie.Prove(originHash[:], proof); err != nil {
				t.logger.Error("Could not prove inexistence of origin", "origin", originHash, "error", err)
			}

			if len(keys) > 0 {
				lastK := (keys[len(keys)-1])[:]
				if err := stTrie.Prove(lastK, proof); err != nil {
					t.logger.Error("Could not prove last item", "error", err)
				}
			}
			proofs = append(proofs, proof.List()...)
			break
		}
	}

	return hashes, slots, proofs
}

// createStorageRequestResponseAlwaysProve tests a cornercase, where the peer always
// supplies the proof for the last account, even if it is 'complete'.
func createStorageRequestResponseAlwaysProve(t *testPeer, root common.Hash, accounts []common.Hash, bOrigin, bLimit []byte, max uint64) (hashes [][]common.Hash, slots [][][]byte, proofs [][]byte) {
	var size uint64

	max = max * 3 / 4

	var origin common.Hash
	if len(bOrigin) > 0 {
		origin = common.BytesToHash(bOrigin)
	}

	var exit bool

	for i, account := range accounts {
		var keys []common.Hash

		var vals [][]byte

		for _, entry := range t.storageValues[account] {
			if bytes.Compare(entry.k, origin[:]) < 0 {
				exit = true
			}

			keys = append(keys, common.BytesToHash(entry.k))
			vals = append(vals, entry.v)

			size += uint64(32 + len(entry.v))
			if size > max {
				exit = true
			}
		}

		if i == len(accounts)-1 {
			exit = true
		}

		hashes = append(hashes, keys)
		slots = append(slots, vals)

		if exit {
			// If we're aborting, we need to prove the first and last item
			// This terminates the response (and thus the loop)
			proof := trienode.NewProofSet()
			stTrie := t.storageTries[account]

			// Here's a potential gotcha: when constructing the proof, we cannot
			// use the 'origin' slice directly, but must use the full 32-byte
			// hash form.
			if err := stTrie.Prove(origin[:], proof); err != nil {
				t.logger.Error("Could not prove inexistence of origin", "origin", origin,
					"error", err)
			}

			if len(keys) > 0 {
				lastK := (keys[len(keys)-1])[:]
				if err := stTrie.Prove(lastK, proof); err != nil {
					t.logger.Error("Could not prove last item", "error", err)
				}
			}
			proofs = append(proofs, proof.List()...)
			break
		}
	}

	return hashes, slots, proofs
}

// emptyRequestAccountRangeFn is a rejects AccountRangeRequests
func emptyRequestAccountRangeFn(t *testPeer, requestId uint64, root common.Hash, origin common.Hash, limit common.Hash, cap uint64) error {
	t.remote.OnAccounts(t, requestId, nil, nil, nil)
	return nil
}

func nonResponsiveRequestAccountRangeFn(t *testPeer, requestId uint64, root common.Hash, origin common.Hash, limit common.Hash, cap uint64) error {
	return nil
}

func emptyTrieRequestHandler(t *testPeer, requestId uint64, root common.Hash, paths []TrieNodePathSet, cap uint64) error {
	t.remote.OnTrieNodes(t, requestId, nil)
	return nil
}

func nonResponsiveTrieRequestHandler(t *testPeer, requestId uint64, root common.Hash, paths []TrieNodePathSet, cap uint64) error {
	return nil
}

func emptyStorageRequestHandler(t *testPeer, requestId uint64, root common.Hash, accounts []common.Hash, origin, limit []byte, max uint64) error {
	t.remote.OnStorage(t, requestId, nil, nil, nil)
	return nil
}

func nonResponsiveStorageRequestHandler(t *testPeer, requestId uint64, root common.Hash, accounts []common.Hash, origin, limit []byte, max uint64) error {
	return nil
}

func proofHappyStorageRequestHandler(t *testPeer, requestId uint64, root common.Hash, accounts []common.Hash, origin, limit []byte, max uint64) error {
	hashes, slots, proofs := createStorageRequestResponseAlwaysProve(t, root, accounts, origin, limit, max)
	if err := t.remote.OnStorage(t, requestId, hashes, slots, proofs); err != nil {
		t.test.Errorf("Remote side rejected our delivery: %v", err)
		t.term()
	}

	return nil
}

//func emptyCodeRequestHandler(t *testPeer, id uint64, hashes []common.Hash, max uint64) error {
//	var bytecodes [][]byte
//	t.remote.OnByteCodes(t, id, bytecodes)
//	return nil
//}

func corruptCodeRequestHandler(t *testPeer, id uint64, hashes []common.Hash, max uint64) error {
	var bytecodes [][]byte
	for _, h := range hashes {
		// Send back the hashes
		bytecodes = append(bytecodes, h[:])
	}

	if err := t.remote.OnByteCodes(t, id, bytecodes); err != nil {
		t.logger.Info("remote error on delivery (as expected)", "error", err)
		// Mimic the real-life handler, which drops a peer on errors
		t.remote.Unregister(t.id)
	}

	return nil
}

func cappedCodeRequestHandler(t *testPeer, id uint64, hashes []common.Hash, max uint64) error {
	var bytecodes [][]byte
	for _, h := range hashes[:1] {
		bytecodes = append(bytecodes, getCodeByHash(h))
	}
	// Missing bytecode can be retrieved again, no error expected
	if err := t.remote.OnByteCodes(t, id, bytecodes); err != nil {
		t.test.Errorf("Remote side rejected our delivery: %v", err)
		t.term()
	}

	return nil
}

// starvingStorageRequestHandler is somewhat well-behaving storage handler, but it caps the returned results to be very small
func starvingStorageRequestHandler(t *testPeer, requestId uint64, root common.Hash, accounts []common.Hash, origin, limit []byte, max uint64) error {
	return defaultStorageRequestHandler(t, requestId, root, accounts, origin, limit, 500)
}

func starvingAccountRequestHandler(t *testPeer, requestId uint64, root common.Hash, origin common.Hash, limit common.Hash, cap uint64) error {
	return defaultAccountRequestHandler(t, requestId, root, origin, limit, 500)
}

//func misdeliveringAccountRequestHandler(t *testPeer, requestId uint64, root common.Hash, origin common.Hash, cap uint64) error {
//	return defaultAccountRequestHandler(t, requestId-1, root, origin, 500)
//}

func corruptAccountRequestHandler(t *testPeer, requestId uint64, root common.Hash, origin common.Hash, limit common.Hash, cap uint64) error {
	hashes, accounts, proofs := createAccountRequestResponse(t, root, origin, limit, cap)
	if len(proofs) > 0 {
		proofs = proofs[1:]
	}

	if err := t.remote.OnAccounts(t, requestId, hashes, accounts, proofs); err != nil {
		t.logger.Info("remote error on delivery (as expected)", "error", err)
		// Mimic the real-life handler, which drops a peer on errors
		t.remote.Unregister(t.id)
	}

	return nil
}

// corruptStorageRequestHandler doesn't provide good proofs
func corruptStorageRequestHandler(t *testPeer, requestId uint64, root common.Hash, accounts []common.Hash, origin, limit []byte, max uint64) error {
	hashes, slots, proofs := createStorageRequestResponse(t, root, accounts, origin, limit, max)
	if len(proofs) > 0 {
		proofs = proofs[1:]
	}

	if err := t.remote.OnStorage(t, requestId, hashes, slots, proofs); err != nil {
		t.logger.Info("remote error on delivery (as expected)", "error", err)
		// Mimic the real-life handler, which drops a peer on errors
		t.remote.Unregister(t.id)
	}

	return nil
}

func noProofStorageRequestHandler(t *testPeer, requestId uint64, root common.Hash, accounts []common.Hash, origin, limit []byte, max uint64) error {
	hashes, slots, _ := createStorageRequestResponse(t, root, accounts, origin, limit, max)
	if err := t.remote.OnStorage(t, requestId, hashes, slots, nil); err != nil {
		t.logger.Info("remote error on delivery (as expected)", "error", err)
		// Mimic the real-life handler, which drops a peer on errors
		t.remote.Unregister(t.id)
	}

	return nil
}

// TestSyncBloatedProof tests a scenario where we provide only _one_ value, but
// also ship the entire trie inside the proof. If the attack is successful,
// the remote side does not do any follow-up requests
func TestSyncBloatedProof(t *testing.T) {
	t.Parallel()

	testSyncBloatedProof(t, rawdb.HashScheme)
	testSyncBloatedProof(t, rawdb.PathScheme)
}

func testSyncBloatedProof(t *testing.T, scheme string) {
	var (
		once   sync.Once
		cancel = make(chan struct{})
		term   = func() {
			once.Do(func() {
				close(cancel)
			})
		}
	)
	nodeScheme, sourceAccountTrie, elems := makeAccountTrieNoStorage(100, scheme)
	source := newTestPeer("source", t, term)
	source.accountTrie = sourceAccountTrie.Copy()
	source.accountValues = elems

	source.accountRequestHandler = func(t *testPeer, requestId uint64, root common.Hash, origin common.Hash, limit common.Hash, cap uint64) error {
		var (
			keys []common.Hash
			vals [][]byte
		)
		// The values
		for _, entry := range t.accountValues {
			if bytes.Compare(entry.k, origin[:]) < 0 {
				continue
			}

			if bytes.Compare(entry.k, limit[:]) > 0 {
				continue
			}

			keys = append(keys, common.BytesToHash(entry.k))
			vals = append(vals, entry.v)
		}
		// The proofs
		proof := trienode.NewProofSet()
		if err := t.accountTrie.Prove(origin[:], proof); err != nil {
			t.logger.Error("Could not prove origin", "origin", origin, "error", err)
			t.logger.Error("Could not prove origin", "origin", origin, "error", err)
		}
		// The bloat: add proof of every single element
		for _, entry := range t.accountValues {
			if err := t.accountTrie.Prove(entry.k, proof); err != nil {
				t.logger.Error("Could not prove item", "error", err)
			}
		}
		// And remove one item from the elements
		if len(keys) > 2 {
			keys = append(keys[:1], keys[2:]...)
			vals = append(vals[:1], vals[2:]...)
		}
		if err := t.remote.OnAccounts(t, requestId, keys, vals, proof.List()); err != nil {
			t.logger.Info("remote error on delivery (as expected)", "error", err)
			t.term()
			// This is actually correct, signal to exit the test successfully
		}

		return nil
	}

	syncer := setupSyncer(nodeScheme, source)
	if err := syncer.Sync(sourceAccountTrie.Hash(), cancel); err == nil {
		t.Fatal("No error returned from incomplete/cancelled sync")
	}
}

func setupSyncer(scheme string, peers ...*testPeer) *Syncer {
	stateDb := rawdb.NewMemoryDatabase()

	syncer := NewSyncer(stateDb, scheme)
	for _, peer := range peers {
		syncer.Register(peer)
		peer.remote = syncer
	}

	return syncer
}

// TestSync tests a basic sync with one peer
func TestSync(t *testing.T) {
	t.Parallel()

	testSync(t, rawdb.HashScheme)
	testSync(t, rawdb.PathScheme)
}

func testSync(t *testing.T, scheme string) {
	var (
		once   sync.Once
		cancel = make(chan struct{})
		term   = func() {
			once.Do(func() {
				close(cancel)
			})
		}
	)
	nodeScheme, sourceAccountTrie, elems := makeAccountTrieNoStorage(100, scheme)

	mkSource := func(name string) *testPeer {
		source := newTestPeer(name, t, term)
		source.accountTrie = sourceAccountTrie.Copy()
		source.accountValues = elems

		return source
	}

	syncer := setupSyncer(nodeScheme, mkSource("source"))
	if err := syncer.Sync(sourceAccountTrie.Hash(), cancel); err != nil {
		t.Fatalf("sync failed: %v", err)
	}
	verifyTrie(scheme, syncer.db, sourceAccountTrie.Hash(), t)
}

// TestSyncTinyTriePanic tests a basic sync with one peer, and a tiny trie. This caused a
// panic within the prover
func TestSyncTinyTriePanic(t *testing.T) {
	t.Parallel()

	testSyncTinyTriePanic(t, rawdb.HashScheme)
	testSyncTinyTriePanic(t, rawdb.PathScheme)
}

func testSyncTinyTriePanic(t *testing.T, scheme string) {
	var (
		once   sync.Once
		cancel = make(chan struct{})
		term   = func() {
			once.Do(func() {
				close(cancel)
			})
		}
	)
	nodeScheme, sourceAccountTrie, elems := makeAccountTrieNoStorage(1, scheme)

	mkSource := func(name string) *testPeer {
		source := newTestPeer(name, t, term)
		source.accountTrie = sourceAccountTrie.Copy()
		source.accountValues = elems

		return source
	}
	syncer := setupSyncer(nodeScheme, mkSource("source"))
	done := checkStall(t, term)

	if err := syncer.Sync(sourceAccountTrie.Hash(), cancel); err != nil {
		t.Fatalf("sync failed: %v", err)
	}

	close(done)
	verifyTrie(scheme, syncer.db, sourceAccountTrie.Hash(), t)
}

// TestMultiSync tests a basic sync with multiple peers
func TestMultiSync(t *testing.T) {
	t.Parallel()

	testMultiSync(t, rawdb.HashScheme)
	testMultiSync(t, rawdb.PathScheme)
}

func testMultiSync(t *testing.T, scheme string) {
	var (
		once   sync.Once
		cancel = make(chan struct{})
		term   = func() {
			once.Do(func() {
				close(cancel)
			})
		}
	)
	nodeScheme, sourceAccountTrie, elems := makeAccountTrieNoStorage(100, scheme)

	mkSource := func(name string) *testPeer {
		source := newTestPeer(name, t, term)
		source.accountTrie = sourceAccountTrie.Copy()
		source.accountValues = elems

		return source
	}
	syncer := setupSyncer(nodeScheme, mkSource("sourceA"), mkSource("sourceB"))
	done := checkStall(t, term)

	if err := syncer.Sync(sourceAccountTrie.Hash(), cancel); err != nil {
		t.Fatalf("sync failed: %v", err)
	}

	close(done)
	verifyTrie(scheme, syncer.db, sourceAccountTrie.Hash(), t)
}

// TestSyncWithStorage tests  basic sync using accounts + storage + code
func TestSyncWithStorage(t *testing.T) {
	t.Parallel()

	testSyncWithStorage(t, rawdb.HashScheme)
	testSyncWithStorage(t, rawdb.PathScheme)
}

func testSyncWithStorage(t *testing.T, scheme string) {
	var (
		once   sync.Once
		cancel = make(chan struct{})
		term   = func() {
			once.Do(func() {
				close(cancel)
			})
		}
	)
	sourceAccountTrie, elems, storageTries, storageElems := makeAccountTrieWithStorage(scheme, 3, 3000, true, false, false)

	mkSource := func(name string) *testPeer {
		source := newTestPeer(name, t, term)
		source.accountTrie = sourceAccountTrie.Copy()
		source.accountValues = elems
		source.setStorageTries(storageTries)
		source.storageValues = storageElems

		return source
	}
	syncer := setupSyncer(scheme, mkSource("sourceA"))
	done := checkStall(t, term)

	if err := syncer.Sync(sourceAccountTrie.Hash(), cancel); err != nil {
		t.Fatalf("sync failed: %v", err)
	}

	close(done)
	verifyTrie(scheme, syncer.db, sourceAccountTrie.Hash(), t)
}

// TestMultiSyncManyUseless contains one good peer, and many which doesn't return anything valuable at all
func TestMultiSyncManyUseless(t *testing.T) {
	t.Parallel()

	testMultiSyncManyUseless(t, rawdb.HashScheme)
	testMultiSyncManyUseless(t, rawdb.PathScheme)
}

func testMultiSyncManyUseless(t *testing.T, scheme string) {
	var (
		once   sync.Once
		cancel = make(chan struct{})
		term   = func() {
			once.Do(func() {
				close(cancel)
			})
		}
	)
	sourceAccountTrie, elems, storageTries, storageElems := makeAccountTrieWithStorage(scheme, 100, 3000, true, false, false)

	mkSource := func(name string, noAccount, noStorage, noTrieNode bool) *testPeer {
		source := newTestPeer(name, t, term)
		source.accountTrie = sourceAccountTrie.Copy()
		source.accountValues = elems
		source.setStorageTries(storageTries)
		source.storageValues = storageElems

		if !noAccount {
			source.accountRequestHandler = emptyRequestAccountRangeFn
		}

		if !noStorage {
			source.storageRequestHandler = emptyStorageRequestHandler
		}

		if !noTrieNode {
			source.trieRequestHandler = emptyTrieRequestHandler
		}

		return source
	}

	syncer := setupSyncer(
		scheme,
		mkSource("full", true, true, true),
		mkSource("noAccounts", false, true, true),
		mkSource("noStorage", true, false, true),
		mkSource("noTrie", true, true, false),
	)
	done := checkStall(t, term)

	if err := syncer.Sync(sourceAccountTrie.Hash(), cancel); err != nil {
		t.Fatalf("sync failed: %v", err)
	}

	close(done)
	verifyTrie(scheme, syncer.db, sourceAccountTrie.Hash(), t)
}

// TestMultiSyncManyUselessWithLowTimeout contains one good peer, and many which doesn't return anything valuable at all
func TestMultiSyncManyUselessWithLowTimeout(t *testing.T) {
	t.Parallel()

	testMultiSyncManyUselessWithLowTimeout(t, rawdb.HashScheme)
	testMultiSyncManyUselessWithLowTimeout(t, rawdb.PathScheme)
}

func testMultiSyncManyUselessWithLowTimeout(t *testing.T, scheme string) {
	var (
		once   sync.Once
		cancel = make(chan struct{})
		term   = func() {
			once.Do(func() {
				close(cancel)
			})
		}
	)
	sourceAccountTrie, elems, storageTries, storageElems := makeAccountTrieWithStorage(scheme, 100, 3000, true, false, false)

	mkSource := func(name string, noAccount, noStorage, noTrieNode bool) *testPeer {
		source := newTestPeer(name, t, term)
		source.accountTrie = sourceAccountTrie.Copy()
		source.accountValues = elems
		source.setStorageTries(storageTries)
		source.storageValues = storageElems

		if !noAccount {
			source.accountRequestHandler = emptyRequestAccountRangeFn
		}

		if !noStorage {
			source.storageRequestHandler = emptyStorageRequestHandler
		}

		if !noTrieNode {
			source.trieRequestHandler = emptyTrieRequestHandler
		}

		return source
	}

	syncer := setupSyncer(
		scheme,
		mkSource("full", true, true, true),
		mkSource("noAccounts", false, true, true),
		mkSource("noStorage", true, false, true),
		mkSource("noTrie", true, true, false),
	)
	// We're setting the timeout to very low, to increase the chance of the timeout
	// being triggered. This was previously a cause of panic, when a response
	// arrived simultaneously as a timeout was triggered.
	syncer.rates.OverrideTTLLimit = time.Millisecond

	done := checkStall(t, term)

	if err := syncer.Sync(sourceAccountTrie.Hash(), cancel); err != nil {
		t.Fatalf("sync failed: %v", err)
	}

	close(done)
	verifyTrie(scheme, syncer.db, sourceAccountTrie.Hash(), t)
}

// TestMultiSyncManyUnresponsive contains one good peer, and many which doesn't respond at all
func TestMultiSyncManyUnresponsive(t *testing.T) {
	t.Parallel()

	testMultiSyncManyUnresponsive(t, rawdb.HashScheme)
	testMultiSyncManyUnresponsive(t, rawdb.PathScheme)
}

func testMultiSyncManyUnresponsive(t *testing.T, scheme string) {
	var (
		once   sync.Once
		cancel = make(chan struct{})
		term   = func() {
			once.Do(func() {
				close(cancel)
			})
		}
	)
	sourceAccountTrie, elems, storageTries, storageElems := makeAccountTrieWithStorage(scheme, 100, 3000, true, false, false)

	mkSource := func(name string, noAccount, noStorage, noTrieNode bool) *testPeer {
		source := newTestPeer(name, t, term)
		source.accountTrie = sourceAccountTrie.Copy()
		source.accountValues = elems
		source.setStorageTries(storageTries)
		source.storageValues = storageElems

		if !noAccount {
			source.accountRequestHandler = nonResponsiveRequestAccountRangeFn
		}

		if !noStorage {
			source.storageRequestHandler = nonResponsiveStorageRequestHandler
		}

		if !noTrieNode {
			source.trieRequestHandler = nonResponsiveTrieRequestHandler
		}

		return source
	}

	syncer := setupSyncer(
		scheme,
		mkSource("full", true, true, true),
		mkSource("noAccounts", false, true, true),
		mkSource("noStorage", true, false, true),
		mkSource("noTrie", true, true, false),
	)
	// We're setting the timeout to very low, to make the test run a bit faster
	syncer.rates.OverrideTTLLimit = time.Millisecond

	done := checkStall(t, term)

	if err := syncer.Sync(sourceAccountTrie.Hash(), cancel); err != nil {
		t.Fatalf("sync failed: %v", err)
	}

	close(done)
	verifyTrie(scheme, syncer.db, sourceAccountTrie.Hash(), t)
}

func checkStall(t *testing.T, term func()) chan struct{} {
	testDone := make(chan struct{})

	go func() {
		select {
		case <-time.After(time.Minute): // TODO(karalabe): Make tests smaller, this is too much
			t.Log("Sync stalled")
			term()
		case <-testDone:
			return
		}
	}()

	return testDone
}

// TestSyncBoundaryAccountTrie tests sync against a few normal peers, but the
// account trie has a few boundary elements.
func TestSyncBoundaryAccountTrie(t *testing.T) {
	t.Parallel()

	testSyncBoundaryAccountTrie(t, rawdb.HashScheme)
	testSyncBoundaryAccountTrie(t, rawdb.PathScheme)
}

func testSyncBoundaryAccountTrie(t *testing.T, scheme string) {
	var (
		once   sync.Once
		cancel = make(chan struct{})
		term   = func() {
			once.Do(func() {
				close(cancel)
			})
		}
	)
	nodeScheme, sourceAccountTrie, elems := makeBoundaryAccountTrie(scheme, 3000)

	mkSource := func(name string) *testPeer {
		source := newTestPeer(name, t, term)
		source.accountTrie = sourceAccountTrie.Copy()
		source.accountValues = elems

		return source
	}
	syncer := setupSyncer(
		nodeScheme,
		mkSource("peer-a"),
		mkSource("peer-b"),
	)
	done := checkStall(t, term)

	if err := syncer.Sync(sourceAccountTrie.Hash(), cancel); err != nil {
		t.Fatalf("sync failed: %v", err)
	}

	close(done)
	verifyTrie(scheme, syncer.db, sourceAccountTrie.Hash(), t)
}

// TestSyncNoStorageAndOneCappedPeer tests sync using accounts and no storage, where one peer is
// consistently returning very small results
func TestSyncNoStorageAndOneCappedPeer(t *testing.T) {
	t.Parallel()

	testSyncNoStorageAndOneCappedPeer(t, rawdb.HashScheme)
	testSyncNoStorageAndOneCappedPeer(t, rawdb.PathScheme)
}

func testSyncNoStorageAndOneCappedPeer(t *testing.T, scheme string) {
	var (
		once   sync.Once
		cancel = make(chan struct{})
		term   = func() {
			once.Do(func() {
				close(cancel)
			})
		}
	)
	nodeScheme, sourceAccountTrie, elems := makeAccountTrieNoStorage(3000, scheme)

	mkSource := func(name string, slow bool) *testPeer {
		source := newTestPeer(name, t, term)
		source.accountTrie = sourceAccountTrie.Copy()
		source.accountValues = elems

		if slow {
			source.accountRequestHandler = starvingAccountRequestHandler
		}

		return source
	}

	syncer := setupSyncer(
		nodeScheme,
		mkSource("nice-a", false),
		mkSource("nice-b", false),
		mkSource("nice-c", false),
		mkSource("capped", true),
	)
	done := checkStall(t, term)

	if err := syncer.Sync(sourceAccountTrie.Hash(), cancel); err != nil {
		t.Fatalf("sync failed: %v", err)
	}

	close(done)
	verifyTrie(scheme, syncer.db, sourceAccountTrie.Hash(), t)
}

// TestSyncNoStorageAndOneCodeCorruptPeer has one peer which doesn't deliver
// code requests properly.
func TestSyncNoStorageAndOneCodeCorruptPeer(t *testing.T) {
	t.Parallel()

	testSyncNoStorageAndOneCodeCorruptPeer(t, rawdb.HashScheme)
	testSyncNoStorageAndOneCodeCorruptPeer(t, rawdb.PathScheme)
}

func testSyncNoStorageAndOneCodeCorruptPeer(t *testing.T, scheme string) {
	var (
		once   sync.Once
		cancel = make(chan struct{})
		term   = func() {
			once.Do(func() {
				close(cancel)
			})
		}
	)
	nodeScheme, sourceAccountTrie, elems := makeAccountTrieNoStorage(3000, scheme)

	mkSource := func(name string, codeFn codeHandlerFunc) *testPeer {
		source := newTestPeer(name, t, term)
		source.accountTrie = sourceAccountTrie.Copy()
		source.accountValues = elems
		source.codeRequestHandler = codeFn

		return source
	}
	// One is capped, one is corrupt. If we don't use a capped one, there's a 50%
	// chance that the full set of codes requested are sent only to the
	// non-corrupt peer, which delivers everything in one go, and makes the
	// test moot
	syncer := setupSyncer(
		nodeScheme,
		mkSource("capped", cappedCodeRequestHandler),
		mkSource("corrupt", corruptCodeRequestHandler),
	)
	done := checkStall(t, term)

	if err := syncer.Sync(sourceAccountTrie.Hash(), cancel); err != nil {
		t.Fatalf("sync failed: %v", err)
	}

	close(done)
	verifyTrie(scheme, syncer.db, sourceAccountTrie.Hash(), t)
}

func TestSyncNoStorageAndOneAccountCorruptPeer(t *testing.T) {
	t.Parallel()

	testSyncNoStorageAndOneAccountCorruptPeer(t, rawdb.HashScheme)
	testSyncNoStorageAndOneAccountCorruptPeer(t, rawdb.PathScheme)
}

func testSyncNoStorageAndOneAccountCorruptPeer(t *testing.T, scheme string) {
	var (
		once   sync.Once
		cancel = make(chan struct{})
		term   = func() {
			once.Do(func() {
				close(cancel)
			})
		}
	)
	nodeScheme, sourceAccountTrie, elems := makeAccountTrieNoStorage(3000, scheme)

	mkSource := func(name string, accFn accountHandlerFunc) *testPeer {
		source := newTestPeer(name, t, term)
		source.accountTrie = sourceAccountTrie.Copy()
		source.accountValues = elems
		source.accountRequestHandler = accFn

		return source
	}
	// One is capped, one is corrupt. If we don't use a capped one, there's a 50%
	// chance that the full set of codes requested are sent only to the
	// non-corrupt peer, which delivers everything in one go, and makes the
	// test moot
	syncer := setupSyncer(
		nodeScheme,
		mkSource("capped", defaultAccountRequestHandler),
		mkSource("corrupt", corruptAccountRequestHandler),
	)
	done := checkStall(t, term)

	if err := syncer.Sync(sourceAccountTrie.Hash(), cancel); err != nil {
		t.Fatalf("sync failed: %v", err)
	}

	close(done)
	verifyTrie(scheme, syncer.db, sourceAccountTrie.Hash(), t)
}

// TestSyncNoStorageAndOneCodeCappedPeer has one peer which delivers code hashes
// one by one
func TestSyncNoStorageAndOneCodeCappedPeer(t *testing.T) {
	t.Parallel()

	testSyncNoStorageAndOneCodeCappedPeer(t, rawdb.HashScheme)
	testSyncNoStorageAndOneCodeCappedPeer(t, rawdb.PathScheme)
}

func testSyncNoStorageAndOneCodeCappedPeer(t *testing.T, scheme string) {
	var (
		once   sync.Once
		cancel = make(chan struct{})
		term   = func() {
			once.Do(func() {
				close(cancel)
			})
		}
	)
	nodeScheme, sourceAccountTrie, elems := makeAccountTrieNoStorage(3000, scheme)

	mkSource := func(name string, codeFn codeHandlerFunc) *testPeer {
		source := newTestPeer(name, t, term)
		source.accountTrie = sourceAccountTrie.Copy()
		source.accountValues = elems
		source.codeRequestHandler = codeFn

		return source
	}
	// Count how many times it's invoked. Remember, there are only 8 unique hashes,
	// so it shouldn't be more than that
	var counter int

	syncer := setupSyncer(
		nodeScheme,
		mkSource("capped", func(t *testPeer, id uint64, hashes []common.Hash, max uint64) error {
			counter++
			return cappedCodeRequestHandler(t, id, hashes, max)
		}),
	)
	done := checkStall(t, term)

	if err := syncer.Sync(sourceAccountTrie.Hash(), cancel); err != nil {
		t.Fatalf("sync failed: %v", err)
	}

	close(done)

	// There are only 8 unique hashes, and 3K accounts. However, the code
	// deduplication is per request batch. If it were a perfect global dedup,
	// we would expect only 8 requests. If there were no dedup, there would be
	// 3k requests.
	// We expect somewhere below 100 requests for these 8 unique hashes. But
	// the number can be flaky, so don't limit it so strictly.
	if threshold := 100; counter > threshold {
		t.Logf("Error, expected < %d invocations, got %d", threshold, counter)
	}
	verifyTrie(scheme, syncer.db, sourceAccountTrie.Hash(), t)
}

// TestSyncBoundaryStorageTrie tests sync against a few normal peers, but the
// storage trie has a few boundary elements.
func TestSyncBoundaryStorageTrie(t *testing.T) {
	t.Parallel()

	testSyncBoundaryStorageTrie(t, rawdb.HashScheme)
	testSyncBoundaryStorageTrie(t, rawdb.PathScheme)
}

func testSyncBoundaryStorageTrie(t *testing.T, scheme string) {
	var (
		once   sync.Once
		cancel = make(chan struct{})
		term   = func() {
			once.Do(func() {
				close(cancel)
			})
		}
	)
	sourceAccountTrie, elems, storageTries, storageElems := makeAccountTrieWithStorage(scheme, 10, 1000, false, true, false)

	mkSource := func(name string) *testPeer {
		source := newTestPeer(name, t, term)
		source.accountTrie = sourceAccountTrie.Copy()
		source.accountValues = elems
		source.setStorageTries(storageTries)
		source.storageValues = storageElems

		return source
	}
	syncer := setupSyncer(
		scheme,
		mkSource("peer-a"),
		mkSource("peer-b"),
	)
	done := checkStall(t, term)

	if err := syncer.Sync(sourceAccountTrie.Hash(), cancel); err != nil {
		t.Fatalf("sync failed: %v", err)
	}

	close(done)
	verifyTrie(scheme, syncer.db, sourceAccountTrie.Hash(), t)
}

// TestSyncWithStorageAndOneCappedPeer tests sync using accounts + storage, where one peer is
// consistently returning very small results
func TestSyncWithStorageAndOneCappedPeer(t *testing.T) {
	t.Parallel()

	testSyncWithStorageAndOneCappedPeer(t, rawdb.HashScheme)
	testSyncWithStorageAndOneCappedPeer(t, rawdb.PathScheme)
}

func testSyncWithStorageAndOneCappedPeer(t *testing.T, scheme string) {
	var (
		once   sync.Once
		cancel = make(chan struct{})
		term   = func() {
			once.Do(func() {
				close(cancel)
			})
		}
	)
	sourceAccountTrie, elems, storageTries, storageElems := makeAccountTrieWithStorage(scheme, 300, 1000, false, false, false)

	mkSource := func(name string, slow bool) *testPeer {
		source := newTestPeer(name, t, term)
		source.accountTrie = sourceAccountTrie.Copy()
		source.accountValues = elems
		source.setStorageTries(storageTries)
		source.storageValues = storageElems

		if slow {
			source.storageRequestHandler = starvingStorageRequestHandler
		}

		return source
	}

	syncer := setupSyncer(
		scheme,
		mkSource("nice-a", false),
		mkSource("slow", true),
	)
	done := checkStall(t, term)

	if err := syncer.Sync(sourceAccountTrie.Hash(), cancel); err != nil {
		t.Fatalf("sync failed: %v", err)
	}

	close(done)
	verifyTrie(scheme, syncer.db, sourceAccountTrie.Hash(), t)
}

// TestSyncWithStorageAndCorruptPeer tests sync using accounts + storage, where one peer is
// sometimes sending bad proofs
func TestSyncWithStorageAndCorruptPeer(t *testing.T) {
	t.Parallel()

	testSyncWithStorageAndCorruptPeer(t, rawdb.HashScheme)
	testSyncWithStorageAndCorruptPeer(t, rawdb.PathScheme)
}

func testSyncWithStorageAndCorruptPeer(t *testing.T, scheme string) {
	var (
		once   sync.Once
		cancel = make(chan struct{})
		term   = func() {
			once.Do(func() {
				close(cancel)
			})
		}
	)
	sourceAccountTrie, elems, storageTries, storageElems := makeAccountTrieWithStorage(scheme, 100, 3000, true, false, false)

	mkSource := func(name string, handler storageHandlerFunc) *testPeer {
		source := newTestPeer(name, t, term)
		source.accountTrie = sourceAccountTrie.Copy()
		source.accountValues = elems
		source.setStorageTries(storageTries)
		source.storageValues = storageElems
		source.storageRequestHandler = handler

		return source
	}

	syncer := setupSyncer(
		scheme,
		mkSource("nice-a", defaultStorageRequestHandler),
		mkSource("nice-b", defaultStorageRequestHandler),
		mkSource("nice-c", defaultStorageRequestHandler),
		mkSource("corrupt", corruptStorageRequestHandler),
	)
	done := checkStall(t, term)

	if err := syncer.Sync(sourceAccountTrie.Hash(), cancel); err != nil {
		t.Fatalf("sync failed: %v", err)
	}

	close(done)
	verifyTrie(scheme, syncer.db, sourceAccountTrie.Hash(), t)
}

func TestSyncWithStorageAndNonProvingPeer(t *testing.T) {
	t.Parallel()

	testSyncWithStorageAndNonProvingPeer(t, rawdb.HashScheme)
	testSyncWithStorageAndNonProvingPeer(t, rawdb.PathScheme)
}

func testSyncWithStorageAndNonProvingPeer(t *testing.T, scheme string) {
	var (
		once   sync.Once
		cancel = make(chan struct{})
		term   = func() {
			once.Do(func() {
				close(cancel)
			})
		}
	)
	sourceAccountTrie, elems, storageTries, storageElems := makeAccountTrieWithStorage(scheme, 100, 3000, true, false, false)

	mkSource := func(name string, handler storageHandlerFunc) *testPeer {
		source := newTestPeer(name, t, term)
		source.accountTrie = sourceAccountTrie.Copy()
		source.accountValues = elems
		source.setStorageTries(storageTries)
		source.storageValues = storageElems
		source.storageRequestHandler = handler

		return source
	}
	syncer := setupSyncer(
		scheme,
		mkSource("nice-a", defaultStorageRequestHandler),
		mkSource("nice-b", defaultStorageRequestHandler),
		mkSource("nice-c", defaultStorageRequestHandler),
		mkSource("corrupt", noProofStorageRequestHandler),
	)
	done := checkStall(t, term)

	if err := syncer.Sync(sourceAccountTrie.Hash(), cancel); err != nil {
		t.Fatalf("sync failed: %v", err)
	}

	close(done)
	verifyTrie(scheme, syncer.db, sourceAccountTrie.Hash(), t)
}

// TestSyncWithStorageMisbehavingProve tests  basic sync using accounts + storage + code, against
// a peer who insists on delivering full storage sets _and_ proofs. This triggered
// an error, where the recipient erroneously clipped the boundary nodes, but
// did not mark the account for healing.
func TestSyncWithStorageMisbehavingProve(t *testing.T) {
	t.Parallel()

	testSyncWithStorageMisbehavingProve(t, rawdb.HashScheme)
	testSyncWithStorageMisbehavingProve(t, rawdb.PathScheme)
}

func testSyncWithStorageMisbehavingProve(t *testing.T, scheme string) {
	var (
		once   sync.Once
		cancel = make(chan struct{})
		term   = func() {
			once.Do(func() {
				close(cancel)
			})
		}
	)
	nodeScheme, sourceAccountTrie, elems, storageTries, storageElems := makeAccountTrieWithStorageWithUniqueStorage(scheme, 10, 30, false)

	mkSource := func(name string) *testPeer {
		source := newTestPeer(name, t, term)
		source.accountTrie = sourceAccountTrie.Copy()
		source.accountValues = elems
		source.setStorageTries(storageTries)
		source.storageValues = storageElems
		source.storageRequestHandler = proofHappyStorageRequestHandler

		return source
	}

	syncer := setupSyncer(nodeScheme, mkSource("sourceA"))
	if err := syncer.Sync(sourceAccountTrie.Hash(), cancel); err != nil {
		t.Fatalf("sync failed: %v", err)
	}
	verifyTrie(scheme, syncer.db, sourceAccountTrie.Hash(), t)
}

// TestSyncWithUnevenStorage tests sync where the storage trie is not even
// and with a few empty ranges.
func TestSyncWithUnevenStorage(t *testing.T) {
	t.Parallel()

	testSyncWithUnevenStorage(t, rawdb.HashScheme)
	testSyncWithUnevenStorage(t, rawdb.PathScheme)
}

func testSyncWithUnevenStorage(t *testing.T, scheme string) {
	var (
		once   sync.Once
		cancel = make(chan struct{})
		term   = func() {
			once.Do(func() {
				close(cancel)
			})
		}
	)
	accountTrie, accounts, storageTries, storageElems := makeAccountTrieWithStorage(scheme, 3, 256, false, false, true)

	mkSource := func(name string) *testPeer {
		source := newTestPeer(name, t, term)
		source.accountTrie = accountTrie.Copy()
		source.accountValues = accounts
		source.setStorageTries(storageTries)
		source.storageValues = storageElems
		source.storageRequestHandler = func(t *testPeer, reqId uint64, root common.Hash, accounts []common.Hash, origin, limit []byte, max uint64) error {
			return defaultStorageRequestHandler(t, reqId, root, accounts, origin, limit, 128) // retrieve storage in large mode
		}
		return source
	}
	syncer := setupSyncer(scheme, mkSource("source"))
	if err := syncer.Sync(accountTrie.Hash(), cancel); err != nil {
		t.Fatalf("sync failed: %v", err)
	}
	verifyTrie(scheme, syncer.db, accountTrie.Hash(), t)
}

type kv struct {
	k, v []byte
}

func (k *kv) cmp(other *kv) int {
	return bytes.Compare(k.k, other.k)
}

func key32(i uint64) []byte {
	key := make([]byte, 32)
	binary.LittleEndian.PutUint64(key, i)

	return key
}

var (
	codehashes = []common.Hash{
		crypto.Keccak256Hash([]byte{0}),
		crypto.Keccak256Hash([]byte{1}),
		crypto.Keccak256Hash([]byte{2}),
		crypto.Keccak256Hash([]byte{3}),
		crypto.Keccak256Hash([]byte{4}),
		crypto.Keccak256Hash([]byte{5}),
		crypto.Keccak256Hash([]byte{6}),
		crypto.Keccak256Hash([]byte{7}),
	}
)

// getCodeHash returns a pseudo-random code hash
func getCodeHash(i uint64) []byte {
	h := codehashes[int(i)%len(codehashes)]
	return common.CopyBytes(h[:])
}

// getCodeByHash convenience function to lookup the code from the code hash
func getCodeByHash(hash common.Hash) []byte {
	if hash == types.EmptyCodeHash {
		return nil
	}

	for i, h := range codehashes {
		if h == hash {
			return []byte{byte(i)}
		}
	}

	return nil
}

// makeAccountTrieNoStorage spits out a trie, along with the leaves
func makeAccountTrieNoStorage(n int, scheme string) (string, *trie.Trie, []*kv) {
	var (
		db      = triedb.NewDatabase(rawdb.NewMemoryDatabase(), newDbConfig(scheme))
		accTrie = trie.NewEmpty(db)
		entries []*kv
	)

	for i := uint64(1); i <= uint64(n); i++ {
		value, _ := rlp.EncodeToBytes(&types.StateAccount{
			Nonce:    i,
			Balance:  uint256.NewInt(i),
			Root:     types.EmptyRootHash,
			CodeHash: getCodeHash(i),
		})
		key := key32(i)
		elem := &kv{key, value}
		accTrie.MustUpdate(elem.k, elem.v)
		entries = append(entries, elem)
	}
	slices.SortFunc(entries, (*kv).cmp)

	// Commit the state changes into db and re-create the trie
	// for accessing later.
	root, nodes := accTrie.Commit(false)
	db.Update(root, types.EmptyRootHash, 0, trienode.NewWithNodeSet(nodes), triedb.NewStateSet())

	accTrie, _ = trie.New(trie.StateTrieID(root), db)

	return db.Scheme(), accTrie, entries
}

// makeBoundaryAccountTrie constructs an account trie. Instead of filling
// accounts normally, this function will fill a few accounts which have
// boundary hash.
func makeBoundaryAccountTrie(scheme string, n int) (string, *trie.Trie, []*kv) {
	var (
		entries    []*kv
		boundaries []common.Hash

		db      = triedb.NewDatabase(rawdb.NewMemoryDatabase(), newDbConfig(scheme))
		accTrie = trie.NewEmpty(db)
	)
	// Initialize boundaries
	var next common.Hash

	step := new(big.Int).Sub(
		new(big.Int).Div(
			new(big.Int).Exp(common.Big2, common.Big256, nil),
			big.NewInt(int64(accountConcurrency)),
		), common.Big1,
	)
	for i := 0; i < accountConcurrency; i++ {
		last := common.BigToHash(new(big.Int).Add(next.Big(), step))
		if i == accountConcurrency-1 {
			last = common.MaxHash
		}

		boundaries = append(boundaries, last)
		next = common.BigToHash(new(big.Int).Add(last.Big(), common.Big1))
	}
	// Fill boundary accounts
	for i := 0; i < len(boundaries); i++ {
		value, _ := rlp.EncodeToBytes(&types.StateAccount{
			Nonce:    uint64(0),
			Balance:  uint256.NewInt(uint64(i)),
			Root:     types.EmptyRootHash,
			CodeHash: getCodeHash(uint64(i)),
		})
		elem := &kv{boundaries[i].Bytes(), value}
		accTrie.MustUpdate(elem.k, elem.v)
		entries = append(entries, elem)
	}
	// Fill other accounts if required
	for i := uint64(1); i <= uint64(n); i++ {
		value, _ := rlp.EncodeToBytes(&types.StateAccount{
			Nonce:    i,
			Balance:  uint256.NewInt(i),
			Root:     types.EmptyRootHash,
			CodeHash: getCodeHash(i),
		})
		elem := &kv{key32(i), value}
		accTrie.MustUpdate(elem.k, elem.v)
		entries = append(entries, elem)
	}
	slices.SortFunc(entries, (*kv).cmp)

	// Commit the state changes into db and re-create the trie
	// for accessing later.
	root, nodes := accTrie.Commit(false)
	db.Update(root, types.EmptyRootHash, 0, trienode.NewWithNodeSet(nodes), triedb.NewStateSet())

	accTrie, _ = trie.New(trie.StateTrieID(root), db)

	return db.Scheme(), accTrie, entries
}

// makeAccountTrieWithStorageWithUniqueStorage creates an account trie where each accounts
// has a unique storage set.
func makeAccountTrieWithStorageWithUniqueStorage(scheme string, accounts, slots int, code bool) (string, *trie.Trie, []*kv, map[common.Hash]*trie.Trie, map[common.Hash][]*kv) {
	var (
		db             = triedb.NewDatabase(rawdb.NewMemoryDatabase(), newDbConfig(scheme))
		accTrie        = trie.NewEmpty(db)
		entries        []*kv
		storageRoots   = make(map[common.Hash]common.Hash)
		storageTries   = make(map[common.Hash]*trie.Trie)
		storageEntries = make(map[common.Hash][]*kv)
		nodes          = trienode.NewMergedNodeSet()
	)
	// Create n accounts in the trie
	for i := uint64(1); i <= uint64(accounts); i++ {
		key := key32(i)

		codehash := types.EmptyCodeHash.Bytes()
		if code {
			codehash = getCodeHash(i)
		}
		// Create a storage trie
		stRoot, stNodes, stEntries := makeStorageTrieWithSeed(common.BytesToHash(key), uint64(slots), i, db)
		_ = nodes.Merge(stNodes)

		value, _ := rlp.EncodeToBytes(&types.StateAccount{
			Nonce:    i,
			Balance:  uint256.NewInt(i),
			Root:     stRoot,
			CodeHash: codehash,
		})
		elem := &kv{key, value}
		accTrie.MustUpdate(elem.k, elem.v)
		entries = append(entries, elem)

		storageRoots[common.BytesToHash(key)] = stRoot
		storageEntries[common.BytesToHash(key)] = stEntries
	}
	slices.SortFunc(entries, (*kv).cmp)

	// Commit account trie
	root, set := accTrie.Commit(true)
	nodes.Merge(set)

	// Commit gathered dirty nodes into database
	db.Update(root, types.EmptyRootHash, 0, nodes, triedb.NewStateSet())

	// Re-create tries with new root
	accTrie, _ = trie.New(trie.StateTrieID(root), db)

	for i := uint64(1); i <= uint64(accounts); i++ {
		key := key32(i)
		id := trie.StorageTrieID(root, common.BytesToHash(key), storageRoots[common.BytesToHash(key)])
		trie, _ := trie.New(id, db)
		storageTries[common.BytesToHash(key)] = trie
	}

	return db.Scheme(), accTrie, entries, storageTries, storageEntries
}

// makeAccountTrieWithStorage spits out a trie, along with the leaves
func makeAccountTrieWithStorage(scheme string, accounts, slots int, code, boundary bool, uneven bool) (*trie.Trie, []*kv, map[common.Hash]*trie.Trie, map[common.Hash][]*kv) {
	var (
		db             = triedb.NewDatabase(rawdb.NewMemoryDatabase(), newDbConfig(scheme))
		accTrie        = trie.NewEmpty(db)
		entries        []*kv
		storageRoots   = make(map[common.Hash]common.Hash)
		storageTries   = make(map[common.Hash]*trie.Trie)
		storageEntries = make(map[common.Hash][]*kv)
		nodes          = trienode.NewMergedNodeSet()
	)
	// Create n accounts in the trie
	for i := uint64(1); i <= uint64(accounts); i++ {
		key := key32(i)

		codehash := types.EmptyCodeHash.Bytes()
		if code {
			codehash = getCodeHash(i)
		}
		// Make a storage trie
		var (
			stRoot    common.Hash
			stNodes   *trienode.NodeSet
			stEntries []*kv
		)

		if boundary {
			stRoot, stNodes, stEntries = makeBoundaryStorageTrie(common.BytesToHash(key), slots, db)
		} else if uneven {
			stRoot, stNodes, stEntries = makeUnevenStorageTrie(common.BytesToHash(key), slots, db)
		} else {
			stRoot, stNodes, stEntries = makeStorageTrieWithSeed(common.BytesToHash(key), uint64(slots), 0, db)
		}

		_ = nodes.Merge(stNodes)

		value, _ := rlp.EncodeToBytes(&types.StateAccount{
			Nonce:    i,
			Balance:  uint256.NewInt(i),
			Root:     stRoot,
			CodeHash: codehash,
		})
		elem := &kv{key, value}
		accTrie.MustUpdate(elem.k, elem.v)
		entries = append(entries, elem)

		// we reuse the same one for all accounts
		storageRoots[common.BytesToHash(key)] = stRoot
		storageEntries[common.BytesToHash(key)] = stEntries
	}
	slices.SortFunc(entries, (*kv).cmp)

	// Commit account trie
	root, set := accTrie.Commit(true)
	nodes.Merge(set)

	// Commit gathered dirty nodes into database
	db.Update(root, types.EmptyRootHash, 0, nodes, triedb.NewStateSet())

	// Re-create tries with new root
	accTrie, err := trie.New(trie.StateTrieID(root), db)
	if err != nil {
		panic(err)
	}

	for i := uint64(1); i <= uint64(accounts); i++ {
		key := key32(i)
		id := trie.StorageTrieID(root, common.BytesToHash(key), storageRoots[common.BytesToHash(key)])

		trie, err := trie.New(id, db)
		if err != nil {
			panic(err)
		}

		storageTries[common.BytesToHash(key)] = trie
	}
	return accTrie, entries, storageTries, storageEntries
}

// makeStorageTrieWithSeed fills a storage trie with n items, returning the
// not-yet-committed trie and the sorted entries. The seeds can be used to ensure
// that tries are unique.
func makeStorageTrieWithSeed(owner common.Hash, n, seed uint64, db *triedb.Database) (common.Hash, *trienode.NodeSet, []*kv) {
	trie, _ := trie.New(trie.StorageTrieID(types.EmptyRootHash, owner, types.EmptyRootHash), db)
	var entries []*kv
	for i := uint64(1); i <= n; i++ {
		// store 'x' at slot 'x'
		slotValue := key32(i + seed)
		rlpSlotValue, _ := rlp.EncodeToBytes(common.TrimLeftZeroes(slotValue[:]))

		slotKey := key32(i)
		key := crypto.Keccak256Hash(slotKey[:])

		elem := &kv{key[:], rlpSlotValue}
		trie.MustUpdate(elem.k, elem.v)
		entries = append(entries, elem)
	}
	slices.SortFunc(entries, (*kv).cmp)
	root, nodes := trie.Commit(false)
	return root, nodes, entries
}

// makeBoundaryStorageTrie constructs a storage trie. Instead of filling
// storage slots normally, this function will fill a few slots which have
// boundary hash.
func makeBoundaryStorageTrie(owner common.Hash, n int, db *triedb.Database) (common.Hash, *trienode.NodeSet, []*kv) {
	var (
		entries    []*kv
		boundaries []common.Hash
		trie, _    = trie.New(trie.StorageTrieID(types.EmptyRootHash, owner, types.EmptyRootHash), db)
	)
	// Initialize boundaries
	var next common.Hash

	step := new(big.Int).Sub(
		new(big.Int).Div(
			new(big.Int).Exp(common.Big2, common.Big256, nil),
			big.NewInt(int64(accountConcurrency)),
		), common.Big1,
	)
	for i := 0; i < accountConcurrency; i++ {
		last := common.BigToHash(new(big.Int).Add(next.Big(), step))
		if i == accountConcurrency-1 {
			last = common.MaxHash
		}

		boundaries = append(boundaries, last)
		next = common.BigToHash(new(big.Int).Add(last.Big(), common.Big1))
	}
	// Fill boundary slots
	for i := 0; i < len(boundaries); i++ {
		key := boundaries[i]
		val := []byte{0xde, 0xad, 0xbe, 0xef}

		elem := &kv{key[:], val}
		trie.MustUpdate(elem.k, elem.v)
		entries = append(entries, elem)
	}
	// Fill other slots if required
	for i := uint64(1); i <= uint64(n); i++ {
		slotKey := key32(i)
		key := crypto.Keccak256Hash(slotKey[:])

		slotValue := key32(i)
		rlpSlotValue, _ := rlp.EncodeToBytes(common.TrimLeftZeroes(slotValue[:]))

		elem := &kv{key[:], rlpSlotValue}
		trie.MustUpdate(elem.k, elem.v)
		entries = append(entries, elem)
	}
	slices.SortFunc(entries, (*kv).cmp)
	root, nodes := trie.Commit(false)
	return root, nodes, entries
}

// makeUnevenStorageTrie constructs a storage tries will states distributed in
// different range unevenly.
func makeUnevenStorageTrie(owner common.Hash, slots int, db *triedb.Database) (common.Hash, *trienode.NodeSet, []*kv) {
	var (
		entries []*kv
		tr, _   = trie.New(trie.StorageTrieID(types.EmptyRootHash, owner, types.EmptyRootHash), db)
		chosen  = make(map[byte]struct{})
	)
	for i := 0; i < 3; i++ {
		var n int
		for {
			n = mrand.Intn(15) // the last range is set empty deliberately
			if _, ok := chosen[byte(n)]; ok {
				continue
			}
			chosen[byte(n)] = struct{}{}
			break
		}
		for j := 0; j < slots/3; j++ {
			key := append([]byte{byte(n)}, testrand.Bytes(31)...)
			val, _ := rlp.EncodeToBytes(testrand.Bytes(32))

			elem := &kv{key, val}
			tr.MustUpdate(elem.k, elem.v)
			entries = append(entries, elem)
		}
	}
	slices.SortFunc(entries, (*kv).cmp)
	root, nodes := tr.Commit(false)
	return root, nodes, entries
}

func verifyTrie(scheme string, db ethdb.KeyValueStore, root common.Hash, t *testing.T) {
	t.Helper()
	triedb := triedb.NewDatabase(rawdb.NewDatabase(db), newDbConfig(scheme))
	accTrie, err := trie.New(trie.StateTrieID(root), triedb)
	if err != nil {
		t.Fatal(err)
	}

	accounts, slots := 0, 0
	accIt := trie.NewIterator(accTrie.MustNodeIterator(nil))
	for accIt.Next() {
		var acc struct {
			Nonce    uint64
			Balance  *big.Int
			Root     common.Hash
			CodeHash []byte
		}

		if err := rlp.DecodeBytes(accIt.Value, &acc); err != nil {
			log.Crit("Invalid account encountered during snapshot creation", "err", err)
		}

		accounts++

		if acc.Root != types.EmptyRootHash {
			id := trie.StorageTrieID(root, common.BytesToHash(accIt.Key), acc.Root)

			storeTrie, err := trie.NewStateTrie(id, triedb)
			if err != nil {
				t.Fatal(err)
			}
			storeIt := trie.NewIterator(storeTrie.MustNodeIterator(nil))
			for storeIt.Next() {
				slots++
			}

			if err := storeIt.Err; err != nil {
				t.Fatal(err)
			}
		}
	}

	if err := accIt.Err; err != nil {
		t.Fatal(err)
	}

	t.Logf("accounts: %d, slots: %d", accounts, slots)
}

// TestSyncAccountPerformance tests how efficient the snap algo is at minimizing
// state healing
func TestSyncAccountPerformance(t *testing.T) {
	// These tests must not run in parallel: they modify the
	// global var accountConcurrency
	t.Skip("TODO: Does not return expected results, needs to be fixed")

	testSyncAccountPerformance(t, rawdb.HashScheme)
	testSyncAccountPerformance(t, rawdb.PathScheme)
}

func testSyncAccountPerformance(t *testing.T, scheme string) {
	// Set the account concurrency to 1. This _should_ result in the
	// range root to become correct, and there should be no healing needed
	defer func(old int) { accountConcurrency = old }(accountConcurrency)
	accountConcurrency = 1

	var (
		once   sync.Once
		cancel = make(chan struct{})
		term   = func() {
			once.Do(func() {
				close(cancel)
			})
		}
	)
	nodeScheme, sourceAccountTrie, elems := makeAccountTrieNoStorage(100, scheme)

	mkSource := func(name string) *testPeer {
		source := newTestPeer(name, t, term)
		source.accountTrie = sourceAccountTrie.Copy()
		source.accountValues = elems

		return source
	}
	src := mkSource("source")

	syncer := setupSyncer(nodeScheme, src)
	if err := syncer.Sync(sourceAccountTrie.Hash(), cancel); err != nil {
		t.Fatalf("sync failed: %v", err)
	}
	verifyTrie(scheme, syncer.db, sourceAccountTrie.Hash(), t)
	// The trie root will always be requested, since it is added when the snap
	// sync cycle starts. When popping the queue, we do not look it up again.
	// Doing so would bring this number down to zero in this artificial testcase,
	// but only add extra IO for no reason in practice.
	if have, want := src.nTrienodeRequests, 1; have != want {
		fmt.Print(src.Stats())
		t.Errorf("trie node heal requests wrong, want %d, have %d", want, have)
	}
}

func TestSlotEstimation(t *testing.T) {
	for i, tc := range []struct {
		last  common.Hash
		count int
		want  uint64
	}{
		{
			// Half the space
			common.HexToHash("0x7fffffffffffffffffffffffffffffffffffffffffffffffffffffffffffffff"),
			100,
			100,
		},
		{
			// 1 / 16th
			common.HexToHash("0x0fffffffffffffffffffffffffffffffffffffffffffffffffffffffffffffff"),
			100,
			1500,
		},
		{
			// Bit more than 1 / 16th
			common.HexToHash("0x1000000000000000000000000000000000000000000000000000000000000000"),
			100,
			1499,
		},
		{
			// Almost everything
			common.HexToHash("0xF000000000000000000000000000000000000000000000000000000000000000"),
			100,
			6,
		},
		{
			// Almost nothing -- should lead to error
			common.HexToHash("0x0000000000000000000000000000000000000000000000000000000000000001"),
			1,
			0,
		},
		{
			// Nothing -- should lead to error
			common.Hash{},
			100,
			0,
		},
	} {
		have, _ := estimateRemainingSlots(tc.count, tc.last)
		if want := tc.want; have != want {
			t.Errorf("test %d: have %d want %d", i, have, want)
		}
	}
}

func newDbConfig(scheme string) *triedb.Config {
	if scheme == rawdb.HashScheme {
		return &triedb.Config{}
	}
<<<<<<< HEAD
	return &triedb.Config{PathDB: &pathdb.Config{SnapshotNoBuild: true}}
=======
	return &triedb.Config{PathDB: pathdb.Defaults}
}

// TestBytecodeOnlyMode tests the bytecode-only sync mode
func TestBytecodeOnlyMode(t *testing.T) {
	t.Parallel()

	testBytecodeOnlyMode(t, rawdb.HashScheme)
	testBytecodeOnlyMode(t, rawdb.PathScheme)
}

func testBytecodeOnlyMode(t *testing.T, scheme string) {
	var (
		once   sync.Once
		cancel = make(chan struct{})
		term   = func() {
			once.Do(func() {
				close(cancel)
			})
		}
	)

	// Create a test trie with accounts and code
	sourceAccountTrie, elems, storageTries, storageElems := makeAccountTrieWithStorage(scheme, 10, 100, true, false, false)

	// Create source peer
	mkSource := func(name string) *testPeer {
		source := newTestPeer(name, t, term)
		source.accountTrie = sourceAccountTrie.Copy()
		source.accountValues = elems
		source.setStorageTries(storageTries)
		source.storageValues = storageElems
		return source
	}

	// Setup syncer with bytecode-only mode
	syncer := setupSyncer(scheme, mkSource("source"))
	syncer.SetBytecodeOnlyMode(true)

	done := checkStall(t, term)

	// Start sync
	if err := syncer.Sync(sourceAccountTrie.Hash(), cancel); err != nil {
		t.Fatalf("sync failed: %v", err)
	}

	close(done)

	// In bytecode-only mode, the sync should complete but with focus on bytecodes
	t.Log("Bytecode-only sync completed successfully")
}

// TestBytecodeOnlyModeSimple tests basic bytecode-only sync functionality
func TestBytecodeOnlyModeSimple(t *testing.T) {
	t.Parallel()

	// Test that SetBytecodeOnlyMode can be called
	scheme := rawdb.HashScheme
	db := rawdb.NewMemoryDatabase()
	syncer := NewSyncer(db, scheme)

	// Enable bytecode-only mode
	syncer.SetBytecodeOnlyMode(true)

	// Verify the mode is set
	syncer.lock.Lock()
	if !syncer.bytecodeOnlyMode {
		t.Error("Expected bytecode-only mode to be enabled")
	}
	syncer.lock.Unlock()

	// Disable bytecode-only mode
	syncer.SetBytecodeOnlyMode(false)

	// Verify the mode is unset
	syncer.lock.Lock()
	if syncer.bytecodeOnlyMode {
		t.Error("Expected bytecode-only mode to be disabled")
	}
	syncer.lock.Unlock()
}

// TestBytecodeOnlyModeFiltering tests that bytecode-only mode affects sync behavior
func TestBytecodeOnlyModeFiltering(t *testing.T) {
	t.Parallel()

	var (
		once   sync.Once
		cancel = make(chan struct{})
		term   = func() {
			once.Do(func() {
				close(cancel)
			})
		}
	)

	// Create test data
	scheme := rawdb.HashScheme
	sourceAccountTrie, elems, storageTries, storageElems := makeAccountTrieWithStorage(scheme, 5, 50, true, true, false)

	// Track what data the peer serves
	var (
		accountRangeRequests int
		storageRangeRequests int
		bytecodeRequests     int
		trienodeRequests     int
	)

	mkSource := func(name string) *testPeer {
		source := newTestPeer(name, t, term)
		source.accountTrie = sourceAccountTrie.Copy()
		source.accountValues = elems
		source.setStorageTries(storageTries)
		source.storageValues = storageElems

		// Wrap handlers to count requests
		source.accountRequestHandler = func(peer *testPeer, id uint64, root common.Hash, origin common.Hash, limit common.Hash, cap uint64) error {
			accountRangeRequests++
			return defaultAccountRequestHandler(peer, id, root, origin, limit, cap)
		}
		source.storageRequestHandler = func(peer *testPeer, id uint64, root common.Hash, accounts []common.Hash, origin []byte, limit []byte, cap uint64) error {
			storageRangeRequests++
			return defaultStorageRequestHandler(peer, id, root, accounts, origin, limit, cap)
		}
		source.codeRequestHandler = func(peer *testPeer, id uint64, hashes []common.Hash, cap uint64) error {
			bytecodeRequests++
			return defaultCodeRequestHandler(peer, id, hashes, cap)
		}
		source.trieRequestHandler = func(peer *testPeer, id uint64, root common.Hash, paths []TrieNodePathSet, cap uint64) error {
			trienodeRequests++
			return defaultTrieRequestHandler(peer, id, root, paths, cap)
		}

		return source
	}

	// Setup syncer with bytecode-only mode
	syncer := setupSyncer(scheme, mkSource("source"))
	syncer.SetBytecodeOnlyMode(true)

	// Run sync for a short time to see requests
	go func() {
		time.Sleep(100 * time.Millisecond)
		close(cancel)
	}()

	// Start sync (may not complete, but we'll see requests)
	syncer.Sync(sourceAccountTrie.Hash(), cancel)

	// Log request counts
	t.Logf("Request counts - Accounts: %d, Storage: %d, Bytecode: %d, TrieNodes: %d",
		accountRangeRequests, storageRangeRequests, bytecodeRequests, trienodeRequests)

	// In bytecode-only mode, we expect to see account requests
	// (to find contracts) and potentially bytecode requests
	if accountRangeRequests == 0 {
		t.Log("Note: No account requests seen (sync may have terminated early)")
	}
>>>>>>> 8509ba2f
}<|MERGE_RESOLUTION|>--- conflicted
+++ resolved
@@ -2117,10 +2117,7 @@
 	if scheme == rawdb.HashScheme {
 		return &triedb.Config{}
 	}
-<<<<<<< HEAD
 	return &triedb.Config{PathDB: &pathdb.Config{SnapshotNoBuild: true}}
-=======
-	return &triedb.Config{PathDB: pathdb.Defaults}
 }
 
 // TestBytecodeOnlyMode tests the bytecode-only sync mode
@@ -2278,5 +2275,4 @@
 	if accountRangeRequests == 0 {
 		t.Log("Note: No account requests seen (sync may have terminated early)")
 	}
->>>>>>> 8509ba2f
 }