// Copyright 2021 The go-ethereum Authors
// This file is part of the go-ethereum library.
//
// The go-ethereum library is free software: you can redistribute it and/or modify
// it under the terms of the GNU Lesser General Public License as published by
// the Free Software Foundation, either version 3 of the License, or
// (at your option) any later version.
//
// The go-ethereum library is distributed in the hope that it will be useful,
// but WITHOUT ANY WARRANTY; without even the implied warranty of
// MERCHANTABILITY or FITNESS FOR A PARTICULAR PURPOSE. See the
// GNU Lesser General Public License for more details.
//
// You should have received a copy of the GNU Lesser General Public License
// along with the go-ethereum library. If not, see <http://www.gnu.org/licenses/>.

//go:build cgo
// +build cgo

package bls

import (
	"bytes"
	"crypto/rand"
	"fmt"
	"io"
	"math/big"

	"github.com/consensys/gnark-crypto/ecc"
	gnark "github.com/consensys/gnark-crypto/ecc/bls12-381"
	"github.com/consensys/gnark-crypto/ecc/bls12-381/fp"
	"github.com/consensys/gnark-crypto/ecc/bls12-381/fr"
	"github.com/ethereum/go-ethereum/common"
	blst "github.com/supranational/blst/bindings/go"
)

func fuzzG1SubgroupChecks(data []byte) int {
	input := bytes.NewReader(data)
	cpG1, blG1, err := getG1Points(input)
	if err != nil {
		return 0
	}
	inSubGroupGnark := cpG1.IsInSubGroup()
	inSubGroupBLST := blG1.InG1()
	if inSubGroupGnark != inSubGroupBLST {
		panic(fmt.Sprintf("differing subgroup check, gnark %v, blst %v", inSubGroupGnark, inSubGroupBLST))
	}
	return 1
}

func fuzzG2SubgroupChecks(data []byte) int {
	input := bytes.NewReader(data)
	gpG2, blG2, err := getG2Points(input)
	if err != nil {
		return 0
	}
	inSubGroupGnark := gpG2.IsInSubGroup()
	inSubGroupBLST := blG2.InG2()
	if inSubGroupGnark != inSubGroupBLST {
		panic(fmt.Sprintf("differing subgroup check, gnark %v, blst %v", inSubGroupGnark, inSubGroupBLST))
	}
	return 1
}

func fuzzCrossPairing(data []byte) int {
	input := bytes.NewReader(data)

	// get random G1 points
	cpG1, blG1, err := getG1Points(input)
	if err != nil {
		return 0
	}

	// get random G2 points
	cpG2, blG2, err := getG2Points(input)
	if err != nil {
		return 0
	}

	// compute pairing using gnark
	cResult, err := gnark.Pair([]gnark.G1Affine{*cpG1}, []gnark.G2Affine{*cpG2})
	if err != nil {
		panic(fmt.Sprintf("gnark/bls12381 encountered error: %v", err))
	}

	// compute pairing using blst
	blstResult := blst.Fp12MillerLoop(blG2, blG1)
	blstResult.FinalExp()
	res := massageBLST(blstResult.ToBendian())
	if !(bytes.Equal(res, cResult.Marshal())) {
		panic("pairing mismatch blst / geth")
	}

	return 1
}

func massageBLST(in []byte) []byte {
	out := make([]byte, len(in))
	len := 12 * 48
	// 1
	copy(out[0:], in[len-1*48:len])
	copy(out[1*48:], in[len-2*48:len-1*48])
	// 2
	copy(out[6*48:], in[len-3*48:len-2*48])
	copy(out[7*48:], in[len-4*48:len-3*48])
	// 3
	copy(out[2*48:], in[len-5*48:len-4*48])
	copy(out[3*48:], in[len-6*48:len-5*48])
	// 4
	copy(out[8*48:], in[len-7*48:len-6*48])
	copy(out[9*48:], in[len-8*48:len-7*48])
	// 5
	copy(out[4*48:], in[len-9*48:len-8*48])
	copy(out[5*48:], in[len-10*48:len-9*48])
	// 6
	copy(out[10*48:], in[len-11*48:len-10*48])
	copy(out[11*48:], in[len-12*48:len-11*48])
	return out
}

func fuzzCrossG1Add(data []byte) int {
	input := bytes.NewReader(data)

	// get random G1 points
	cp1, bl1, err := getG1Points(input)
	if err != nil {
		return 0
	}

	// get random G1 points
	cp2, bl2, err := getG1Points(input)
	if err != nil {
		return 0
	}

	// compute cp = cp1 + cp2
	_cp1 := new(gnark.G1Jac).FromAffine(cp1)
	_cp2 := new(gnark.G1Jac).FromAffine(cp2)
	cp := new(gnark.G1Affine).FromJacobian(_cp1.AddAssign(_cp2))

	bl3 := blst.P1AffinesAdd([]*blst.P1Affine{bl1, bl2})
	if !(bytes.Equal(cp.Marshal(), bl3.Serialize())) {
		panic("G1 point addition mismatch blst / geth ")
	}

	return 1
}

func fuzzCrossG2Add(data []byte) int {
	input := bytes.NewReader(data)

	// get random G2 points
	gp1, bl1, err := getG2Points(input)
	if err != nil {
		return 0
	}

	// get random G2 points
	gp2, bl2, err := getG2Points(input)
	if err != nil {
		return 0
	}

	// compute cp = cp1 + cp2
	_gp1 := new(gnark.G2Jac).FromAffine(gp1)
	_gp2 := new(gnark.G2Jac).FromAffine(gp2)
	gp := new(gnark.G2Affine).FromJacobian(_gp1.AddAssign(_gp2))

	bl3 := blst.P2AffinesAdd([]*blst.P2Affine{bl1, bl2})
	if !(bytes.Equal(gp.Marshal(), bl3.Serialize())) {
<<<<<<< HEAD
		panic("G1 point addition mismatch blst / geth ")
=======
		panic("G2 point addition mismatch blst / geth ")
>>>>>>> 827d3fcc
	}

	return 1
}

func fuzzCrossG1MultiExp(data []byte) int {
	var (
		input        = bytes.NewReader(data)
		gnarkScalars []fr.Element
		gnarkPoints  []gnark.G1Affine
		blstScalars  []*blst.Scalar
		blstPoints   []*blst.P1Affine
	)
	// n random scalars (max 17)
	for i := 0; i < 17; i++ {
		// note that geth/crypto/bls12381 works only with scalars <= 32bytes
		s, err := randomScalar(input, fr.Modulus())
		if err != nil {
			break
		}
		// get a random G1 point as basis
		cp1, bl1, err := getG1Points(input)
		if err != nil {
			break
		}

		gnarkScalar := new(fr.Element).SetBigInt(s)
		gnarkScalars = append(gnarkScalars, *gnarkScalar)
		gnarkPoints = append(gnarkPoints, *cp1)

		blstScalar := new(blst.Scalar).FromBEndian(common.LeftPadBytes(s.Bytes(), 32))
		blstScalars = append(blstScalars, blstScalar)
		blstPoints = append(blstPoints, bl1)
	}

	if len(gnarkScalars) == 0 || len(gnarkScalars) != len(gnarkPoints) {
		return 0
	}

	// gnark multi exp
	cp := new(gnark.G1Affine)
	cp.MultiExp(gnarkPoints, gnarkScalars, ecc.MultiExpConfig{})

	expectedGnark := multiExpG1Gnark(gnarkPoints, gnarkScalars)
	if !bytes.Equal(cp.Marshal(), expectedGnark.Marshal()) {
		panic("g1 multi exponentiation mismatch")
<<<<<<< HEAD
	}

	// blst multi exp
	expectedBlst := blst.P1AffinesMult(blstPoints, blstScalars, 256).ToAffine()
	if !bytes.Equal(cp.Marshal(), expectedBlst.Serialize()) {
		panic("g1 multi exponentiation mismatch, gnark/blst")
	}
	return 1
}

func fuzzCrossG1Mul(data []byte) int {
	input := bytes.NewReader(data)
	gp, blpAffine, err := getG1Points(input)
	if err != nil {
		return 0
	}
	scalar, err := randomScalar(input, fp.Modulus())
	if err != nil {
		return 0
	}

	blScalar := new(blst.Scalar).FromBEndian(common.LeftPadBytes(scalar.Bytes(), 32))

	blp := new(blst.P1)
	blp.FromAffine(blpAffine)

	resBl := blp.Mult(blScalar)
	resGeth := (new(gnark.G1Affine)).ScalarMultiplication(gp, scalar)

	if !bytes.Equal(resGeth.Marshal(), resBl.Serialize()) {
		panic("bytes(blst.G1) != bytes(geth.G1)")
=======
>>>>>>> 827d3fcc
	}
	return 1
}

<<<<<<< HEAD
func fuzzCrossG2Mul(data []byte) int {
	input := bytes.NewReader(data)
	gp, blpAffine, err := getG2Points(input)
	if err != nil {
		return 0
	}
	scalar, err := randomScalar(input, fp.Modulus())
	if err != nil {
		return 0
	}

	blScalar := new(blst.Scalar).FromBEndian(common.LeftPadBytes(scalar.Bytes(), 32))

	blp := new(blst.P2)
	blp.FromAffine(blpAffine)

	resBl := blp.Mult(blScalar)
	resGeth := (new(gnark.G2Affine)).ScalarMultiplication(gp, scalar)

	if !bytes.Equal(resGeth.Marshal(), resBl.Serialize()) {
		panic("bytes(blst.G1) != bytes(geth.G1)")
=======
	// blst multi exp
	expectedBlst := blst.P1AffinesMult(blstPoints, blstScalars, 256).ToAffine()
	if !bytes.Equal(cp.Marshal(), expectedBlst.Serialize()) {
		panic("g1 multi exponentiation mismatch, gnark/blst")
>>>>>>> 827d3fcc
	}
	return 1
}

func fuzzCrossG2MultiExp(data []byte) int {
	var (
		input        = bytes.NewReader(data)
		gnarkScalars []fr.Element
		gnarkPoints  []gnark.G2Affine
		blstScalars  []*blst.Scalar
		blstPoints   []*blst.P2Affine
	)
	// n random scalars (max 17)
	for i := 0; i < 17; i++ {
		// note that geth/crypto/bls12381 works only with scalars <= 32bytes
		s, err := randomScalar(input, fr.Modulus())
		if err != nil {
			break
		}
		// get a random G1 point as basis
		cp1, bl1, err := getG2Points(input)
		if err != nil {
			break
		}

		gnarkScalar := new(fr.Element).SetBigInt(s)
		gnarkScalars = append(gnarkScalars, *gnarkScalar)
		gnarkPoints = append(gnarkPoints, *cp1)

		blstScalar := new(blst.Scalar).FromBEndian(common.LeftPadBytes(s.Bytes(), 32))
		blstScalars = append(blstScalars, blstScalar)
		blstPoints = append(blstPoints, bl1)
	}

	if len(gnarkScalars) == 0 || len(gnarkScalars) != len(gnarkPoints) {
		return 0
	}

	// gnark multi exp
	cp := new(gnark.G2Affine)
	cp.MultiExp(gnarkPoints, gnarkScalars, ecc.MultiExpConfig{})

	expectedGnark := multiExpG2Gnark(gnarkPoints, gnarkScalars)
	if !bytes.Equal(cp.Marshal(), expectedGnark.Marshal()) {
		panic("g1 multi exponentiation mismatch")
	}

	// blst multi exp
	expectedBlst := blst.P2AffinesMult(blstPoints, blstScalars, 256).ToAffine()
	if !bytes.Equal(cp.Marshal(), expectedBlst.Serialize()) {
		panic("g1 multi exponentiation mismatch, gnark/blst")
	}
	return 1
}

func getG1Points(input io.Reader) (*gnark.G1Affine, *blst.P1Affine, error) {
	// sample a random scalar
	s, err := randomScalar(input, fp.Modulus())
	if err != nil {
		return nil, nil, err
	}

	// compute a random point
	cp := new(gnark.G1Affine)
	_, _, g1Gen, _ := gnark.Generators()
	cp.ScalarMultiplication(&g1Gen, s)
	cpBytes := cp.Marshal()

	// marshal gnark point -> blst point
	scalar := new(blst.Scalar).FromBEndian(common.LeftPadBytes(s.Bytes(), 32))
	p1 := new(blst.P1Affine).From(scalar)
	blstRes := p1.Serialize()
	if !bytes.Equal(blstRes, cpBytes) {
		panic(fmt.Sprintf("bytes(blst.G1) != bytes(geth.G1)\nblst.G1: %x\ngeth.G1: %x\n", blstRes, cpBytes))
	}

	return cp, p1, nil
}

func getG2Points(input io.Reader) (*gnark.G2Affine, *blst.P2Affine, error) {
	// sample a random scalar
	s, err := randomScalar(input, fp.Modulus())
	if err != nil {
		return nil, nil, err
	}

	// compute a random point
	gp := new(gnark.G2Affine)
	_, _, _, g2Gen := gnark.Generators()
	gp.ScalarMultiplication(&g2Gen, s)
	cpBytes := gp.Marshal()

	// marshal gnark point -> blst point
	// Left pad the scalar to 32 bytes
	scalar := new(blst.Scalar).FromBEndian(common.LeftPadBytes(s.Bytes(), 32))
	p2 := new(blst.P2Affine).From(scalar)
	if !bytes.Equal(p2.Serialize(), cpBytes) {
		panic("bytes(blst.G2) != bytes(bls12381.G2)")
	}

	return gp, p2, nil
}

func randomScalar(r io.Reader, max *big.Int) (k *big.Int, err error) {
	for {
		k, err = rand.Int(r, max)
		if err != nil || k.Sign() > 0 {
			return
		}
	}
}

// multiExpG1Gnark is a naive implementation of G1 multi-exponentiation
func multiExpG1Gnark(gs []gnark.G1Affine, scalars []fr.Element) gnark.G1Affine {
	res := gnark.G1Affine{}
	for i := 0; i < len(gs); i++ {
		tmp := new(gnark.G1Affine)
		sb := scalars[i].Bytes()
		scalarBytes := new(big.Int).SetBytes(sb[:])
		tmp.ScalarMultiplication(&gs[i], scalarBytes)
		res.Add(&res, tmp)
	}
	return res
}

<<<<<<< HEAD
// multiExpG1Gnark is a naive implementation of G1 multi-exponentiation
=======
// multiExpG2Gnark is a naive implementation of G2 multi-exponentiation
>>>>>>> 827d3fcc
func multiExpG2Gnark(gs []gnark.G2Affine, scalars []fr.Element) gnark.G2Affine {
	res := gnark.G2Affine{}
	for i := 0; i < len(gs); i++ {
		tmp := new(gnark.G2Affine)
		sb := scalars[i].Bytes()
		scalarBytes := new(big.Int).SetBytes(sb[:])
		tmp.ScalarMultiplication(&gs[i], scalarBytes)
		res.Add(&res, tmp)
	}
	return res
}<|MERGE_RESOLUTION|>--- conflicted
+++ resolved
@@ -168,11 +168,7 @@
 
 	bl3 := blst.P2AffinesAdd([]*blst.P2Affine{bl1, bl2})
 	if !(bytes.Equal(gp.Marshal(), bl3.Serialize())) {
-<<<<<<< HEAD
-		panic("G1 point addition mismatch blst / geth ")
-=======
 		panic("G2 point addition mismatch blst / geth ")
->>>>>>> 827d3fcc
 	}
 
 	return 1
@@ -219,72 +215,12 @@
 	expectedGnark := multiExpG1Gnark(gnarkPoints, gnarkScalars)
 	if !bytes.Equal(cp.Marshal(), expectedGnark.Marshal()) {
 		panic("g1 multi exponentiation mismatch")
-<<<<<<< HEAD
 	}
 
 	// blst multi exp
 	expectedBlst := blst.P1AffinesMult(blstPoints, blstScalars, 256).ToAffine()
 	if !bytes.Equal(cp.Marshal(), expectedBlst.Serialize()) {
 		panic("g1 multi exponentiation mismatch, gnark/blst")
-	}
-	return 1
-}
-
-func fuzzCrossG1Mul(data []byte) int {
-	input := bytes.NewReader(data)
-	gp, blpAffine, err := getG1Points(input)
-	if err != nil {
-		return 0
-	}
-	scalar, err := randomScalar(input, fp.Modulus())
-	if err != nil {
-		return 0
-	}
-
-	blScalar := new(blst.Scalar).FromBEndian(common.LeftPadBytes(scalar.Bytes(), 32))
-
-	blp := new(blst.P1)
-	blp.FromAffine(blpAffine)
-
-	resBl := blp.Mult(blScalar)
-	resGeth := (new(gnark.G1Affine)).ScalarMultiplication(gp, scalar)
-
-	if !bytes.Equal(resGeth.Marshal(), resBl.Serialize()) {
-		panic("bytes(blst.G1) != bytes(geth.G1)")
-=======
->>>>>>> 827d3fcc
-	}
-	return 1
-}
-
-<<<<<<< HEAD
-func fuzzCrossG2Mul(data []byte) int {
-	input := bytes.NewReader(data)
-	gp, blpAffine, err := getG2Points(input)
-	if err != nil {
-		return 0
-	}
-	scalar, err := randomScalar(input, fp.Modulus())
-	if err != nil {
-		return 0
-	}
-
-	blScalar := new(blst.Scalar).FromBEndian(common.LeftPadBytes(scalar.Bytes(), 32))
-
-	blp := new(blst.P2)
-	blp.FromAffine(blpAffine)
-
-	resBl := blp.Mult(blScalar)
-	resGeth := (new(gnark.G2Affine)).ScalarMultiplication(gp, scalar)
-
-	if !bytes.Equal(resGeth.Marshal(), resBl.Serialize()) {
-		panic("bytes(blst.G1) != bytes(geth.G1)")
-=======
-	// blst multi exp
-	expectedBlst := blst.P1AffinesMult(blstPoints, blstScalars, 256).ToAffine()
-	if !bytes.Equal(cp.Marshal(), expectedBlst.Serialize()) {
-		panic("g1 multi exponentiation mismatch, gnark/blst")
->>>>>>> 827d3fcc
 	}
 	return 1
 }
@@ -410,11 +346,7 @@
 	return res
 }
 
-<<<<<<< HEAD
-// multiExpG1Gnark is a naive implementation of G1 multi-exponentiation
-=======
 // multiExpG2Gnark is a naive implementation of G2 multi-exponentiation
->>>>>>> 827d3fcc
 func multiExpG2Gnark(gs []gnark.G2Affine, scalars []fr.Element) gnark.G2Affine {
 	res := gnark.G2Affine{}
 	for i := 0; i < len(gs); i++ {
