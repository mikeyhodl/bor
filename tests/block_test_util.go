// Copyright 2015 The go-ethereum Authors
// This file is part of the go-ethereum library.
//
// The go-ethereum library is free software: you can redistribute it and/or modify
// it under the terms of the GNU Lesser General Public License as published by
// the Free Software Foundation, either version 3 of the License, or
// (at your option) any later version.
//
// The go-ethereum library is distributed in the hope that it will be useful,
// but WITHOUT ANY WARRANTY; without even the implied warranty of
// MERCHANTABILITY or FITNESS FOR A PARTICULAR PURPOSE. See the
// GNU Lesser General Public License for more details.
//
// You should have received a copy of the GNU Lesser General Public License
// along with the go-ethereum library. If not, see <http://www.gnu.org/licenses/>.

// Package tests implements execution of Ethereum JSON tests.
package tests

import (
	"bytes"
	"encoding/hex"
	"encoding/json"
	"fmt"
	stdmath "math"
	"math/big"
	"os"
	"reflect"

	"github.com/ethereum/go-ethereum/common"
	"github.com/ethereum/go-ethereum/common/hexutil"
	"github.com/ethereum/go-ethereum/common/math"
	"github.com/ethereum/go-ethereum/consensus/beacon"
	"github.com/ethereum/go-ethereum/consensus/ethash"
	"github.com/ethereum/go-ethereum/core"
	"github.com/ethereum/go-ethereum/core/rawdb"
	"github.com/ethereum/go-ethereum/core/state"
	"github.com/ethereum/go-ethereum/core/tracing"
	"github.com/ethereum/go-ethereum/core/types"
	"github.com/ethereum/go-ethereum/core/vm"
	"github.com/ethereum/go-ethereum/log"
	"github.com/ethereum/go-ethereum/params"
	"github.com/ethereum/go-ethereum/rlp"
	"github.com/ethereum/go-ethereum/triedb"
	"github.com/ethereum/go-ethereum/triedb/hashdb"
	"github.com/ethereum/go-ethereum/triedb/pathdb"
)

// A BlockTest checks handling of entire blocks.
type BlockTest struct {
	json btJSON
}

// UnmarshalJSON implements json.Unmarshaler interface.
func (t *BlockTest) UnmarshalJSON(in []byte) error {
	return json.Unmarshal(in, &t.json)
}

type btJSON struct {
	Blocks     []btBlock             `json:"blocks"`
	Genesis    btHeader              `json:"genesisBlockHeader"`
	Pre        types.GenesisAlloc    `json:"pre"`
	Post       types.GenesisAlloc    `json:"postState"`
	BestBlock  common.UnprefixedHash `json:"lastblockhash"`
	Network    string                `json:"network"`
	SealEngine string                `json:"sealEngine"`
}

type btBlock struct {
	BlockHeader     *btHeader
	ExpectException string
	Rlp             string
	UncleHeaders    []*btHeader
}

//go:generate go run github.com/fjl/gencodec -type btHeader -field-override btHeaderMarshaling -out gen_btheader.go

type btHeader struct {
	Bloom                 types.Bloom
	Coinbase              common.Address
	MixHash               common.Hash
	Nonce                 types.BlockNonce
	Number                *big.Int
	Hash                  common.Hash
	ParentHash            common.Hash
	ReceiptTrie           common.Hash
	StateRoot             common.Hash
	TransactionsTrie      common.Hash
	UncleHash             common.Hash
	ExtraData             []byte
	Difficulty            *big.Int
	GasLimit              uint64
	GasUsed               uint64
	Timestamp             uint64
	BaseFeePerGas         *big.Int
	WithdrawalsRoot       *common.Hash
	BlobGasUsed           *uint64
	ExcessBlobGas         *uint64
	ParentBeaconBlockRoot *common.Hash
}

type btHeaderMarshaling struct {
	ExtraData     hexutil.Bytes
	Number        *math.HexOrDecimal256
	Difficulty    *math.HexOrDecimal256
	GasLimit      math.HexOrDecimal64
	GasUsed       math.HexOrDecimal64
	Timestamp     math.HexOrDecimal64
	BaseFeePerGas *math.HexOrDecimal256
	BlobGasUsed   *math.HexOrDecimal64
	ExcessBlobGas *math.HexOrDecimal64
}

func (t *BlockTest) Run(snapshotter bool, scheme string, witness bool, tracer *tracing.Hooks, postCheck func(error, *core.BlockChain)) (result error) {
	config, ok := Forks[t.json.Network]
	if !ok {
		return UnsupportedForkError{t.json.Network}
	}
	// import pre accounts & construct test genesis block & state root
	var (
		db    = rawdb.NewMemoryDatabase()
		tconf = &triedb.Config{
			Preimages: true,
		}
	)
	if scheme == rawdb.PathScheme {
		tconf.PathDB = pathdb.Defaults
	} else {
		tconf.HashDB = hashdb.Defaults
	}
	// Commit genesis state
	gspec := t.genesis(config)

	// if ttd is not specified, set an arbitrary huge value
	if gspec.Config.TerminalTotalDifficulty == nil {
		gspec.Config.TerminalTotalDifficulty = big.NewInt(stdmath.MaxInt64)
	}
	triedb := triedb.NewDatabase(db, tconf)
	gblock, err := gspec.Commit(db, triedb)
	if err != nil {
		return err
	}
	triedb.Close() // close the db to prevent memory leak

	if gblock.Hash() != t.json.Genesis.Hash {
		return fmt.Errorf("genesis block hash doesn't match test: computed=%x, test=%x", gblock.Hash().Bytes()[:6], t.json.Genesis.Hash[:6])
	}

	if gblock.Root() != t.json.Genesis.StateRoot {
		return fmt.Errorf("genesis block state root does not match test: computed=%x, test=%x", gblock.Root().Bytes()[:6], t.json.Genesis.StateRoot[:6])
	}
	// Wrap the original engine within the beacon-engine
	engine := beacon.New(ethash.NewFaker())

	options := &core.BlockChainConfig{
		TrieCleanLimit: 0,
		StateScheme:    scheme,
		Preimages:      true,
		TxLookupLimit:  -1, // disable tx indexing
		VmConfig: vm.Config{
			Tracer:                  tracer,
			StatelessSelfValidation: witness,
		},
	}
	if snapshotter {
		options.SnapshotLimit = 1
		options.SnapshotWait = true
	}
<<<<<<< HEAD
	chain, err := core.NewBlockChain(db, cache, gspec, nil, engine, vm.Config{
		Tracer:                  tracer,
		StatelessSelfValidation: witness,
	}, nil, nil, nil)
=======
	chain, err := core.NewBlockChain(db, gspec, engine, options)
>>>>>>> 12b4131f
	if err != nil {
		return err
	}
	defer chain.Stop()

	validBlocks, err := t.insertBlocks(chain)
	if err != nil {
		return err
	}
	// Import succeeded: regardless of whether the _test_ succeeds or not, schedule
	// the post-check to run
	if postCheck != nil {
		defer postCheck(result, chain)
	}
	cmlast := chain.CurrentBlock().Hash()
	if common.Hash(t.json.BestBlock) != cmlast {
		return fmt.Errorf("last block hash validation mismatch: want: %x, have: %x", t.json.BestBlock, cmlast)
	}

	newDB, err := chain.State()
	if err != nil {
		return err
	}

	if err = t.validatePostState(newDB); err != nil {
		return fmt.Errorf("post state validation failed: %v", err)
	}
	// Cross-check the snapshot-to-hash against the trie hash
	if snapshotter {
		if chain.Snapshots() != nil {
			if err := chain.Snapshots().Verify(chain.CurrentBlock().Root); err != nil {
				return err
			}
		}
	}

	return t.validateImportedHeaders(chain, validBlocks)
}

func (t *BlockTest) genesis(config *params.ChainConfig) *core.Genesis {
	return &core.Genesis{
		Config:        config,
		Nonce:         t.json.Genesis.Nonce.Uint64(),
		Timestamp:     t.json.Genesis.Timestamp,
		ParentHash:    t.json.Genesis.ParentHash,
		ExtraData:     t.json.Genesis.ExtraData,
		GasLimit:      t.json.Genesis.GasLimit,
		GasUsed:       t.json.Genesis.GasUsed,
		Difficulty:    t.json.Genesis.Difficulty,
		Mixhash:       t.json.Genesis.MixHash,
		Coinbase:      t.json.Genesis.Coinbase,
		Alloc:         t.json.Pre,
		BaseFee:       t.json.Genesis.BaseFeePerGas,
		BlobGasUsed:   t.json.Genesis.BlobGasUsed,
		ExcessBlobGas: t.json.Genesis.ExcessBlobGas,
	}
}

/*
See https://github.com/ethereum/tests/wiki/Blockchain-Tests-II

	Whether a block is valid or not is a bit subtle, it's defined by presence of
	blockHeader, transactions and uncleHeaders fields. If they are missing, the block is
	invalid and we must verify that we do not accept it.

	Since some tests mix valid and invalid blocks we need to check this for every block.

	If a block is invalid it does not necessarily fail the test, if it's invalidness is
	expected we are expected to ignore it and continue processing and then validate the
	post state.
*/
func (t *BlockTest) insertBlocks(blockchain *core.BlockChain) ([]btBlock, error) {
	validBlocks := make([]btBlock, 0)
	// insert the test blocks, which will execute all transactions
	for bi, b := range t.json.Blocks {
		cb, err := b.decode()
		if err != nil {
			if b.BlockHeader == nil {
				log.Info("Block decoding failed", "index", bi, "err", err)
				continue // OK - block is supposed to be invalid, continue with next block
			} else {
				return nil, fmt.Errorf("block RLP decoding failed when expected to succeed: %v", err)
			}
		}
		// RLP decoding worked, try to insert into chain:
		blocks := types.Blocks{cb}

		i, err := blockchain.InsertChain(blocks)
		if err != nil {
			if b.BlockHeader == nil {
				continue // OK - block is supposed to be invalid, continue with next block
			} else {
				return nil, fmt.Errorf("block #%v insertion into chain failed: %v", blocks[i].Number(), err)
			}
		}

		if b.BlockHeader == nil {
			if data, err := json.MarshalIndent(cb.Header(), "", "  "); err == nil {
				fmt.Fprintf(os.Stderr, "block (index %d) insertion should have failed due to: %v:\n%v\n",
					bi, b.ExpectException, string(data))
			}

			return nil, fmt.Errorf("block (index %d) insertion should have failed due to: %v",
				bi, b.ExpectException)
		}

		// validate RLP decoding by checking all values against test file JSON
		if err = validateHeader(b.BlockHeader, cb.Header()); err != nil {
			return nil, fmt.Errorf("deserialised block header validation failed: %v", err)
		}

		validBlocks = append(validBlocks, b)
	}

	return validBlocks, nil
}

func validateHeader(h *btHeader, h2 *types.Header) error {
	if h.Bloom != h2.Bloom {
		return fmt.Errorf("bloom: want: %x have: %x", h.Bloom, h2.Bloom)
	}

	if h.Coinbase != h2.Coinbase {
		return fmt.Errorf("coinbase: want: %x have: %x", h.Coinbase, h2.Coinbase)
	}

	if h.MixHash != h2.MixDigest {
		return fmt.Errorf("MixHash: want: %x have: %x", h.MixHash, h2.MixDigest)
	}

	if h.Nonce != h2.Nonce {
		return fmt.Errorf("nonce: want: %x have: %x", h.Nonce, h2.Nonce)
	}

	if h.Number.Cmp(h2.Number) != 0 {
		return fmt.Errorf("number: want: %v have: %v", h.Number, h2.Number)
	}

	if h.ParentHash != h2.ParentHash {
		return fmt.Errorf("parent hash: want: %x have: %x", h.ParentHash, h2.ParentHash)
	}

	if h.ReceiptTrie != h2.ReceiptHash {
		return fmt.Errorf("receipt hash: want: %x have: %x", h.ReceiptTrie, h2.ReceiptHash)
	}

	if h.TransactionsTrie != h2.TxHash {
		return fmt.Errorf("tx hash: want: %x have: %x", h.TransactionsTrie, h2.TxHash)
	}

	if h.StateRoot != h2.Root {
		return fmt.Errorf("state hash: want: %x have: %x", h.StateRoot, h2.Root)
	}

	if h.UncleHash != h2.UncleHash {
		return fmt.Errorf("uncle hash: want: %x have: %x", h.UncleHash, h2.UncleHash)
	}

	if !bytes.Equal(h.ExtraData, h2.Extra) {
		return fmt.Errorf("extra data: want: %x have: %x", h.ExtraData, h2.Extra)
	}

	if h.Difficulty.Cmp(h2.Difficulty) != 0 {
		return fmt.Errorf("difficulty: want: %v have: %v", h.Difficulty, h2.Difficulty)
	}

	if h.GasLimit != h2.GasLimit {
		return fmt.Errorf("gasLimit: want: %d have: %d", h.GasLimit, h2.GasLimit)
	}

	if h.GasUsed != h2.GasUsed {
		return fmt.Errorf("gasUsed: want: %d have: %d", h.GasUsed, h2.GasUsed)
	}

	if h.Timestamp != h2.Time {
		return fmt.Errorf("timestamp: want: %v have: %v", h.Timestamp, h2.Time)
	}

	if !reflect.DeepEqual(h.BaseFeePerGas, h2.BaseFee) {
		return fmt.Errorf("baseFeePerGas: want: %v have: %v", h.BaseFeePerGas, h2.BaseFee)
	}

	if !reflect.DeepEqual(h.WithdrawalsRoot, h2.WithdrawalsHash) {
		return fmt.Errorf("withdrawalsRoot: want: %v have: %v", h.WithdrawalsRoot, h2.WithdrawalsHash)
	}
	if !reflect.DeepEqual(h.BlobGasUsed, h2.BlobGasUsed) {
		return fmt.Errorf("blobGasUsed: want: %v have: %v", h.BlobGasUsed, h2.BlobGasUsed)
	}
	if !reflect.DeepEqual(h.ExcessBlobGas, h2.ExcessBlobGas) {
		return fmt.Errorf("excessBlobGas: want: %v have: %v", h.ExcessBlobGas, h2.ExcessBlobGas)
	}
	if !reflect.DeepEqual(h.ParentBeaconBlockRoot, h2.ParentBeaconRoot) {
		return fmt.Errorf("parentBeaconBlockRoot: want: %v have: %v", h.ParentBeaconBlockRoot, h2.ParentBeaconRoot)
	}
	return nil
}

func (t *BlockTest) validatePostState(statedb *state.StateDB) error {
	// validate post state accounts in test file against what we have in state db
	for addr, acct := range t.json.Post {
		// address is indirectly verified by the other fields, as it's the db key
		code2 := statedb.GetCode(addr)
		balance2 := statedb.GetBalance(addr).ToBig()
		nonce2 := statedb.GetNonce(addr)

		if !bytes.Equal(code2, acct.Code) {
			return fmt.Errorf("account code mismatch for addr: %s want: %v have: %s", addr, acct.Code, hex.EncodeToString(code2))
		}

		if balance2.Cmp(acct.Balance) != 0 {
			return fmt.Errorf("account balance mismatch for addr: %s, want: %d, have: %d", addr, acct.Balance, balance2)
		}

		if nonce2 != acct.Nonce {
			return fmt.Errorf("account nonce mismatch for addr: %s want: %d have: %d", addr, acct.Nonce, nonce2)
		}
		for k, v := range acct.Storage {
			v2 := statedb.GetState(addr, k)
			if v2 != v {
				return fmt.Errorf("account storage mismatch for addr: %s, slot: %x, want: %x, have: %x", addr, k, v, v2)
			}
		}
	}

	return nil
}

func (t *BlockTest) validateImportedHeaders(cm *core.BlockChain, validBlocks []btBlock) error {
	// to get constant lookup when verifying block headers by hash (some tests have many blocks)
	bmap := make(map[common.Hash]btBlock, len(t.json.Blocks))
	for _, b := range validBlocks {
		bmap[b.BlockHeader.Hash] = b
	}
	// iterate over blocks backwards from HEAD and validate imported
	// headers vs test file. some tests have reorgs, and we import
	// block-by-block, so we can only validate imported headers after
	// all blocks have been processed by BlockChain, as they may not
	// be part of the longest chain until last block is imported.
	for b := cm.CurrentBlock(); b != nil && b.Number.Uint64() != 0; b = cm.GetBlockByHash(b.ParentHash).Header() {
		if err := validateHeader(bmap[b.Hash()].BlockHeader, b); err != nil {
			return fmt.Errorf("imported block header validation failed: %v", err)
		}
	}

	return nil
}

func (bb *btBlock) decode() (*types.Block, error) {
	data, err := hexutil.Decode(bb.Rlp)
	if err != nil {
		return nil, err
	}

	var b types.Block
	err = rlp.DecodeBytes(data, &b)

	return &b, err
}<|MERGE_RESOLUTION|>--- conflicted
+++ resolved
@@ -166,14 +166,7 @@
 		options.SnapshotLimit = 1
 		options.SnapshotWait = true
 	}
-<<<<<<< HEAD
-	chain, err := core.NewBlockChain(db, cache, gspec, nil, engine, vm.Config{
-		Tracer:                  tracer,
-		StatelessSelfValidation: witness,
-	}, nil, nil, nil)
-=======
 	chain, err := core.NewBlockChain(db, gspec, engine, options)
->>>>>>> 12b4131f
 	if err != nil {
 		return err
 	}
