--- conflicted
+++ resolved
@@ -123,11 +123,7 @@
 					},
 				},
 			}
-<<<<<<< HEAD
-			blockchain, _  = NewBlockChain(db, nil, gspec, nil, beacon.New(ethash.NewFaker()), vm.Config{}, nil, nil, nil)
-=======
 			blockchain, _  = NewBlockChain(db, gspec, beacon.New(ethash.NewFaker()), nil)
->>>>>>> 12b4131f
 			tooBigInitCode = [params.MaxInitCodeSize + 1]byte{}
 		)
 
@@ -295,11 +291,7 @@
 					},
 				},
 			}
-<<<<<<< HEAD
-			blockchain, _ = NewBlockChain(db, nil, gspec, nil, ethash.NewFaker(), vm.Config{}, nil, nil, nil)
-=======
 			blockchain, _ = NewBlockChain(db, gspec, ethash.NewFaker(), nil)
->>>>>>> 12b4131f
 		)
 		defer blockchain.Stop()
 		for i, tt := range []struct {
@@ -338,11 +330,7 @@
 					},
 				},
 			}
-<<<<<<< HEAD
-			blockchain, _ = NewBlockChain(db, nil, gspec, nil, beacon.New(ethash.NewFaker()), vm.Config{}, nil, nil, nil)
-=======
 			blockchain, _ = NewBlockChain(db, gspec, beacon.New(ethash.NewFaker()), nil)
->>>>>>> 12b4131f
 		)
 		defer blockchain.Stop()
 		for i, tt := range []struct {
