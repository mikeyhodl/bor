// Copyright 2024 The go-ethereum Authors
// This file is part of the go-ethereum library.
//
// The go-ethereum library is free software: you can redistribute it and/or modify
// it under the terms of the GNU Lesser General Public License as published by
// the Free Software Foundation, either version 3 of the License, or
// (at your option) any later version.
//
// The go-ethereum library is distributed in the hope that it will be useful,
// but WITHOUT ANY WARRANTY; without even the implied warranty of
// MERCHANTABILITY or FITNESS FOR A PARTICULAR PURPOSE. See the
// GNU Lesser General Public License for more details.
//
// You should have received a copy of the GNU Lesser General Public License
// along with the go-ethereum library. If not, see <http://www.gnu.org/licenses/>.

package node

import (
	"fmt"

	"github.com/ethereum/go-ethereum/core/rawdb"
	"github.com/ethereum/go-ethereum/ethdb"
	"github.com/ethereum/go-ethereum/ethdb/leveldb"
	"github.com/ethereum/go-ethereum/ethdb/pebble"
	"github.com/ethereum/go-ethereum/log"
)

// openOptions contains the options to apply when opening a database.
// OBS: If AncientsDirectory is empty, it indicates that no freezer is to be used.
type openOptions struct {
	Type              string // "leveldb" | "pebble"
	Directory         string // the datadir
	AncientsDirectory string // the ancients-dir
	Namespace         string // the namespace for database relevant metrics
	Cache             int    // the capacity(in megabytes) of the data caching
	Handles           int    // number of files to be open simultaneously
	ReadOnly          bool

<<<<<<< HEAD
	// Ancient pruner related fields
	DisableFreeze bool
	IsLastOffset  bool
=======
	// Ephemeral means that filesystem sync operations should be avoided:
	// data integrity in the face of a crash is not important. This option
	// should typically be used in tests.
	Ephemeral bool
>>>>>>> 36b2371c
}

// openDatabase opens both a disk-based key-value database such as leveldb or pebble, but also
// integrates it with a freezer database -- if the AncientDir option has been
// set on the provided OpenOptions.
// The passed o.AncientDir indicates the path of root ancient directory where
// the chain freezer can be opened.
func openDatabase(o openOptions) (ethdb.Database, error) {
	kvdb, err := openKeyValueDatabase(o)
	if err != nil {
		return nil, err
	}
	if len(o.AncientsDirectory) == 0 {
		return kvdb, nil
	}
	frdb, err := rawdb.NewDatabaseWithFreezer(kvdb, o.AncientsDirectory, o.Namespace, o.ReadOnly, o.DisableFreeze, o.IsLastOffset)
	if err != nil {
		kvdb.Close()
		return nil, err
	}
	return frdb, nil
}

// openKeyValueDatabase opens a disk-based key-value database, e.g. leveldb or pebble.
//
//	                      type == null          type != null
//	                   +----------------------------------------
//	db is non-existent |  pebble default  |  specified type
//	db is existent     |  from db         |  specified type (if compatible)
func openKeyValueDatabase(o openOptions) (ethdb.Database, error) {
	// Reject any unsupported database type
	if len(o.Type) != 0 && o.Type != rawdb.DBLeveldb && o.Type != rawdb.DBPebble {
		return nil, fmt.Errorf("unknown db.engine %v", o.Type)
	}
	// Retrieve any pre-existing database's type and use that or the requested one
	// as long as there's no conflict between the two types
	existingDb := rawdb.PreexistingDatabase(o.Directory)
	if len(existingDb) != 0 && len(o.Type) != 0 && o.Type != existingDb {
		return nil, fmt.Errorf("db.engine choice was %v but found pre-existing %v database in specified data directory", o.Type, existingDb)
	}
	if o.Type == rawdb.DBPebble || existingDb == rawdb.DBPebble {
		log.Info("Using pebble as the backing database")
		return newPebbleDBDatabase(o.Directory, o.Cache, o.Handles, o.Namespace, o.ReadOnly, o.Ephemeral)
	}
	if o.Type == rawdb.DBLeveldb || existingDb == rawdb.DBLeveldb {
		log.Info("Using leveldb as the backing database")
		return newLevelDBDatabase(o.Directory, o.Cache, o.Handles, o.Namespace, o.ReadOnly)
	}
	// No pre-existing database, no user-requested one either. Default to Pebble.
	log.Info("Defaulting to pebble as the backing database")
	return newPebbleDBDatabase(o.Directory, o.Cache, o.Handles, o.Namespace, o.ReadOnly, o.Ephemeral)
}

// newLevelDBDatabase creates a persistent key-value database without a freezer
// moving immutable chain segments into cold storage.
func newLevelDBDatabase(file string, cache int, handles int, namespace string, readonly bool) (ethdb.Database, error) {
	db, err := leveldb.New(file, cache, handles, namespace, readonly)
	if err != nil {
		return nil, err
	}
	log.Info("Using LevelDB as the backing database")
	return rawdb.NewDatabase(db), nil
}

// newPebbleDBDatabase creates a persistent key-value database without a freezer
// moving immutable chain segments into cold storage.
func newPebbleDBDatabase(file string, cache int, handles int, namespace string, readonly bool, ephemeral bool) (ethdb.Database, error) {
	db, err := pebble.New(file, cache, handles, namespace, readonly, ephemeral)
	if err != nil {
		return nil, err
	}
	return rawdb.NewDatabase(db), nil
}<|MERGE_RESOLUTION|>--- conflicted
+++ resolved
@@ -37,16 +37,14 @@
 	Handles           int    // number of files to be open simultaneously
 	ReadOnly          bool
 
-<<<<<<< HEAD
 	// Ancient pruner related fields
 	DisableFreeze bool
 	IsLastOffset  bool
-=======
+
 	// Ephemeral means that filesystem sync operations should be avoided:
 	// data integrity in the face of a crash is not important. This option
 	// should typically be used in tests.
 	Ephemeral bool
->>>>>>> 36b2371c
 }
 
 // openDatabase opens both a disk-based key-value database such as leveldb or pebble, but also
