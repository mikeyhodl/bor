--- conflicted
+++ resolved
@@ -417,8 +417,7 @@
 		Name:        "WorstCaseG2",
 		NoBenchmark: false,
 	}
-<<<<<<< HEAD
-	benchmarkPrecompiled("f0f", testcase, b)
+	benchmarkPrecompiled("f0d", testcase, b)
 }
 
 // Benchmarks the sample inputs from the P256VERIFY precompile.
@@ -455,7 +454,4 @@
 
 	preCompiledContracts := ActivePrecompiledContracts(latestHfRules)
 	assert.Equal(t, &p256Verify{}, preCompiledContracts[precompiledP256VerifyAddress])
-=======
-	benchmarkPrecompiled("f0d", testcase, b)
->>>>>>> 12b4131f
 }