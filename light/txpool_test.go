// Copyright 2016 The go-ethereum Authors
// This file is part of the go-ethereum library.
//
// The go-ethereum library is free software: you can redistribute it and/or modify
// it under the terms of the GNU Lesser General Public License as published by
// the Free Software Foundation, either version 3 of the License, or
// (at your option) any later version.
//
// The go-ethereum library is distributed in the hope that it will be useful,
// but WITHOUT ANY WARRANTY; without even the implied warranty of
// MERCHANTABILITY or FITNESS FOR A PARTICULAR PURPOSE. See the
// GNU Lesser General Public License for more details.
//
// You should have received a copy of the GNU Lesser General Public License
// along with the go-ethereum library. If not, see <http://www.gnu.org/licenses/>.

package light

import (
	"context"
	"math"
	"math/big"
	"testing"
	"time"

	"github.com/ethereum/go-ethereum/common"
	"github.com/ethereum/go-ethereum/consensus/ethash"
	"github.com/ethereum/go-ethereum/core"
	"github.com/ethereum/go-ethereum/core/rawdb"
	"github.com/ethereum/go-ethereum/core/types"
	"github.com/ethereum/go-ethereum/core/vm"
	"github.com/ethereum/go-ethereum/params"
)

type testTxRelay struct {
	send, discard, mined chan int
}

func (r *testTxRelay) Send(txs types.Transactions) {
	r.send <- len(txs)
}

func (r *testTxRelay) NewHead(head common.Hash, mined []common.Hash, rollback []common.Hash) {
	m := len(mined)
	if m != 0 {
		r.mined <- m
	}
}

func (r *testTxRelay) Discard(hashes []common.Hash) {
	r.discard <- len(hashes)
}

const poolTestTxs = 1000
const poolTestBlocks = 100

// test tx 0..n-1
var testTx [poolTestTxs]*types.Transaction

// txs sent before block i
func sentTx(i int) int {
	return int(math.Pow(float64(i)/float64(poolTestBlocks), 0.9) * poolTestTxs)
}

// txs included in block i or before that (minedTx(i) <= sentTx(i))
func minedTx(i int) int {
	return int(math.Pow(float64(i)/float64(poolTestBlocks), 1.1) * poolTestTxs)
}

func txPoolTestChainGen(i int, block *core.BlockGen) {
	s := minedTx(i)
	e := minedTx(i + 1)
	for i := s; i < e; i++ {
		block.AddTx(testTx[i])
	}
}

func TestTxPool(t *testing.T) {
	for i := range testTx {
		testTx[i], _ = types.SignTx(types.NewTransaction(uint64(i), acc1Addr, big.NewInt(10000), params.TxGas, big.NewInt(params.InitialBaseFee), nil), types.HomesteadSigner{}, testBankKey)
	}

	var (
		sdb   = rawdb.NewMemoryDatabase()
		ldb   = rawdb.NewMemoryDatabase()
		gspec = &core.Genesis{
			Config:  params.TestChainConfig,
			Alloc:   core.GenesisAlloc{testBankAddress: {Balance: testBankFunds}},
			BaseFee: big.NewInt(params.InitialBaseFee),
		}
	)
	// Assemble the test environment
<<<<<<< HEAD
	blockchain, _ := core.NewBlockChain(sdb, nil, params.TestChainConfig, ethash.NewFullFaker(), vm.Config{}, nil, nil, nil)
	gchain, _ := core.GenerateChain(params.TestChainConfig, genesis, ethash.NewFaker(), sdb, poolTestBlocks, txPoolTestChainGen)
=======
	blockchain, _ := core.NewBlockChain(sdb, nil, gspec, nil, ethash.NewFullFaker(), vm.Config{}, nil, nil)
	_, gchain, _ := core.GenerateChainWithGenesis(gspec, ethash.NewFaker(), poolTestBlocks, txPoolTestChainGen)
>>>>>>> ea9e62ca
	if _, err := blockchain.InsertChain(gchain); err != nil {
		panic(err)
	}

	gspec.MustCommit(ldb)
	odr := &testOdr{sdb: sdb, ldb: ldb, serverState: blockchain.StateCache(), indexerConfig: TestClientIndexerConfig}
	relay := &testTxRelay{
		send:    make(chan int, 1),
		discard: make(chan int, 1),
		mined:   make(chan int, 1),
	}
	lightchain, _ := NewLightChain(odr, params.TestChainConfig, ethash.NewFullFaker(), nil, nil)
	txPermanent = 50
	pool := NewTxPool(params.TestChainConfig, lightchain, relay)
	ctx, cancel := context.WithTimeout(context.Background(), 1*time.Second)
	defer cancel()

	for ii, block := range gchain {
		i := ii + 1
		s := sentTx(i - 1)
		e := sentTx(i)
		for i := s; i < e; i++ {
			pool.Add(ctx, testTx[i])
			got := <-relay.send
			exp := 1
			if got != exp {
				t.Errorf("relay.Send expected len = %d, got %d", exp, got)
			}
		}

		if _, err := lightchain.InsertHeaderChain([]*types.Header{block.Header()}, 1); err != nil {
			panic(err)
		}

		got := <-relay.mined
		exp := minedTx(i) - minedTx(i-1)
		if got != exp {
			t.Errorf("relay.NewHead expected len(mined) = %d, got %d", exp, got)
		}

		exp = 0
		if i > int(txPermanent)+1 {
			exp = minedTx(i-int(txPermanent)-1) - minedTx(i-int(txPermanent)-2)
		}
		if exp != 0 {
			got = <-relay.discard
			if got != exp {
				t.Errorf("relay.Discard expected len = %d, got %d", exp, got)
			}
		}
	}
}<|MERGE_RESOLUTION|>--- conflicted
+++ resolved
@@ -90,13 +90,8 @@
 		}
 	)
 	// Assemble the test environment
-<<<<<<< HEAD
-	blockchain, _ := core.NewBlockChain(sdb, nil, params.TestChainConfig, ethash.NewFullFaker(), vm.Config{}, nil, nil, nil)
-	gchain, _ := core.GenerateChain(params.TestChainConfig, genesis, ethash.NewFaker(), sdb, poolTestBlocks, txPoolTestChainGen)
-=======
 	blockchain, _ := core.NewBlockChain(sdb, nil, gspec, nil, ethash.NewFullFaker(), vm.Config{}, nil, nil)
 	_, gchain, _ := core.GenerateChainWithGenesis(gspec, ethash.NewFaker(), poolTestBlocks, txPoolTestChainGen)
->>>>>>> ea9e62ca
 	if _, err := blockchain.InsertChain(gchain); err != nil {
 		panic(err)
 	}
