--- conflicted
+++ resolved
@@ -156,19 +156,13 @@
 // makeFullNode loads geth configuration and creates the Ethereum backend.
 func makeFullNode(ctx *cli.Context) (*node.Node, ethapi.Backend) {
 	stack, cfg := makeConfigNode(ctx)
-<<<<<<< HEAD
 	if ctx.IsSet(utils.OverrideCancun.Name) {
-		v := ctx.Uint64(utils.OverrideCancun.Name)
-		cfg.Eth.OverrideCancun = &v
+		v := ctx.Int64(utils.OverrideCancun.Name)
+		cfg.Eth.OverrideCancun = new(big.Int).SetInt64(v)
 	}
 	if ctx.IsSet(utils.OverrideVerkle.Name) {
-		v := ctx.Uint64(utils.OverrideVerkle.Name)
-		cfg.Eth.OverrideVerkle = &v
-=======
-	if ctx.IsSet(utils.OverrideShanghai.Name) {
-		v := ctx.Int64(utils.OverrideShanghai.Name)
-		cfg.Eth.OverrideShanghai = new(big.Int).SetInt64(v)
->>>>>>> 808c41d7
+		v := ctx.Int64(utils.OverrideVerkle.Name)
+		cfg.Eth.OverrideVerkle = new(big.Int).SetInt64(v)
 	}
 
 	backend, eth := utils.RegisterEthService(stack, &cfg.Eth)
