--- conflicted
+++ resolved
@@ -359,15 +359,10 @@
 			gen(i, b)
 		}
 
-<<<<<<< HEAD
-		var requests types.Requests
-		if config.IsPrague(b.header.Number) && config.Bor == nil {
-=======
 		var requests [][]byte
 		if config.IsPrague(b.header.Number, b.header.Time) {
 			// EIP-6110 deposits
 			var blockLogs []*types.Log
->>>>>>> eb00f169
 			for _, r := range b.receipts {
 				blockLogs = append(blockLogs, r.Logs...)
 			}
