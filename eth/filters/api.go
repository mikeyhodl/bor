// Copyright 2015 The go-ethereum Authors
// This file is part of the go-ethereum library.
//
// The go-ethereum library is free software: you can redistribute it and/or modify
// it under the terms of the GNU Lesser General Public License as published by
// the Free Software Foundation, either version 3 of the License, or
// (at your option) any later version.
//
// The go-ethereum library is distributed in the hope that it will be useful,
// but WITHOUT ANY WARRANTY; without even the implied warranty of
// MERCHANTABILITY or FITNESS FOR A PARTICULAR PURPOSE. See the
// GNU Lesser General Public License for more details.
//
// You should have received a copy of the GNU Lesser General Public License
// along with the go-ethereum library. If not, see <http://www.gnu.org/licenses/>.

package filters

import (
	"context"
	"encoding/json"
	"errors"
	"fmt"
	"math/big"
	"sync"
	"time"

	"github.com/ethereum/go-ethereum"
	"github.com/ethereum/go-ethereum/common"
	"github.com/ethereum/go-ethereum/common/hexutil"
	"github.com/ethereum/go-ethereum/core/types"
	"github.com/ethereum/go-ethereum/internal/ethapi"
	"github.com/ethereum/go-ethereum/params"
	"github.com/ethereum/go-ethereum/rpc"
)

var (
	errInvalidTopic      = errors.New("invalid topic(s)")
	errFilterNotFound    = errors.New("filter not found")
	errInvalidBlockRange = errors.New("invalid block range params")
	errExceedMaxTopics   = errors.New("exceed max topics")
)

// The maximum number of topic criteria allowed, vm.LOG4 - vm.LOG0
const maxTopics = 4

// filter is a helper struct that holds meta information over the filter type
// and associated subscription in the event system.
type filter struct {
	typ      Type
	deadline *time.Timer // filter is inactive when deadline triggers
	hashes   []common.Hash
	fullTx   bool
	txs      []*types.Transaction
	crit     FilterCriteria
	logs     []*types.Log
	s        *Subscription // associated subscription in event system
}

// FilterAPI offers support to create and manage filters. This will allow external clients to retrieve various
// information related to the Ethereum protocol such as blocks, transactions and logs.
type FilterAPI struct {
	sys       *FilterSystem
	events    *EventSystem
	filtersMu sync.Mutex
	filters   map[rpc.ID]*filter
	timeout   time.Duration
	borLogs   bool

	chainConfig *params.ChainConfig
}

// NewFilterAPI returns a new FilterAPI instance.
func NewFilterAPI(system *FilterSystem, lightMode bool, borLogs bool) *FilterAPI {
	api := &FilterAPI{
		sys:     system,
		events:  NewEventSystem(system, lightMode),
		filters: make(map[rpc.ID]*filter),
		timeout: system.cfg.Timeout,
		borLogs: borLogs,
	}
	go api.timeoutLoop(system.cfg.Timeout)

	return api
}

// timeoutLoop runs at the interval set by 'timeout' and deletes filters
// that have not been recently used. It is started when the API is created.
func (api *FilterAPI) timeoutLoop(timeout time.Duration) {
	var toUninstall []*Subscription

	ticker := time.NewTicker(timeout)
	defer ticker.Stop()

	for {
		<-ticker.C
		api.filtersMu.Lock()
		for id, f := range api.filters {
			select {
			case <-f.deadline.C:
				toUninstall = append(toUninstall, f.s)

				delete(api.filters, id)
			default:
				continue
			}
		}
		api.filtersMu.Unlock()

		// Unsubscribes are processed outside the lock to avoid the following scenario:
		// event loop attempts broadcasting events to still active filters while
		// Unsubscribe is waiting for it to process the uninstall request.
		for _, s := range toUninstall {
			s.Unsubscribe()
		}

		toUninstall = nil
	}
}

// NewPendingTransactionFilter creates a filter that fetches pending transactions
// as transactions enter the pending state.
//
// It is part of the filter package because this filter can be used through the
// `eth_getFilterChanges` polling method that is also used for log filters.
func (api *FilterAPI) NewPendingTransactionFilter(fullTx *bool) rpc.ID {
	var (
		pendingTxs   = make(chan []*types.Transaction)
		pendingTxSub = api.events.SubscribePendingTxs(pendingTxs)
	)

	api.filtersMu.Lock()
	api.filters[pendingTxSub.ID] = &filter{typ: PendingTransactionsSubscription, fullTx: fullTx != nil && *fullTx, deadline: time.NewTimer(api.timeout), txs: make([]*types.Transaction, 0), s: pendingTxSub}
	api.filtersMu.Unlock()

	go func() {
		for {
			select {
			case pTx := <-pendingTxs:
				api.filtersMu.Lock()
				if f, found := api.filters[pendingTxSub.ID]; found {
					f.txs = append(f.txs, pTx...)
				}
				api.filtersMu.Unlock()
			case <-pendingTxSub.Err():
				api.filtersMu.Lock()
				delete(api.filters, pendingTxSub.ID)
				api.filtersMu.Unlock()

				return
			}
		}
	}()

	return pendingTxSub.ID
}

// NewPendingTransactions creates a subscription that is triggered each time a
// transaction enters the transaction pool. If fullTx is true the full tx is
// sent to the client, otherwise the hash is sent.
func (api *FilterAPI) NewPendingTransactions(ctx context.Context, fullTx *bool) (*rpc.Subscription, error) {
	notifier, supported := rpc.NotifierFromContext(ctx)
	if !supported {
		return &rpc.Subscription{}, rpc.ErrNotificationsUnsupported
	}

	rpcSub := notifier.CreateSubscription()

	go func() {
		txs := make(chan []*types.Transaction, 128)
		pendingTxSub := api.events.SubscribePendingTxs(txs)
		chainConfig := api.sys.backend.ChainConfig()

		for {
			select {
			case txs := <-txs:
				// To keep the original behaviour, send a single tx hash in one notification.
				// TODO(rjl493456442) Send a batch of tx hashes in one notification
				latest := api.sys.backend.CurrentHeader()

				for _, tx := range txs {
					if fullTx != nil && *fullTx {
						rpcTx := ethapi.NewRPCPendingTransaction(tx, latest, chainConfig)
						_ = notifier.Notify(rpcSub.ID, rpcTx)
					} else {
						_ = notifier.Notify(rpcSub.ID, tx.Hash())
					}
				}
			case <-rpcSub.Err():
				pendingTxSub.Unsubscribe()
				return
			case <-notifier.Closed():
				pendingTxSub.Unsubscribe()
				return
			}
		}
	}()

	return rpcSub, nil
}

// NewBlockFilter creates a filter that fetches blocks that are imported into the chain.
// It is part of the filter package since polling goes with eth_getFilterChanges.
func (api *FilterAPI) NewBlockFilter() rpc.ID {
	var (
		headers   = make(chan *types.Header)
		headerSub = api.events.SubscribeNewHeads(headers)
	)

	api.filtersMu.Lock()
	api.filters[headerSub.ID] = &filter{typ: BlocksSubscription, deadline: time.NewTimer(api.timeout), hashes: make([]common.Hash, 0), s: headerSub}
	api.filtersMu.Unlock()

	go func() {
		for {
			select {
			case h := <-headers:
				api.filtersMu.Lock()
				if f, found := api.filters[headerSub.ID]; found {
					f.hashes = append(f.hashes, h.Hash())
				}
				api.filtersMu.Unlock()
			case <-headerSub.Err():
				api.filtersMu.Lock()
				delete(api.filters, headerSub.ID)
				api.filtersMu.Unlock()

				return
			}
		}
	}()

	return headerSub.ID
}

// NewHeads send a notification each time a new (header) block is appended to the chain.
func (api *FilterAPI) NewHeads(ctx context.Context) (*rpc.Subscription, error) {
	notifier, supported := rpc.NotifierFromContext(ctx)
	if !supported {
		return &rpc.Subscription{}, rpc.ErrNotificationsUnsupported
	}

	rpcSub := notifier.CreateSubscription()

	go func() {
		headers := make(chan *types.Header)
		headersSub := api.events.SubscribeNewHeads(headers)

		for {
			select {
			case h := <-headers:
				notifier.Notify(rpcSub.ID, h)
			case <-rpcSub.Err():
				headersSub.Unsubscribe()
				return
			case <-notifier.Closed():
				headersSub.Unsubscribe()
				return
			}
		}
	}()

	return rpcSub, nil
}

// Logs creates a subscription that fires for all new log that match the given filter criteria.
func (api *FilterAPI) Logs(ctx context.Context, crit FilterCriteria) (*rpc.Subscription, error) {
	notifier, supported := rpc.NotifierFromContext(ctx)
	if !supported {
		return &rpc.Subscription{}, rpc.ErrNotificationsUnsupported
	}

	var (
		rpcSub      = notifier.CreateSubscription()
		matchedLogs = make(chan []*types.Log)
	)

	logsSub, err := api.events.SubscribeLogs(ethereum.FilterQuery(crit), matchedLogs)
	if err != nil {
		return nil, err
	}

	go func() {
		for {
			select {
			case logs := <-matchedLogs:
				for _, log := range logs {
					log := log
					notifier.Notify(rpcSub.ID, &log)
				}
			case <-rpcSub.Err(): // client send an unsubscribe request
				logsSub.Unsubscribe()
				return
			case <-notifier.Closed(): // connection dropped
				logsSub.Unsubscribe()
				return
			}
		}
	}()

	return rpcSub, nil
}

// FilterCriteria represents a request to create a new filter.
// Same as ethereum.FilterQuery but with UnmarshalJSON() method.
type FilterCriteria ethereum.FilterQuery

// NewFilter creates a new filter and returns the filter id. It can be
// used to retrieve logs when the state changes. This method cannot be
// used to fetch logs that are already stored in the state.
//
// Default criteria for the from and to block are "latest".
// Using "latest" as block number will return logs for mined blocks.
// Using "pending" as block number returns logs for not yet mined (pending) blocks.
// In case logs are removed (chain reorg) previously returned logs are returned
// again but with the removed property set to true.
//
// In case "fromBlock" > "toBlock" an error is returned.
func (api *FilterAPI) NewFilter(crit FilterCriteria) (rpc.ID, error) {
	logs := make(chan []*types.Log)

	logsSub, err := api.events.SubscribeLogs(ethereum.FilterQuery(crit), logs)
	if err != nil {
		return "", err
	}

	api.filtersMu.Lock()
	api.filters[logsSub.ID] = &filter{typ: LogsSubscription, crit: crit, deadline: time.NewTimer(api.timeout), logs: make([]*types.Log, 0), s: logsSub}
	api.filtersMu.Unlock()

	go func() {
		for {
			select {
			case l := <-logs:
				api.filtersMu.Lock()
				if f, found := api.filters[logsSub.ID]; found {
					f.logs = append(f.logs, l...)
				}
				api.filtersMu.Unlock()
			case <-logsSub.Err():
				api.filtersMu.Lock()
				delete(api.filters, logsSub.ID)
				api.filtersMu.Unlock()

				return
			}
		}
	}()

	return logsSub.ID, nil
}

// GetLogs returns logs matching the given argument that are stored within the state.
func (api *FilterAPI) GetLogs(ctx context.Context, crit FilterCriteria) ([]*types.Log, error) {
<<<<<<< HEAD
	if api.chainConfig == nil {
		return nil, errors.New("No chain config found. Proper PublicFilterAPI initialization required")
	}

	borConfig := api.chainConfig.Bor

=======
	if len(crit.Topics) > maxTopics {
		return nil, errExceedMaxTopics
	}
>>>>>>> 916d6a44
	var filter *Filter

	var borLogsFilter *BorBlockLogsFilter

	if crit.BlockHash != nil {
		// Block filter requested, construct a single-shot filter
		filter = api.sys.NewBlockFilter(*crit.BlockHash, crit.Addresses, crit.Topics)
		// Block bor filter
		if api.borLogs {
			borLogsFilter = NewBorBlockLogsFilter(api.sys.backend, borConfig, *crit.BlockHash, crit.Addresses, crit.Topics)
		}
	} else {
		// Convert the RPC block numbers into internal representations
		begin := rpc.LatestBlockNumber.Int64()
		if crit.FromBlock != nil {
			begin = crit.FromBlock.Int64()
		}

		end := rpc.LatestBlockNumber.Int64()
		if crit.ToBlock != nil {
			end = crit.ToBlock.Int64()
		}
		if begin > 0 && end > 0 && begin > end {
			return nil, errInvalidBlockRange
		}
		// Construct the range filter
		filter = api.sys.NewRangeFilter(begin, end, crit.Addresses, crit.Topics)
		// Block bor filter
		if api.borLogs {
			borLogsFilter = NewBorBlockLogsRangeFilter(api.sys.backend, borConfig, begin, end, crit.Addresses, crit.Topics)
		}
	}

	// Run the filter and return all the logs
	logs, err := filter.Logs(ctx)
	if err != nil {
		return nil, err
	}

	if borLogsFilter != nil {
		// Run the filter and return all the logs
		borBlockLogs, err := borLogsFilter.Logs(ctx)
		if err != nil {
			return nil, err
		}

		return returnLogs(types.MergeBorLogs(logs, borBlockLogs)), err
	}

	// merge bor block logs and receipt logs and return it
	return returnLogs(logs), err
}

// UninstallFilter removes the filter with the given filter id.
func (api *FilterAPI) UninstallFilter(id rpc.ID) bool {
	api.filtersMu.Lock()

	f, found := api.filters[id]
	if found {
		delete(api.filters, id)
	}
	api.filtersMu.Unlock()

	if found {
		f.s.Unsubscribe()
	}

	return found
}

// GetFilterLogs returns the logs for the filter with the given id.
// If the filter could not be found an empty array of logs is returned.
func (api *FilterAPI) GetFilterLogs(ctx context.Context, id rpc.ID) ([]*types.Log, error) {
	api.filtersMu.Lock()
	f, found := api.filters[id]
	api.filtersMu.Unlock()

	if !found || f.typ != LogsSubscription {
		return nil, errFilterNotFound
	}

	borConfig := api.chainConfig.Bor

	var filter *Filter

	var borLogsFilter *BorBlockLogsFilter

	if f.crit.BlockHash != nil {
		// Block filter requested, construct a single-shot filter
		filter = api.sys.NewBlockFilter(*f.crit.BlockHash, f.crit.Addresses, f.crit.Topics)

		// Block bor filter
		if api.borLogs {
			borLogsFilter = NewBorBlockLogsFilter(api.sys.backend, borConfig, *f.crit.BlockHash, f.crit.Addresses, f.crit.Topics)
		}
	} else {
		// Convert the RPC block numbers into internal representations
		begin := rpc.LatestBlockNumber.Int64()
		if f.crit.FromBlock != nil {
			begin = f.crit.FromBlock.Int64()
		}

		end := rpc.LatestBlockNumber.Int64()
		if f.crit.ToBlock != nil {
			end = f.crit.ToBlock.Int64()
		}
		// Construct the range filter
		filter = api.sys.NewRangeFilter(begin, end, f.crit.Addresses, f.crit.Topics)

		if api.borLogs {
			borLogsFilter = NewBorBlockLogsRangeFilter(api.sys.backend, borConfig, begin, end, f.crit.Addresses, f.crit.Topics)
		}
	}
	// Run the filter and return all the logs
	logs, err := filter.Logs(ctx)
	if err != nil {
		return nil, err
	}

	if borLogsFilter != nil {
		// Run the filter and return all the logs
		borBlockLogs, err := borLogsFilter.Logs(ctx)
		if err != nil {
			return nil, err
		}

		return returnLogs(types.MergeBorLogs(logs, borBlockLogs)), nil
	}

	return returnLogs(logs), nil
}

// GetFilterChanges returns the logs for the filter with the given id since
// last time it was called. This can be used for polling.
//
// For pending transaction and block filters the result is []common.Hash.
// (pending)Log filters return []Log.
func (api *FilterAPI) GetFilterChanges(id rpc.ID) (interface{}, error) {
	api.filtersMu.Lock()
	defer api.filtersMu.Unlock()

	chainConfig := api.sys.backend.ChainConfig()
	latest := api.sys.backend.CurrentHeader()

	if f, found := api.filters[id]; found {
		if !f.deadline.Stop() {
			// timer expired but filter is not yet removed in timeout loop
			// receive timer value and reset timer
			<-f.deadline.C
		}

		f.deadline.Reset(api.timeout)

		switch f.typ {
		case BlocksSubscription:
			hashes := f.hashes
			f.hashes = nil

			return returnHashes(hashes), nil
		case PendingTransactionsSubscription:
			if f.fullTx {
				txs := make([]*ethapi.RPCTransaction, 0, len(f.txs))
				for _, tx := range f.txs {
					txs = append(txs, ethapi.NewRPCPendingTransaction(tx, latest, chainConfig))
				}

				f.txs = nil

				return txs, nil
			} else {
				hashes := make([]common.Hash, 0, len(f.txs))
				for _, tx := range f.txs {
					hashes = append(hashes, tx.Hash())
				}

				f.txs = nil

				return hashes, nil
			}
		case LogsSubscription, MinedAndPendingLogsSubscription:
			logs := f.logs
			f.logs = nil

			return returnLogs(logs), nil
		}
	}

	return []interface{}{}, errFilterNotFound
}

// returnHashes is a helper that will return an empty hash array case the given hash array is nil,
// otherwise the given hashes array is returned.
func returnHashes(hashes []common.Hash) []common.Hash {
	if hashes == nil {
		return []common.Hash{}
	}

	return hashes
}

// returnLogs is a helper that will return an empty log array in case the given logs array is nil,
// otherwise the given logs array is returned.
func returnLogs(logs []*types.Log) []*types.Log {
	if logs == nil {
		return []*types.Log{}
	}

	return logs
}

// UnmarshalJSON sets *args fields with given data.
func (args *FilterCriteria) UnmarshalJSON(data []byte) error {
	type input struct {
		BlockHash *common.Hash     `json:"blockHash"`
		FromBlock *rpc.BlockNumber `json:"fromBlock"`
		ToBlock   *rpc.BlockNumber `json:"toBlock"`
		Addresses interface{}      `json:"address"`
		Topics    []interface{}    `json:"topics"`
	}

	var raw input
	if err := json.Unmarshal(data, &raw); err != nil {
		return err
	}

	if raw.BlockHash != nil {
		if raw.FromBlock != nil || raw.ToBlock != nil {
			// BlockHash is mutually exclusive with FromBlock/ToBlock criteria
			return errors.New("cannot specify both BlockHash and FromBlock/ToBlock, choose one or the other")
		}

		args.BlockHash = raw.BlockHash
	} else {
		if raw.FromBlock != nil {
			args.FromBlock = big.NewInt(raw.FromBlock.Int64())
		}

		if raw.ToBlock != nil {
			args.ToBlock = big.NewInt(raw.ToBlock.Int64())
		}
	}

	args.Addresses = []common.Address{}

	if raw.Addresses != nil {
		// raw.Address can contain a single address or an array of addresses
		switch rawAddr := raw.Addresses.(type) {
		case []interface{}:
			for i, addr := range rawAddr {
				if strAddr, ok := addr.(string); ok {
					addr, err := decodeAddress(strAddr)
					if err != nil {
						return fmt.Errorf("invalid address at index %d: %v", i, err)
					}

					args.Addresses = append(args.Addresses, addr)
				} else {
					return fmt.Errorf("non-string address at index %d", i)
				}
			}
		case string:
			addr, err := decodeAddress(rawAddr)
			if err != nil {
				return fmt.Errorf("invalid address: %v", err)
			}

			args.Addresses = []common.Address{addr}
		default:
			return errors.New("invalid addresses in query")
		}
	}

	// topics is an array consisting of strings and/or arrays of strings.
	// JSON null values are converted to common.Hash{} and ignored by the filter manager.
	if len(raw.Topics) > 0 {
		args.Topics = make([][]common.Hash, len(raw.Topics))

		for i, t := range raw.Topics {
			switch topic := t.(type) {
			case nil:
				// ignore topic when matching logs

			case string:
				// match specific topic
				top, err := decodeTopic(topic)
				if err != nil {
					return err
				}

				args.Topics[i] = []common.Hash{top}

			case []interface{}:
				// or case e.g. [null, "topic0", "topic1"]
				for _, rawTopic := range topic {
					if rawTopic == nil {
						// null component, match all
						args.Topics[i] = nil
						break
					}

					if topic, ok := rawTopic.(string); ok {
						parsed, err := decodeTopic(topic)
						if err != nil {
							return err
						}

						args.Topics[i] = append(args.Topics[i], parsed)
					} else {
						return errInvalidTopic
					}
				}
			default:
				return errInvalidTopic
			}
		}
	}

	return nil
}

func decodeAddress(s string) (common.Address, error) {
	b, err := hexutil.Decode(s)
	if err == nil && len(b) != common.AddressLength {
		err = fmt.Errorf("hex has invalid length %d after decoding; expected %d for address", len(b), common.AddressLength)
	}

	return common.BytesToAddress(b), err
}

func decodeTopic(s string) (common.Hash, error) {
	b, err := hexutil.Decode(s)
	if err == nil && len(b) != common.HashLength {
		err = fmt.Errorf("hex has invalid length %d after decoding; expected %d for topic", len(b), common.HashLength)
	}

	return common.BytesToHash(b), err
}<|MERGE_RESOLUTION|>--- conflicted
+++ resolved
@@ -352,18 +352,9 @@
 
 // GetLogs returns logs matching the given argument that are stored within the state.
 func (api *FilterAPI) GetLogs(ctx context.Context, crit FilterCriteria) ([]*types.Log, error) {
-<<<<<<< HEAD
-	if api.chainConfig == nil {
-		return nil, errors.New("No chain config found. Proper PublicFilterAPI initialization required")
-	}
-
-	borConfig := api.chainConfig.Bor
-
-=======
 	if len(crit.Topics) > maxTopics {
 		return nil, errExceedMaxTopics
 	}
->>>>>>> 916d6a44
 	var filter *Filter
 
 	var borLogsFilter *BorBlockLogsFilter
