--- conflicted
+++ resolved
@@ -21,18 +21,12 @@
 	"context"
 	"fmt"
 	"os"
-<<<<<<< HEAD
 	"os/signal"
 	"slices"
 	"sort"
 	"strconv"
 	"strings"
 	"syscall"
-=======
-	"slices"
-	"sort"
-	"strconv"
->>>>>>> 827d3fcc
 	"time"
 
 	"github.com/ethereum/go-ethereum/accounts"
@@ -64,10 +58,7 @@
 var (
 	// flags that configure the node
 	nodeFlags = slices.Concat([]cli.Flag{
-<<<<<<< HEAD
 		utils.BorLogsFlag,
-=======
->>>>>>> 827d3fcc
 		utils.IdentityFlag,
 		utils.UnlockedAccountFlag,
 		utils.PasswordFileFlag,
@@ -349,16 +340,11 @@
 	// If we're a full node on mainnet without --cache specified, bump default cache allowance
 	if !ctx.IsSet(utils.CacheFlag.Name) && !ctx.IsSet(utils.NetworkIdFlag.Name) {
 		// Make sure we're not on any supported preconfigured testnet either
-<<<<<<< HEAD
 		if !ctx.IsSet(utils.SepoliaFlag.Name) &&
 			!ctx.IsSet(utils.MumbaiFlag.Name) &&
 			!ctx.IsSet(utils.HoleskyFlag.Name) &&
 			!ctx.IsSet(utils.AmoyFlag.Name) &&
-=======
-		if !ctx.IsSet(utils.HoleskyFlag.Name) &&
-			!ctx.IsSet(utils.SepoliaFlag.Name) &&
 			!ctx.IsSet(utils.HoodiFlag.Name) &&
->>>>>>> 827d3fcc
 			!ctx.IsSet(utils.DeveloperFlag.Name) {
 			// Nope, we're really on mainnet. Bump that cache up!
 			log.Info("Bumping default cache on mainnet", "provided", ctx.Int(utils.CacheFlag.Name), "updated", 4096)
@@ -395,16 +381,11 @@
 }
 
 // startNode boots up the system node and all registered protocols, after which
-<<<<<<< HEAD
-// it unlocks any requested accounts, and starts the RPC/IPC interfaces and the
-// miner.
+// it starts the RPC/IPC interfaces and the miner.
 
 // 1.14.8 - We don't use cmd/geth for cli purposes,
 // and to maintain compatibility with the future upstream merges,
 // we are removing the backend ethapi.Backend param from the function signature.
-=======
-// it starts the RPC/IPC interfaces and the miner.
->>>>>>> 827d3fcc
 func startNode(ctx *cli.Context, stack *node.Node, isConsole bool) {
 	// Start up the node itself
 	utils.StartNode(ctx, stack, isConsole)
@@ -481,12 +462,9 @@
 			}
 		}()
 	}
-<<<<<<< HEAD
 }
 
 func getHeimdallArgs(ctx *cli.Context) []string {
 	heimdallArgs := strings.Split(ctx.String(utils.RunHeimdallArgsFlag.Name), ",")
 	return append([]string{"start"}, heimdallArgs...)
-=======
->>>>>>> 827d3fcc
 }