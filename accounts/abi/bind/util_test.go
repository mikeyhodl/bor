// Copyright 2016 The go-ethereum Authors
// This file is part of the go-ethereum library.
//
// The go-ethereum library is free software: you can redistribute it and/or modify
// it under the terms of the GNU Lesser General Public License as published by
// the Free Software Foundation, either version 3 of the License, or
// (at your option) any later version.
//
// The go-ethereum library is distributed in the hope that it will be useful,
// but WITHOUT ANY WARRANTY; without even the implied warranty of
// MERCHANTABILITY or FITNESS FOR A PARTICULAR PURPOSE. See the
// GNU Lesser General Public License for more details.
//
// You should have received a copy of the GNU Lesser General Public License
// along with the go-ethereum library. If not, see <http://www.gnu.org/licenses/>.

package bind_test

import (
	"context"
	"errors"
	"math/big"
	"testing"
	"time"

	"github.com/ethereum/go-ethereum/accounts/abi/bind"
	"github.com/ethereum/go-ethereum/accounts/abi/bind/backends"
	"github.com/ethereum/go-ethereum/common"
	"github.com/ethereum/go-ethereum/core/types"
	"github.com/ethereum/go-ethereum/crypto"
	"github.com/ethereum/go-ethereum/params"
)

var testKey, _ = crypto.HexToECDSA("b71c71a67e1177ad4e901695e1b4b9ee17ae16c6668d313eac2f96dbcda3f291")

var waitDeployedTests = map[string]struct {
	code        string
	gas         uint64
	wantAddress common.Address
	wantErr     error
}{
	"successful deploy": {
		code:        `6060604052600a8060106000396000f360606040526008565b00`,
		gas:         3000000,
		wantAddress: common.HexToAddress("0x3a220f351252089d385b29beca14e27f204c296a"),
	},
	"empty code": {
		code:        ``,
		gas:         300000,
		wantErr:     bind.ErrNoCodeAfterDeploy,
		wantAddress: common.HexToAddress("0x3a220f351252089d385b29beca14e27f204c296a"),
	},
}

func TestWaitDeployed(t *testing.T) {
	t.Parallel()
	for name, test := range waitDeployedTests {
		backend := backends.NewSimulatedBackend(
			types.GenesisAlloc{
				crypto.PubkeyToAddress(testKey.PublicKey): {Balance: big.NewInt(10000000000000000)},
			},
			10000000,
		)
		defer backend.Close()

		// Create the transaction
		head, _ := backend.HeaderByNumber(context.Background(), nil) // Should be child's, good enough
		gasPrice := new(big.Int).Add(head.BaseFee, big.NewInt(params.GWei))

		tx := types.NewContractCreation(0, big.NewInt(0), test.gas, gasPrice, common.FromHex(test.code))
		tx, _ = types.SignTx(tx, types.LatestSignerForChainID(big.NewInt(1337)), testKey)

		// Wait for it to get mined in the background.
		var (
			err     error
			address common.Address
			mined   = make(chan struct{})
			ctx     = context.Background()
		)

		go func() {
			address, err = bind.WaitDeployed(ctx, backend, tx)

			close(mined)
		}()

		// Send and mine the transaction.
<<<<<<< HEAD
		backend.SendTransaction(ctx, tx)
=======
		if err := backend.Client().SendTransaction(ctx, tx); err != nil {
			t.Errorf("test %q: failed to send transaction: %v", name, err)
		}
>>>>>>> 1015a42d
		backend.Commit()

		select {
		case <-mined:
			if err != test.wantErr {
				t.Errorf("test %q: error mismatch: want %q, got %q", name, test.wantErr, err)
			}

			if address != test.wantAddress {
				t.Errorf("test %q: unexpected contract address %s", name, address.Hex())
			}
		case <-time.After(2 * time.Second):
			t.Errorf("test %q: timeout", name)
		}
	}
}

func TestWaitDeployedCornerCases(t *testing.T) {
	backend := backends.NewSimulatedBackend(
		types.GenesisAlloc{
			crypto.PubkeyToAddress(testKey.PublicKey): {Balance: big.NewInt(10000000000000000)},
		},
		10000000,
	)
	defer backend.Close()

	head, _ := backend.HeaderByNumber(context.Background(), nil) // Should be child's, good enough
	gasPrice := new(big.Int).Add(head.BaseFee, big.NewInt(1))

	// Create a transaction to an account.
	code := "6060604052600a8060106000396000f360606040526008565b00"
	tx := types.NewTransaction(0, common.HexToAddress("0x01"), big.NewInt(0), 3000000, gasPrice, common.FromHex(code))
	tx, _ = types.SignTx(tx, types.LatestSigner(params.AllDevChainProtocolChanges), testKey)

	ctx, cancel := context.WithCancel(context.Background())
	defer cancel()
<<<<<<< HEAD
	backend.SendTransaction(ctx, tx)
=======
	if err := backend.Client().SendTransaction(ctx, tx); err != nil {
		t.Errorf("failed to send transaction: %q", err)
	}
>>>>>>> 1015a42d
	backend.Commit()
	notContractCreation := errors.New("tx is not contract creation")
	if _, err := bind.WaitDeployed(ctx, backend, tx); err.Error() != notContractCreation.Error() {
		t.Errorf("error mismatch: want %q, got %q, ", notContractCreation, err)
	}

	// Create a transaction that is not mined.
	tx = types.NewContractCreation(1, big.NewInt(0), 3000000, gasPrice, common.FromHex(code))
	tx, _ = types.SignTx(tx, types.LatestSigner(params.AllDevChainProtocolChanges), testKey)

	go func() {
		contextCanceled := errors.New("context canceled")
		if _, err := bind.WaitDeployed(ctx, backend, tx); err.Error() != contextCanceled.Error() {
			t.Errorf("error mismatch: want %q, got %q, ", contextCanceled, err)
		}
	}()

<<<<<<< HEAD
	backend.SendTransaction(ctx, tx)
=======
	if err := backend.Client().SendTransaction(ctx, tx); err != nil {
		t.Errorf("failed to send transaction: %q", err)
	}
>>>>>>> 1015a42d
	cancel()
}<|MERGE_RESOLUTION|>--- conflicted
+++ resolved
@@ -85,13 +85,9 @@
 		}()
 
 		// Send and mine the transaction.
-<<<<<<< HEAD
-		backend.SendTransaction(ctx, tx)
-=======
-		if err := backend.Client().SendTransaction(ctx, tx); err != nil {
+		if err := backend.SendTransaction(ctx, tx); err != nil {
 			t.Errorf("test %q: failed to send transaction: %v", name, err)
 		}
->>>>>>> 1015a42d
 		backend.Commit()
 
 		select {
@@ -128,13 +124,9 @@
 
 	ctx, cancel := context.WithCancel(context.Background())
 	defer cancel()
-<<<<<<< HEAD
-	backend.SendTransaction(ctx, tx)
-=======
-	if err := backend.Client().SendTransaction(ctx, tx); err != nil {
+	if err := backend.SendTransaction(ctx, tx); err != nil {
 		t.Errorf("failed to send transaction: %q", err)
 	}
->>>>>>> 1015a42d
 	backend.Commit()
 	notContractCreation := errors.New("tx is not contract creation")
 	if _, err := bind.WaitDeployed(ctx, backend, tx); err.Error() != notContractCreation.Error() {
@@ -152,12 +144,8 @@
 		}
 	}()
 
-<<<<<<< HEAD
-	backend.SendTransaction(ctx, tx)
-=======
-	if err := backend.Client().SendTransaction(ctx, tx); err != nil {
+	if err := backend.SendTransaction(ctx, tx); err != nil {
 		t.Errorf("failed to send transaction: %q", err)
 	}
->>>>>>> 1015a42d
 	cancel()
 }