--- conflicted
+++ resolved
@@ -694,12 +694,7 @@
 		return fmt.Errorf("got GetRefund() == %d, want GetRefund() == %d",
 			state.GetRefund(), checkstate.GetRefund())
 	}
-<<<<<<< HEAD
-
-	if !reflect.DeepEqual(state.GetLogs(common.Hash{}, 0, common.Hash{}), checkstate.GetLogs(common.Hash{}, 0, common.Hash{})) {
-=======
 	if !reflect.DeepEqual(state.GetLogs(common.Hash{}, 0, common.Hash{}, 0), checkstate.GetLogs(common.Hash{}, 0, common.Hash{}, 0)) {
->>>>>>> 12b4131f
 		return fmt.Errorf("got GetLogs(common.Hash{}) == %v, want GetLogs(common.Hash{}) == %v",
 			state.GetLogs(common.Hash{}, 0, common.Hash{}, 0), checkstate.GetLogs(common.Hash{}, 0, common.Hash{}, 0))
 	}
@@ -1610,11 +1605,7 @@
 			}
 		}
 	}
-<<<<<<< HEAD
-
-=======
 	state, _ = New(root, db)
->>>>>>> 12b4131f
 	balance := state.GetBalance(addr)
 	// The removed elem should lead to it returning zero balance
 	if exp, got := uint64(0), balance.Uint64(); got != exp {
