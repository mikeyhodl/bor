// Copyright 2015 The go-ethereum Authors
// This file is part of the go-ethereum library.
//
// The go-ethereum library is free software: you can redistribute it and/or modify
// it under the terms of the GNU Lesser General Public License as published by
// the Free Software Foundation, either version 3 of the License, or
// (at your option) any later version.
//
// The go-ethereum library is distributed in the hope that it will be useful,
// but WITHOUT ANY WARRANTY; without even the implied warranty of
// MERCHANTABILITY or FITNESS FOR A PARTICULAR PURPOSE. See the
// GNU Lesser General Public License for more details.
//
// You should have received a copy of the GNU Lesser General Public License
// along with the go-ethereum library. If not, see <http://www.gnu.org/licenses/>.

package eth

import (
	"errors"
	"math/big"
	"time"

	"github.com/ethereum/go-ethereum/common"
	"github.com/ethereum/go-ethereum/core/rawdb"
	"github.com/ethereum/go-ethereum/core/txpool"
	"github.com/ethereum/go-ethereum/eth/downloader"
	"github.com/ethereum/go-ethereum/eth/protocols/eth"
	"github.com/ethereum/go-ethereum/log"
)

const (
	forceSyncCycle      = 10 * time.Second // Time interval to force syncs, even if few peers are available
	defaultMinSyncPeers = 5                // Amount of peers desired to start syncing
)

// syncTransactions starts sending all currently pending transactions to the given peer.
func (h *handler) syncTransactions(p *eth.Peer) {
	var hashes []common.Hash
	for _, batch := range h.txpool.Pending(txpool.PendingFilter{OnlyPlainTxs: true}, nil) {
		for _, tx := range batch {
			hashes = append(hashes, tx.Hash)
		}
	}
	if len(hashes) == 0 {
		return
	}
	p.AsyncSendPooledTransactionHashes(hashes)
}

// chainSyncer coordinates blockchain sync components.
type chainSyncer struct {
	handler     *handler
	force       *time.Timer
	forced      bool // true when force timer fired
	warned      time.Time
	peerEventCh chan struct{}
	doneCh      chan error // non-nil when sync is running
}

// chainSyncOp is a scheduled sync operation.
type chainSyncOp struct {
	mode downloader.SyncMode
	peer *eth.Peer
	td   *big.Int
	head common.Hash
}

// newChainSyncer creates a chainSyncer.
func newChainSyncer(handler *handler) *chainSyncer {
	return &chainSyncer{
		handler:     handler,
		peerEventCh: make(chan struct{}),
	}
}

// handlePeerEvent notifies the syncer about a change in the peer set.
// This is called for new peers and every time a peer announces a new
// chain head.
func (cs *chainSyncer) handlePeerEvent() bool {
	select {
	case cs.peerEventCh <- struct{}{}:
		return true
	case <-cs.handler.quitSync:
		return false
	}
}

// loop runs in its own goroutine and launches the sync when necessary.
func (cs *chainSyncer) loop() {
	defer cs.handler.wg.Done()

	cs.handler.blockFetcher.Start()
	cs.handler.txFetcher.Start()

	defer cs.handler.blockFetcher.Stop()
	defer cs.handler.txFetcher.Stop()
	defer cs.handler.downloader.Terminate()

	// The force timer lowers the peer count threshold down to one when it fires.
	// This ensures we'll always start sync even if there aren't enough peers.
	cs.force = time.NewTimer(forceSyncCycle)
	defer cs.force.Stop()

	for {
		if op := cs.nextSyncOp(); op != nil {
			cs.startSync(op)
		}
		select {
		case <-cs.peerEventCh:
			// Peer information changed, recheck.
		case err := <-cs.doneCh:
			cs.doneCh = nil
			cs.force.Reset(forceSyncCycle)
			cs.forced = false

			// If we've reached the merge transition but no beacon client is available, or
			// it has not yet switched us over, keep warning the user that their infra is
			// potentially flaky.
			if errors.Is(err, downloader.ErrMergeTransition) && time.Since(cs.warned) > 10*time.Second {
				log.Warn("Local chain is post-merge, waiting for beacon client sync switch-over...")

				cs.warned = time.Now()
			}
		case <-cs.force.C:
			cs.forced = true

		case <-cs.handler.quitSync:
			// Disable all insertion on the blockchain. This needs to happen before
			// terminating the downloader because the downloader waits for blockchain
			// inserts, and these can take a long time to finish.
			cs.handler.chain.StopInsert()
			cs.handler.downloader.Terminate()

			if cs.doneCh != nil {
				<-cs.doneCh
			}

			return
		}
	}
}

// nextSyncOp determines whether sync is required at this time.
func (cs *chainSyncer) nextSyncOp() *chainSyncOp {
	if cs.doneCh != nil {
		return nil // Sync already running
	}
	// Ensure we're at minimum peer count.
	minPeers := defaultMinSyncPeers
	if cs.forced {
		minPeers = 1
	} else if minPeers > cs.handler.maxPeers {
		minPeers = cs.handler.maxPeers
	}

	if cs.handler.peers.len() < minPeers {
		return nil
	}
	// We have enough peers, pick the one with the highest TD, but avoid going
	// over the terminal total difficulty. Above that we expect the consensus
	// clients to direct the chain head to sync to.
	peer := cs.handler.peers.peerWithHighestTD()
	if peer == nil {
		return nil
	}

	mode, ourTD := cs.modeAndLocalHead()
	op := peerToSyncOp(mode, peer)

	if ourTD == nil {
		ourTD = big.NewInt(0)
	}

	if op.td.Cmp(ourTD) <= 0 {
		// We seem to be in sync according to the legacy rules. In the merge
		// world, it can also mean we're stuck on the merge block, waiting for
		// a beacon client. In the latter case, notify the user.
		if ttd := cs.handler.chain.Config().TerminalTotalDifficulty; ttd != nil && ourTD.Cmp(ttd) >= 0 && time.Since(cs.warned) > 10*time.Second {
			log.Warn("Local chain is post-merge, waiting for beacon client sync switch-over...")

			cs.warned = time.Now()
		}

		return nil // We're in sync
	}

	return op
}

func peerToSyncOp(mode downloader.SyncMode, p *eth.Peer) *chainSyncOp {
	peerHead, peerTD := p.Head()
	return &chainSyncOp{mode: mode, peer: p, td: peerTD, head: peerHead}
}

func (cs *chainSyncer) modeAndLocalHead() (downloader.SyncMode, *big.Int) {
<<<<<<< HEAD
	// Enforce full or stateless sync as snap sync is disabled momentarily.
	head := cs.handler.chain.CurrentBlock()
	td := cs.handler.chain.GetTd(head.Hash(), head.Number.Uint64())

	if cs.handler.statelessSync.Load() {
		return downloader.StatelessSync, td
	} else {
		return downloader.FullSync, td
	}
	/*
		// If we're in the snap sync mode, return that directly.
		if cs.handler.snapSync.Load() && !cs.handler.statelessSync.Load() {
=======
	// Enforce full sync as snap sync is disabled momentarily
	head := cs.handler.chain.CurrentBlock()
	td := cs.handler.chain.GetTd(head.Hash(), head.Number.Uint64())
	return downloader.FullSync, td
	/*
		// If we're in snap sync mode, return that directly
		if cs.handler.snapSync.Load() {
>>>>>>> 386833b3
			block := cs.handler.chain.CurrentSnapBlock()
			td := cs.handler.chain.GetTd(block.Hash(), block.Number.Uint64())
			return downloader.SnapSync, td
		}

		// We are probably in full sync, but we might have rewound to before the
		// snap sync pivot, check if we should re-enable snap sync.
		head := cs.handler.chain.CurrentBlock()
<<<<<<< HEAD
		if pivot := rawdb.ReadLastPivotNumber(cs.handler.database); pivot != nil && !cs.handler.statelessSync.Load() {
=======
		if pivot := rawdb.ReadLastPivotNumber(cs.handler.database); pivot != nil {
>>>>>>> 386833b3
			if head.Number.Uint64() < *pivot {
				block := cs.handler.chain.CurrentSnapBlock()
				td := cs.handler.chain.GetTd(block.Hash(), block.Number.Uint64())
				return downloader.SnapSync, td
			}
		}

		// For more info - https://github.com/ethereum/go-ethereum/pull/28171
		// We are in a full sync, but the associated head state is missing. To complete
		// the head state, forcefully rerun the snap sync. Note it doesn't mean the
		// persistent state is corrupted, just mismatch with the head block.
<<<<<<< HEAD
		if !cs.handler.chain.HasState(head.Root) && !cs.handler.statelessSync.Load() {
=======
		if !cs.handler.chain.HasState(head.Root) {
>>>>>>> 386833b3
			block := cs.handler.chain.CurrentSnapBlock()
			td := cs.handler.chain.GetTd(block.Hash(), block.Number.Uint64())
			log.Info("Reenabled snap sync as chain is stateless")
			return downloader.SnapSync, td
		}

<<<<<<< HEAD
		// Nope, we're really full syncing.
		td := cs.handler.chain.GetTd(head.Hash(), head.Number.Uint64())

		if cs.handler.statelessSync.Load() {
			return downloader.StatelessSync, td
		} else {
			return downloader.FullSync, td
		}
=======
		// Nope, we're really full syncing
		td := cs.handler.chain.GetTd(head.Hash(), head.Number.Uint64())

		return downloader.FullSync, td
>>>>>>> 386833b3
	*/
}

// startSync launches doSync in a new goroutine.
func (cs *chainSyncer) startSync(op *chainSyncOp) {
	cs.doneCh = make(chan error, 1)
	go func() { cs.doneCh <- cs.handler.doSync(op) }()
}

// doSync synchronizes the local blockchain with a remote peer.
func (h *handler) doSync(op *chainSyncOp) error {
	if op.mode == downloader.SnapSync {
		// Before launch the snap sync, we have to ensure user uses the same
		// txlookup limit.
		// The main concern here is: during the snap sync Geth won't index the
		// block(generate tx indices) before the HEAD-limit. But if user changes
		// the limit in the next snap sync(e.g. user kill Geth manually and
		// restart) then it will be hard for Geth to figure out the oldest block
		// has been indexed. So here for the user-experience wise, it's non-optimal
		// that user can't change limit during the snap sync. If changed, Geth
		// will just blindly use the original one.
		limit := h.chain.TxLookupLimit()
		if stored := rawdb.ReadFastTxLookupLimit(h.database); stored == nil {
			rawdb.WriteFastTxLookupLimit(h.database, limit)
		} else if *stored != limit {
			h.chain.SetTxLookupLimit(*stored)
			log.Warn("Update txLookup limit", "provided", limit, "updated", *stored)
		}
	}
	// Run the sync cycle, and disable snap sync if we're past the pivot block
	err := h.downloader.LegacySync(op.peer.ID(), op.head, op.td, h.chain.Config().TerminalTotalDifficulty, op.mode)
	if err != nil {
		return err
	}
	h.enableSyncedFeatures()

	head := h.chain.CurrentBlock()
	if head.Number.Uint64() > 0 {
		// We've completed a sync cycle, notify all peers of new state. This path is
		// essential in star-topology networks where a gateway node needs to notify
		// all its out-of-date peers of the availability of a new block. This failure
		// scenario will most often crop up in private and hackathon networks with
		// degenerate connectivity, but it should be healthy for the mainnet too to
		// more reliably update peers or the local TD state.
		if block := h.chain.GetBlock(head.Hash(), head.Number.Uint64()); block != nil {
			h.BroadcastBlock(block, nil, false)
		}
	}
	return nil
}<|MERGE_RESOLUTION|>--- conflicted
+++ resolved
@@ -194,28 +194,20 @@
 }
 
 func (cs *chainSyncer) modeAndLocalHead() (downloader.SyncMode, *big.Int) {
-<<<<<<< HEAD
 	// Enforce full or stateless sync as snap sync is disabled momentarily.
-	head := cs.handler.chain.CurrentBlock()
-	td := cs.handler.chain.GetTd(head.Hash(), head.Number.Uint64())
-
-	if cs.handler.statelessSync.Load() {
-		return downloader.StatelessSync, td
+	// Only exception is if we're in stateless sync mode.
+	if !cs.handler.statelessSync.Load() {
+		head := cs.handler.chain.CurrentBlock()
+		td := cs.handler.chain.GetTd(head.Hash(), head.Number.Uint64())
+
+		if cs.handler.statelessSync.Load() {
+			return downloader.StatelessSync, td
+		} else {
+			return downloader.FullSync, td
+		}
 	} else {
-		return downloader.FullSync, td
-	}
-	/*
-		// If we're in the snap sync mode, return that directly.
+		// If we're in snap sync mode, return that directly
 		if cs.handler.snapSync.Load() && !cs.handler.statelessSync.Load() {
-=======
-	// Enforce full sync as snap sync is disabled momentarily
-	head := cs.handler.chain.CurrentBlock()
-	td := cs.handler.chain.GetTd(head.Hash(), head.Number.Uint64())
-	return downloader.FullSync, td
-	/*
-		// If we're in snap sync mode, return that directly
-		if cs.handler.snapSync.Load() {
->>>>>>> 386833b3
 			block := cs.handler.chain.CurrentSnapBlock()
 			td := cs.handler.chain.GetTd(block.Hash(), block.Number.Uint64())
 			return downloader.SnapSync, td
@@ -224,11 +216,7 @@
 		// We are probably in full sync, but we might have rewound to before the
 		// snap sync pivot, check if we should re-enable snap sync.
 		head := cs.handler.chain.CurrentBlock()
-<<<<<<< HEAD
 		if pivot := rawdb.ReadLastPivotNumber(cs.handler.database); pivot != nil && !cs.handler.statelessSync.Load() {
-=======
-		if pivot := rawdb.ReadLastPivotNumber(cs.handler.database); pivot != nil {
->>>>>>> 386833b3
 			if head.Number.Uint64() < *pivot {
 				block := cs.handler.chain.CurrentSnapBlock()
 				td := cs.handler.chain.GetTd(block.Hash(), block.Number.Uint64())
@@ -240,19 +228,14 @@
 		// We are in a full sync, but the associated head state is missing. To complete
 		// the head state, forcefully rerun the snap sync. Note it doesn't mean the
 		// persistent state is corrupted, just mismatch with the head block.
-<<<<<<< HEAD
 		if !cs.handler.chain.HasState(head.Root) && !cs.handler.statelessSync.Load() {
-=======
-		if !cs.handler.chain.HasState(head.Root) {
->>>>>>> 386833b3
 			block := cs.handler.chain.CurrentSnapBlock()
 			td := cs.handler.chain.GetTd(block.Hash(), block.Number.Uint64())
 			log.Info("Reenabled snap sync as chain is stateless")
 			return downloader.SnapSync, td
 		}
 
-<<<<<<< HEAD
-		// Nope, we're really full syncing.
+		// Nope, we're really full syncing
 		td := cs.handler.chain.GetTd(head.Hash(), head.Number.Uint64())
 
 		if cs.handler.statelessSync.Load() {
@@ -260,13 +243,7 @@
 		} else {
 			return downloader.FullSync, td
 		}
-=======
-		// Nope, we're really full syncing
-		td := cs.handler.chain.GetTd(head.Hash(), head.Number.Uint64())
-
-		return downloader.FullSync, td
->>>>>>> 386833b3
-	*/
+	}
 }
 
 // startSync launches doSync in a new goroutine.
