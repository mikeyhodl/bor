--- conflicted
+++ resolved
@@ -102,18 +102,9 @@
 			}
 			// Configure a blockchain with the given prestate
 			var (
-<<<<<<< HEAD
-				signer    = types.MakeSigner(test.Genesis.Config, new(big.Int).SetUint64(uint64(test.Context.Number)), uint64(test.Context.Time))
-				origin, _ = signer.Sender(tx)
-				txContext = vm.TxContext{
-					Origin:   origin,
-					GasPrice: tx.GasPrice(),
-				}
+				signer = types.MakeSigner(test.Genesis.Config, new(big.Int).SetUint64(uint64(test.Context.Number)), uint64(test.Context.Time))
+
 				blockContext = vm.BlockContext{
-=======
-				signer  = types.MakeSigner(test.Genesis.Config, new(big.Int).SetUint64(uint64(test.Context.Number)), uint64(test.Context.Time))
-				context = vm.BlockContext{
->>>>>>> c5ba367e
 					CanTransfer: core.CanTransfer,
 					Transfer:    core.Transfer,
 					Coinbase:    test.Context.Miner,
@@ -131,22 +122,13 @@
 			if err != nil {
 				t.Fatalf("failed to create call tracer: %v", err)
 			}
-<<<<<<< HEAD
 
-			evm := vm.NewEVM(blockContext, txContext, statedb, test.Genesis.Config, vm.Config{Tracer: tracer})
-
-			msg, err := core.TransactionToMessage(tx, signer, nil)
+			msg, err := core.TransactionToMessage(tx, signer, blockContext.BaseFee)
 			if err != nil {
 				t.Fatalf("failed to prepare transaction for tracing: %v", err)
 			}
 
-=======
-			msg, err := core.TransactionToMessage(tx, signer, context.BaseFee)
-			if err != nil {
-				t.Fatalf("failed to prepare transaction for tracing: %v", err)
-			}
-			evm := vm.NewEVM(context, core.NewEVMTxContext(msg), state.StateDB, test.Genesis.Config, vm.Config{Tracer: tracer})
->>>>>>> c5ba367e
+			evm := vm.NewEVM(blockContext, core.NewEVMTxContext(msg), state.StateDB, test.Genesis.Config, vm.Config{Tracer: tracer})
 			st := core.NewStateTransition(evm, msg, new(core.GasPool).AddGas(tx.Gas()))
 			if _, err = st.TransitionDb(context.Background()); err != nil {
 				t.Fatalf("failed to execute transaction: %v", err)
