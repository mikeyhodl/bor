// Copyright 2015 The go-ethereum Authors
// This file is part of the go-ethereum library.
//
// The go-ethereum library is free software: you can redistribute it and/or modify
// it under the terms of the GNU Lesser General Public License as published by
// the Free Software Foundation, either version 3 of the License, or
// (at your option) any later version.
//
// The go-ethereum library is distributed in the hope that it will be useful,
// but WITHOUT ANY WARRANTY; without even the implied warranty of
// MERCHANTABILITY or FITNESS FOR A PARTICULAR PURPOSE. See the
// GNU Lesser General Public License for more details.
//
// You should have received a copy of the GNU Lesser General Public License
// along with the go-ethereum library. If not, see <http://www.gnu.org/licenses/>.

package eth

import (
	"errors"
	"maps"
	"math"
	"math/big"
	"slices"
	"sync"
	"sync/atomic"
	"time"

	"github.com/ethereum/go-ethereum"
	"github.com/ethereum/go-ethereum/common"
	"github.com/ethereum/go-ethereum/consensus/beacon"
	"github.com/ethereum/go-ethereum/core"
	"github.com/ethereum/go-ethereum/core/rawdb"
	"github.com/ethereum/go-ethereum/core/txpool"
	"github.com/ethereum/go-ethereum/core/types"
	"github.com/ethereum/go-ethereum/crypto"
	"github.com/ethereum/go-ethereum/eth/downloader"
	"github.com/ethereum/go-ethereum/eth/fetcher"
	"github.com/ethereum/go-ethereum/eth/protocols/eth"
	"github.com/ethereum/go-ethereum/eth/protocols/snap"
	"github.com/ethereum/go-ethereum/ethdb"
	"github.com/ethereum/go-ethereum/event"
	"github.com/ethereum/go-ethereum/internal/ethapi"
	"github.com/ethereum/go-ethereum/log"
	"github.com/ethereum/go-ethereum/metrics"
	"github.com/ethereum/go-ethereum/p2p"
	"github.com/ethereum/go-ethereum/p2p/enode"
)

const (
	// txChanSize is the size of channel listening to NewTxsEvent.
	// The number is referenced from the size of tx pool.
	txChanSize = 4096

	// chainHeadChanSize is the size of channel listening to ChainHeadEvent.
	chainHeadChanSize = 128

	// txMaxBroadcastSize is the max size of a transaction that will be broadcasted.
	// All transactions with a higher size will be announced and need to be fetched
	// by the peer.
	txMaxBroadcastSize = 4096
)

var syncChallengeTimeout = 15 * time.Second // Time allowance for a node to reply to the sync progress challenge

// txPool defines the methods needed from a transaction pool implementation to
// support all the operations needed by the Ethereum chain protocols.
type txPool interface {
	// Has returns an indicator whether txpool has a transaction
	// cached with the given hash.
	Has(hash common.Hash) bool

	// Get retrieves the transaction from local txpool with given
	// tx hash.
	Get(hash common.Hash) *types.Transaction

	// GetRLP retrieves the RLP-encoded transaction from local txpool
	// with given tx hash.
	GetRLP(hash common.Hash) []byte

	// GetMetadata returns the transaction type and transaction size with the
	// given transaction hash.
	GetMetadata(hash common.Hash) *txpool.TxMetadata

	// Add should add the given transactions to the pool.
	Add(txs []*types.Transaction, sync bool) []error

	// Pending should return pending transactions.
	// The slice should be modifiable by the caller.
	Pending(filter txpool.PendingFilter) map[common.Address][]*txpool.LazyTransaction

	// SubscribeTransactions subscribes to new transaction events. The subscriber
	// can decide whether to receive notifications only for newly seen transactions
	// or also for reorged out ones.
	SubscribeTransactions(ch chan<- core.NewTxsEvent, reorgs bool) event.Subscription
}

// handlerConfig is the collection of initialization parameters to create a full
// node network handler.
type handlerConfig struct {
	NodeID              enode.ID            // P2P node ID used for tx propagation topology
	Database            ethdb.Database      // Database for direct sync insertions
	Chain               *core.BlockChain    // Blockchain to serve data from
	TxPool              txPool              // Transaction pool to propagate from
	Network             uint64              // Network identifier to advertise
	Sync                downloader.SyncMode // Whether to snap or full sync
	BloomCache          uint64              // Megabytes to alloc for snap sync bloom
	EventMux            *event.TypeMux      // Legacy event mux, deprecate for `feed`
	checker             ethereum.ChainValidator
	RequiredBlocks      map[uint64]common.Hash // Hard coded map of required block hashes for sync challenges
	EthAPI              *ethapi.BlockChainAPI  // EthAPI to interact
	enableBlockTracking bool                   // Whether to log information collected while tracking block lifecycle
	txAnnouncementOnly  bool                   // Whether to only announce txs to peers
}

type handler struct {
	nodeID    enode.ID
	networkID uint64

	snapSync atomic.Bool // Flag whether snap sync is enabled (gets disabled if we already have blocks)
	synced   atomic.Bool // Flag whether we're considered synchronised (enables transaction processing)

	database ethdb.Database
	txpool   txPool
	chain    *core.BlockChain
	maxPeers int

	downloader   *downloader.Downloader
	blockFetcher *fetcher.BlockFetcher
	txFetcher    *fetcher.TxFetcher
	peers        *peerSet

<<<<<<< HEAD
	ethAPI *ethapi.BlockChainAPI // EthAPI to interact

	eventMux      *event.TypeMux
	txsCh         chan core.NewTxsEvent
	txsSub        event.Subscription
	minedBlockSub *event.TypeMuxSubscription
=======
	eventMux   *event.TypeMux
	txsCh      chan core.NewTxsEvent
	txsSub     event.Subscription
	blockRange *blockRangeState
>>>>>>> 12b4131f

	requiredBlocks map[uint64]common.Hash

	enableBlockTracking bool
	txAnnouncementOnly  bool

	// channels for fetcher, syncer, txsyncLoop
	quitSync chan struct{}

	chainSync *chainSyncer
	wg        sync.WaitGroup

	handlerStartCh chan struct{}
	handlerDoneCh  chan struct{}
}

// newHandler returns a handler for all Ethereum chain management protocol.
func newHandler(config *handlerConfig) (*handler, error) {
	// Create the protocol manager with the base fields
	if config.EventMux == nil {
		config.EventMux = new(event.TypeMux) // Nicety initialization for tests
	}

	h := &handler{
<<<<<<< HEAD
		nodeID:              config.NodeID,
		networkID:           config.Network,
		forkFilter:          forkid.NewFilter(config.Chain),
		eventMux:            config.EventMux,
		database:            config.Database,
		txpool:              config.TxPool,
		chain:               config.Chain,
		peers:               newPeerSet(),
		ethAPI:              config.EthAPI,
		requiredBlocks:      config.RequiredBlocks,
		enableBlockTracking: config.enableBlockTracking,
		txAnnouncementOnly:  config.txAnnouncementOnly,
		quitSync:            make(chan struct{}),
		handlerDoneCh:       make(chan struct{}),
		handlerStartCh:      make(chan struct{}),
	}
	if config.Sync == downloader.FullSync {
=======
		nodeID:         config.NodeID,
		networkID:      config.Network,
		eventMux:       config.EventMux,
		database:       config.Database,
		txpool:         config.TxPool,
		chain:          config.Chain,
		peers:          newPeerSet(),
		requiredBlocks: config.RequiredBlocks,
		quitSync:       make(chan struct{}),
		handlerDoneCh:  make(chan struct{}),
		handlerStartCh: make(chan struct{}),
	}
	if config.Sync == ethconfig.FullSync {
>>>>>>> 12b4131f
		// The database seems empty as the current block is the genesis. Yet the snap
		// block is ahead, so snap sync was enabled for this node at a certain point.
		// The scenarios where this can happen is
		// * if the user manually (or via a bad block) rolled back a snap sync node
		//   below the sync point.
		// * the last snap sync is not finished while user specifies a full sync this
		//   time. But we don't have any recent state for full sync.
		// In these cases however it's safe to reenable snap sync.
		fullBlock, snapBlock := h.chain.CurrentBlock(), h.chain.CurrentSnapBlock()
		if fullBlock.Number.Uint64() == 0 && snapBlock.Number.Uint64() > 0 {
			h.snapSync.Store(true)
			log.Warn("Switch sync mode from full sync to snap sync", "reason", "snap sync incomplete")
		} else if !h.chain.HasState(fullBlock.Root) {
			h.snapSync.Store(true)
			log.Warn("Switch sync mode from full sync to snap sync", "reason", "head state missing")
		}
	} else {
		head := h.chain.CurrentBlock()
		if head.Number.Uint64() > 0 && h.chain.HasState(head.Root) {
			// Print warning log if database is not empty to run snap sync.
			log.Warn("Switch sync mode from snap sync to full sync", "reason", "snap sync complete")
		} else {
			// If snap sync was requested and our database is empty, grant it
			h.snapSync.Store(true)
			log.Info("Enabled snap sync", "head", head.Number, "hash", head.Hash())
		}
	}
	// If snap sync is requested but snapshots are disabled, fail loudly
	if h.snapSync.Load() && (config.Chain.Snapshots() == nil && config.Chain.TrieDB().Scheme() == rawdb.HashScheme) {
		return nil, errors.New("snap sync not supported with snapshots disabled")
	}
	// Construct the downloader (long sync)
	h.downloader = downloader.New(config.Database, h.eventMux, h.chain, nil, h.removePeer, h.enableSyncedFeatures, config.checker)

	// Construct the fetcher (short sync)
	validator := func(header *types.Header) error {
		// Reject all the PoS style headers in the first place. No matter
		// the chain has finished the transition or not, the PoS headers
		// should only come from the trusted consensus layer instead of
		// p2p network.
		if beacon, ok := h.chain.Engine().(*beacon.Beacon); ok {
			if beacon.IsPoSHeader(header) {
				return errors.New("unexpected post-merge header")
			}
		}
		return h.chain.Engine().VerifyHeader(h.chain, header)
	}
	heighter := func() uint64 {
		return h.chain.CurrentBlock().Number.Uint64()
	}
	inserter := func(blocks types.Blocks) (int, error) {
		// If snap sync is running, deny importing weird blocks. This is a problematic
		// clause when starting up a new network, because snap-syncing miners might not
		// accept each others' blocks until a restart. Unfortunately we haven't figured
		// out a way yet where nodes can decide unilaterally whether the network is new
		// or not. This should be fixed if we figure out a solution.
		if !h.synced.Load() {
			log.Warn("Syncing, discarded propagated block", "number", blocks[0].Number(), "hash", blocks[0].Hash())
			return 0, nil
		}

		return h.chain.InsertChain(blocks)
	}

	// If snap sync is requested but snapshots are disabled, fail loudly
	if h.snapSync.Load() && config.Chain.Snapshots() == nil {
		return nil, errors.New("snap sync not supported with snapshots disabled")
	}

	h.blockFetcher = fetcher.NewBlockFetcher(false, nil, h.chain.GetBlockByHash, validator, h.BroadcastBlock, heighter, nil, inserter, h.removePeer, h.enableBlockTracking)

	fetchTx := func(peer string, hashes []common.Hash) error {
		p := h.peers.peer(peer)
		if p == nil {
			return errors.New("unknown peer")
		}

		return p.RequestTxs(hashes)
	}
	addTxs := func(txs []*types.Transaction) []error {
		return h.txpool.Add(txs, false)
	}
	h.txFetcher = fetcher.NewTxFetcher(h.txpool.Has, addTxs, fetchTx, h.removePeer)
	h.chainSync = newChainSyncer(h)

	return h, nil
}

// protoTracker tracks the number of active protocol handlers.
func (h *handler) protoTracker() {
	defer h.wg.Done()
	var active int
	for {
		select {
		case <-h.handlerStartCh:
			active++
		case <-h.handlerDoneCh:
			active--
		case <-h.quitSync:
			// Wait for all active handlers to finish.
			for ; active > 0; active-- {
				<-h.handlerDoneCh
			}
			return
		}
	}
}

// incHandlers signals to increment the number of active handlers if not
// quitting.
func (h *handler) incHandlers() bool {
	select {
	case h.handlerStartCh <- struct{}{}:
		return true
	case <-h.quitSync:
		return false
	}
}

// decHandlers signals to decrement the number of active handlers.
func (h *handler) decHandlers() {
	h.handlerDoneCh <- struct{}{}
}

// runEthPeer registers an eth peer into the joint eth/snap peerset, adds it to
// various subsystems and starts handling messages.
func (h *handler) runEthPeer(peer *eth.Peer, handler eth.Handler) error {
	if !h.incHandlers() {
		return p2p.DiscQuitting
	}
	defer h.decHandlers()

	// If the peer has a `snap` extension, wait for it to connect so we can have
	// a uniform initialization/teardown mechanism
	snap, err := h.peers.waitSnapExtension(peer)
	if err != nil {
		peer.Log().Error("Snapshot extension barrier failed", "err", err)
		return err
	}

	// Execute the Ethereum handshake
<<<<<<< HEAD
	var (
		genesis = h.chain.Genesis()
		head    = h.chain.CurrentHeader()
		hash    = head.Hash()
		number  = head.Number.Uint64()
		td      = h.chain.GetTd(hash, number)
	)
	forkID := forkid.NewID(h.chain.Config(), genesis, number, head.Time)
	if err := peer.Handshake(h.networkID, td, hash, genesis.Hash(), forkID, h.forkFilter); err != nil {
=======
	if err := peer.Handshake(h.networkID, h.chain, h.blockRange.currentRange()); err != nil {
>>>>>>> 12b4131f
		peer.Log().Debug("Ethereum handshake failed", "err", err)
		return err
	}
	reject := false // reserved peer slots
	if h.snapSync.Load() {
		if snap == nil {
			// If we are running snap-sync, we want to reserve roughly half the peer
			// slots for peers supporting the snap protocol.
			// The logic here is; we only allow up to 5 more non-snap peers than snap-peers.
			if all, snp := h.peers.len(), h.peers.snapLen(); all-snp > snp+5 {
				reject = true
			}
		}
	}
	// Ignore maxPeers if this is a trusted peer
	if !peer.Peer.Info().Network.Trusted {
		if reject || h.peers.len() >= h.maxPeers {
			return p2p.DiscTooManyPeers
		}
	}
	peer.Log().Debug("Ethereum peer connected", "name", peer.Name())

	// Register the peer locally
	if err := h.peers.registerPeer(peer, snap); err != nil {
		peer.Log().Error("Ethereum peer registration failed", "err", err)
		return err
	}
	defer h.unregisterPeer(peer.ID())

	p := h.peers.peer(peer.ID())
	if p == nil {
		return errors.New("peer dropped during handling")
	}
	// Register the peer in the downloader. If the downloader considers it banned, we disconnect
	if err := h.downloader.RegisterPeer(peer.ID(), peer.Version(), peer); err != nil {
		peer.Log().Error("Failed to register peer in eth syncer", "err", err)
		return err
	}
	if snap != nil {
		if err := h.downloader.SnapSyncer.Register(snap); err != nil {
			peer.Log().Error("Failed to register peer in snap syncer", "err", err)
			return err
		}
	}
	h.chainSync.handlePeerEvent()

	// Propagate existing transactions. new transactions appearing
	// after this will be sent via broadcasts.
	h.syncTransactions(peer)

	// Create a notification channel for pending requests if the peer goes down
	dead := make(chan struct{})
	defer close(dead)

	// If we have any explicit peer required block hashes, request them
	for number, hash := range h.requiredBlocks {
		resCh := make(chan *eth.Response)

		req, err := peer.RequestHeadersByNumber(number, 1, 0, false, resCh)
		if err != nil {
			return err
		}
		go func(number uint64, hash common.Hash, req *eth.Request) {
			// Ensure the request gets cancelled in case of error/drop
			defer req.Close()

			timeout := time.NewTimer(syncChallengeTimeout)
			defer timeout.Stop()

			select {
			case res := <-resCh:
				headers := ([]*types.Header)(*res.Res.(*eth.BlockHeadersRequest))
				if len(headers) == 0 {
					// Required blocks are allowed to be missing if the remote
					// node is not yet synced
					res.Done <- nil
					return
				}
				// Validate the header and either drop the peer or continue
				if len(headers) > 1 {
					res.Done <- errors.New("too many headers in required block response")
					return
				}
				if headers[0].Number.Uint64() != number || headers[0].Hash() != hash {
					peer.Log().Info("Required block mismatch, dropping peer", "number", number, "hash", headers[0].Hash(), "want", hash)
					res.Done <- errors.New("required block mismatch")
					return
				}
				peer.Log().Debug("Peer required block verified", "number", number, "hash", hash)
				res.Done <- nil
			case <-timeout.C:
				peer.Log().Warn("Required block challenge timed out, dropping", "addr", peer.RemoteAddr(), "type", peer.Name())
				h.removePeer(peer.ID())
			}
		}(number, hash, req)
	}
	// Handle incoming messages until the connection is torn down
	return handler(peer)
}

// runSnapExtension registers a `snap` peer into the joint eth/snap peerset and
// starts handling inbound messages. As `snap` is only a satellite protocol to
// `eth`, all subsystem registrations and lifecycle management will be done by
// the main `eth` handler to prevent strange races.
func (h *handler) runSnapExtension(peer *snap.Peer, handler snap.Handler) error {
	if !h.incHandlers() {
		return p2p.DiscQuitting
	}
	defer h.decHandlers()

	if err := h.peers.registerSnapExtension(peer); err != nil {
		if metrics.Enabled() {
			if peer.Inbound() {
				snap.IngressRegistrationErrorMeter.Mark(1)
			} else {
				snap.EgressRegistrationErrorMeter.Mark(1)
			}
		}
		peer.Log().Debug("Snapshot extension registration failed", "err", err)
		return err
	}

	return handler(peer)
}

// removePeer requests disconnection of a peer.
func (h *handler) removePeer(id string) {
	peer := h.peers.peer(id)
	if peer != nil {
		peer.Peer.Disconnect(p2p.DiscUselessPeer)
	}
}

// unregisterPeer removes a peer from the downloader, fetchers and main peer set.
func (h *handler) unregisterPeer(id string) {
	// Create a custom logger to avoid printing the entire id
	var logger log.Logger
	if len(id) < 16 {
		// Tests use short IDs, don't choke on them
		logger = log.New("peer", id)
	} else {
		logger = log.New("peer", id[:8])
	}
	// Abort if the peer does not exist
	peer := h.peers.peer(id)
	if peer == nil {
		logger.Warn("Ethereum peer removal failed", "err", errPeerNotRegistered)
		return
	}
	// Remove the `eth` peer if it exists
	logger.Debug("Removing Ethereum peer", "snap", peer.snapExt != nil)

	// Remove the `snap` extension if it exists
	if peer.snapExt != nil {
		h.downloader.SnapSyncer.Unregister(id)
	}

	h.downloader.UnregisterPeer(id)
	h.txFetcher.Drop(id)

	if err := h.peers.unregisterPeer(id); err != nil {
		logger.Error("Ethereum peer removal failed", "err", err)
	}
}

func (h *handler) Start(maxPeers int) {
	h.maxPeers = maxPeers

	// broadcast and announce transactions (only new ones, not resurrected ones)
	h.wg.Add(1)
	h.txsCh = make(chan core.NewTxsEvent, txChanSize)
	h.txsSub = h.txpool.SubscribeTransactions(h.txsCh, false)
	go h.txBroadcastLoop()

<<<<<<< HEAD
	// broadcast mined blocks
	h.wg.Add(1)

	h.minedBlockSub = h.eventMux.Subscribe(core.NewMinedBlockEvent{})
	go h.minedBroadcastLoop()

	h.wg.Add(1)
	go h.chainSync.loop()
=======
	// broadcast block range
	h.wg.Add(1)
	h.blockRange = newBlockRangeState(h.chain, h.eventMux)
	go h.blockRangeLoop(h.blockRange)

	// start sync handlers
	h.txFetcher.Start()
>>>>>>> 12b4131f

	// start peer handler tracker
	h.wg.Add(1)
	go h.protoTracker()
}

func (h *handler) Stop() {
	h.txsSub.Unsubscribe() // quits txBroadcastLoop
<<<<<<< HEAD
	h.minedBlockSub.Unsubscribe()
=======
	h.blockRange.stop()
	h.txFetcher.Stop()
	h.downloader.Terminate()
>>>>>>> 12b4131f

	// Quit chainSync and txsync64.
	// After this is done, no new peers will be accepted.
	close(h.quitSync)

	// Disconnect existing sessions.
	// This also closes the gate for any new registrations on the peer set.
	// sessions which are already established but not added to h.peers yet
	// will exit when they try to register.
	h.peers.close()
	h.wg.Wait()

	log.Info("Ethereum protocol stopped")
}

// BroadcastBlock will either propagate a block to a subset of its peers, or
// will only announce its availability (depending what's requested).
func (h *handler) BroadcastBlock(block *types.Block, propagate bool) {
	// Disable the block propagation if it's the post-merge block.
	if beacon, ok := h.chain.Engine().(*beacon.Beacon); ok {
		if beacon.IsPoSHeader(block.Header()) {
			return
		}
	}

	hash := block.Hash()
	peers := h.peers.peersWithoutBlock(hash)

	// If propagation is requested, send to a subset of the peer
	if propagate {
		// Calculate the TD of the block (it's not imported yet, so block.Td is not valid)
		var td *big.Int
		if parent := h.chain.GetBlock(block.ParentHash(), block.NumberU64()-1); parent != nil {
			td = new(big.Int).Add(block.Difficulty(), h.chain.GetTd(block.ParentHash(), block.NumberU64()-1))
		} else {
			log.Error("Propagating dangling block", "number", block.Number(), "hash", hash)
			return
		}

		// These are the static and trusted peers which are not
		// in `transfer := peers[:int(math.Sqrt(float64(len(peers))))]`
		staticAndTrustedPeers := []*ethPeer{}

		for _, peer := range peers[int(math.Sqrt(float64(len(peers)))):] {
			if peer.IsTrusted() || peer.IsStatic() {
				staticAndTrustedPeers = append(staticAndTrustedPeers, peer)
			}
		}

		// Send the block to a subset of our peers
		transfer := peers[:int(math.Sqrt(float64(len(peers))))]
		for _, peer := range transfer {
			peer.AsyncSendNewBlock(block, td)
		}

		// Send the block to the trusted and static peers
		for _, peer := range staticAndTrustedPeers {
			log.Trace("Propagating block to static and trusted peer", "hash", hash, "peerID", peer.ID())
			peer.AsyncSendNewBlock(block, td)
		}

		log.Debug("Propagated block", "hash", hash, "recipients", len(transfer), "static and trusted recipients", len(staticAndTrustedPeers), "duration", common.PrettyDuration(time.Since(block.ReceivedAt)))

		return
	}
	// Otherwise if the block is indeed in out own chain, announce it
	if h.chain.HasBlock(hash, block.NumberU64()) {
		for _, peer := range peers {
			peer.AsyncSendNewBlockHash(block)
		}

		log.Debug("Announced block", "hash", hash, "recipients", len(peers), "duration", common.PrettyDuration(time.Since(block.ReceivedAt)))
	}
}

// BroadcastTransactions will propagate a batch of transactions
// - To a square root of all peers for non-blob transactions
// - And, separately, as announcements to all peers which are not known to
// already have the given transaction.
func (h *handler) BroadcastTransactions(txs types.Transactions) {
	var (
		blobTxs  int // Number of blob transactions to announce only
		largeTxs int // Number of large transactions to announce only

		directCount int // Number of transactions sent directly to peers (duplicates included)
		annCount    int // Number of transactions announced across all peers (duplicates included)

		txset = make(map[*ethPeer][]common.Hash) // Set peer->hash to transfer directly
		annos = make(map[*ethPeer][]common.Hash) // Set peer->hash to announce
	)
	// Broadcast transactions to a batch of peers not knowing about it
	direct := big.NewInt(int64(math.Sqrt(float64(h.peers.len())))) // Approximate number of peers to broadcast to
	if direct.BitLen() == 0 {
		direct = big.NewInt(1)
	}
	total := new(big.Int).Exp(direct, big.NewInt(2), nil) // Stabilise total peer count a bit based on sqrt peers

	var (
		signer = types.LatestSigner(h.chain.Config()) // Don't care about chain status, we just need *a* sender
		hasher = crypto.NewKeccakState()
		hash   = make([]byte, 32)
	)
	for _, tx := range txs {
		var maybeDirect bool
		switch {
		case tx.Type() == types.BlobTxType:
			blobTxs++
		case tx.Size() > txMaxBroadcastSize:
			largeTxs++
		default:
			maybeDirect = !h.txAnnouncementOnly
		}
		// Send the transaction (if it's small enough) directly to a subset of
		// the peers that have not received it yet, ensuring that the flow of
		// transactions is grouped by account to (try and) avoid nonce gaps.
		//
		// To do this, we hash the local enode IW with together with a peer's
		// enode ID together with the transaction sender and broadcast if
		// `sha(self, peer, sender) mod peers < sqrt(peers)`.
		for _, peer := range h.peers.peersWithoutTransaction(tx.Hash()) {
			var broadcast bool
			if maybeDirect {
				hasher.Reset()
				hasher.Write(h.nodeID.Bytes())
				hasher.Write(peer.Node().ID().Bytes())

				from, _ := types.Sender(signer, tx) // Ignore error, we only use the addr as a propagation target splitter
				hasher.Write(from.Bytes())

				hasher.Read(hash)
				if new(big.Int).Mod(new(big.Int).SetBytes(hash), total).Cmp(direct) < 0 {
					broadcast = true
				}
			}
			if broadcast {
				txset[peer] = append(txset[peer], tx.Hash())
			} else {
				annos[peer] = append(annos[peer], tx.Hash())
			}
		}
	}

	for peer, hashes := range txset {
		directCount += len(hashes)
		peer.AsyncSendTransactions(hashes)
	}

	for peer, hashes := range annos {
		annCount += len(hashes)
		peer.AsyncSendPooledTransactionHashes(hashes)
	}
	log.Debug("Distributed transactions", "plaintxs", len(txs)-blobTxs-largeTxs, "blobtxs", blobTxs, "largetxs", largeTxs,
		"bcastcount", directCount, "anncount", annCount)
}

// minedBroadcastLoop sends mined blocks to connected peers.
func (h *handler) minedBroadcastLoop() {
	defer h.wg.Done()

	for obj := range h.minedBlockSub.Chan() {
		if ev, ok := obj.Data.(core.NewMinedBlockEvent); ok {
			if h.enableBlockTracking {
				delayInMs := uint64(time.Now().UnixMilli()) - ev.Block.Time()*1000
				delay := common.PrettyDuration(time.Millisecond * time.Duration(delayInMs))
				log.Info("[block tracker] Broadcasting mined block", "number", ev.Block.NumberU64(), "hash", ev.Block.Hash(), "blockTime", ev.Block.Time(), "now", time.Now().Unix(), "delay", delay, "delayInMs", delayInMs)
			}
			h.BroadcastBlock(ev.Block, true)  // First propagate block to peers
			h.BroadcastBlock(ev.Block, false) // Only then announce to the rest
		}
	}
}

// txBroadcastLoop announces new transactions to connected peers.
func (h *handler) txBroadcastLoop() {
	defer h.wg.Done()

	for {
		select {
		case event := <-h.txsCh:
			h.BroadcastTransactions(event.Txs)
		case <-h.txsSub.Err():
			return
		}
	}
}

// enableSyncedFeatures enables the post-sync functionalities when the initial
// sync is finished.
func (h *handler) enableSyncedFeatures() {
	// Mark the local node as synced.
	h.synced.Store(true)

	// If we were running snap sync and it finished, disable doing another
	// round on next sync cycle
	if h.snapSync.Load() {
		log.Info("Snap sync complete, auto disabling")
		h.snapSync.Store(false)
	}
}

<<<<<<< HEAD
// PeerStats represents a short summary of the information known about a connected
// peer. Specifically, it contains details about the head hash and total difficulty
// of a peer which makes it a bit different from the PeerInfo.
type PeerStats struct {
	Enode  string `json:"enode"`  // Node URL
	ID     string `json:"id"`     // Unique node identifier
	Name   string `json:"name"`   // Name of the node, including client type, version, OS, custom data
	Hash   string `json:"hash"`   // Head hash of the peer
	Number uint64 `json:"number"` // Head number of the peer
	Td     uint64 `json:"td"`     // Total difficulty of the peer
}

// PeerStats returns the current head height and td of all the connected peers
// along with few additional identifiers.
func (h *handler) GetPeerStats() []*PeerStats {
	info := make([]*PeerStats, 0, len(h.peers.peers))

	for _, peer := range h.peers.peers {
		hash, td := peer.Head()
		block := h.chain.GetBlockByHash(hash)
		number := uint64(0)
		if block != nil {
			number = block.NumberU64()
		}
		info = append(info, &PeerStats{
			Enode:  peer.Node().URLv4(),
			ID:     peer.ID(),
			Name:   peer.Name(),
			Hash:   hash.String(),
			Number: number,
			Td:     td.Uint64(),
		})
	}

	return info
=======
// blockRangeState holds the state of the block range update broadcasting mechanism.
type blockRangeState struct {
	prev    eth.BlockRangeUpdatePacket
	next    atomic.Pointer[eth.BlockRangeUpdatePacket]
	headCh  chan core.ChainHeadEvent
	headSub event.Subscription
	syncSub *event.TypeMuxSubscription
}

func newBlockRangeState(chain *core.BlockChain, typeMux *event.TypeMux) *blockRangeState {
	headCh := make(chan core.ChainHeadEvent, chainHeadChanSize)
	headSub := chain.SubscribeChainHeadEvent(headCh)
	syncSub := typeMux.Subscribe(downloader.StartEvent{}, downloader.DoneEvent{}, downloader.FailedEvent{})
	st := &blockRangeState{
		headCh:  headCh,
		headSub: headSub,
		syncSub: syncSub,
	}
	st.update(chain, chain.CurrentBlock())
	st.prev = *st.next.Load()
	return st
}

// blockRangeBroadcastLoop announces changes in locally-available block range to peers.
// The range to announce is the range that is available in the store, so it's not just
// about imported blocks.
func (h *handler) blockRangeLoop(st *blockRangeState) {
	defer h.wg.Done()

	for {
		select {
		case ev := <-st.syncSub.Chan():
			if ev == nil {
				continue
			}
			if _, ok := ev.Data.(downloader.StartEvent); ok && h.snapSync.Load() {
				h.blockRangeWhileSnapSyncing(st)
			}
		case <-st.headCh:
			st.update(h.chain, h.chain.CurrentBlock())
			if st.shouldSend() {
				h.broadcastBlockRange(st)
			}
		case <-st.headSub.Err():
			return
		}
	}
}

// blockRangeWhileSnapSyncing announces block range updates during snap sync.
// Here we poll the CurrentSnapBlock on a timer and announce updates to it.
func (h *handler) blockRangeWhileSnapSyncing(st *blockRangeState) {
	tick := time.NewTicker(1 * time.Minute)
	defer tick.Stop()

	for {
		select {
		case <-tick.C:
			st.update(h.chain, h.chain.CurrentSnapBlock())
			if st.shouldSend() {
				h.broadcastBlockRange(st)
			}
		// back to processing head block updates when sync is done
		case ev := <-st.syncSub.Chan():
			if ev == nil {
				continue
			}
			switch ev.Data.(type) {
			case downloader.FailedEvent, downloader.DoneEvent:
				return
			}
		// ignore head updates, but exit when the subscription ends
		case <-st.headCh:
		case <-st.headSub.Err():
			return
		}
	}
}

// broadcastBlockRange sends a range update when one is due.
func (h *handler) broadcastBlockRange(state *blockRangeState) {
	h.peers.lock.Lock()
	peerlist := slices.Collect(maps.Values(h.peers.peers))
	h.peers.lock.Unlock()
	if len(peerlist) == 0 {
		return
	}
	msg := state.currentRange()
	log.Debug("Sending BlockRangeUpdate", "peers", len(peerlist), "earliest", msg.EarliestBlock, "latest", msg.LatestBlock)
	for _, p := range peerlist {
		p.SendBlockRangeUpdate(msg)
	}
	state.prev = *state.next.Load()
}

// update assigns the values of the next block range update from the chain.
func (st *blockRangeState) update(chain *core.BlockChain, latest *types.Header) {
	earliest, _ := chain.HistoryPruningCutoff()
	st.next.Store(&eth.BlockRangeUpdatePacket{
		EarliestBlock:   min(latest.Number.Uint64(), earliest),
		LatestBlock:     latest.Number.Uint64(),
		LatestBlockHash: latest.Hash(),
	})
}

// shouldSend decides whether it is time to send a block range update. We don't want to
// send these updates constantly, so they will usually only be sent every 32 blocks.
// However, there is a special case: if the range would move back, i.e. due to SetHead, we
// want to send it immediately.
func (st *blockRangeState) shouldSend() bool {
	next := st.next.Load()
	return next.LatestBlock < st.prev.LatestBlock ||
		next.LatestBlock-st.prev.LatestBlock >= 32
}

func (st *blockRangeState) stop() {
	st.syncSub.Unsubscribe()
	st.headSub.Unsubscribe()
}

// currentRange returns the current block range.
// This is safe to call from any goroutine.
func (st *blockRangeState) currentRange() eth.BlockRangeUpdatePacket {
	return *st.next.Load()
>>>>>>> 12b4131f
}<|MERGE_RESOLUTION|>--- conflicted
+++ resolved
@@ -130,19 +130,13 @@
 	txFetcher    *fetcher.TxFetcher
 	peers        *peerSet
 
-<<<<<<< HEAD
 	ethAPI *ethapi.BlockChainAPI // EthAPI to interact
 
 	eventMux      *event.TypeMux
 	txsCh         chan core.NewTxsEvent
 	txsSub        event.Subscription
 	minedBlockSub *event.TypeMuxSubscription
-=======
-	eventMux   *event.TypeMux
-	txsCh      chan core.NewTxsEvent
-	txsSub     event.Subscription
-	blockRange *blockRangeState
->>>>>>> 12b4131f
+	blockRange    *blockRangeState
 
 	requiredBlocks map[uint64]common.Hash
 
@@ -167,7 +161,6 @@
 	}
 
 	h := &handler{
-<<<<<<< HEAD
 		nodeID:              config.NodeID,
 		networkID:           config.Network,
 		forkFilter:          forkid.NewFilter(config.Chain),
@@ -185,21 +178,6 @@
 		handlerStartCh:      make(chan struct{}),
 	}
 	if config.Sync == downloader.FullSync {
-=======
-		nodeID:         config.NodeID,
-		networkID:      config.Network,
-		eventMux:       config.EventMux,
-		database:       config.Database,
-		txpool:         config.TxPool,
-		chain:          config.Chain,
-		peers:          newPeerSet(),
-		requiredBlocks: config.RequiredBlocks,
-		quitSync:       make(chan struct{}),
-		handlerDoneCh:  make(chan struct{}),
-		handlerStartCh: make(chan struct{}),
-	}
-	if config.Sync == ethconfig.FullSync {
->>>>>>> 12b4131f
 		// The database seems empty as the current block is the genesis. Yet the snap
 		// block is ahead, so snap sync was enabled for this node at a certain point.
 		// The scenarios where this can happen is
@@ -341,19 +319,7 @@
 	}
 
 	// Execute the Ethereum handshake
-<<<<<<< HEAD
-	var (
-		genesis = h.chain.Genesis()
-		head    = h.chain.CurrentHeader()
-		hash    = head.Hash()
-		number  = head.Number.Uint64()
-		td      = h.chain.GetTd(hash, number)
-	)
-	forkID := forkid.NewID(h.chain.Config(), genesis, number, head.Time)
-	if err := peer.Handshake(h.networkID, td, hash, genesis.Hash(), forkID, h.forkFilter); err != nil {
-=======
 	if err := peer.Handshake(h.networkID, h.chain, h.blockRange.currentRange()); err != nil {
->>>>>>> 12b4131f
 		peer.Log().Debug("Ethereum handshake failed", "err", err)
 		return err
 	}
@@ -528,25 +494,19 @@
 	h.txsSub = h.txpool.SubscribeTransactions(h.txsCh, false)
 	go h.txBroadcastLoop()
 
-<<<<<<< HEAD
 	// broadcast mined blocks
 	h.wg.Add(1)
-
 	h.minedBlockSub = h.eventMux.Subscribe(core.NewMinedBlockEvent{})
 	go h.minedBroadcastLoop()
 
 	h.wg.Add(1)
 	go h.chainSync.loop()
-=======
+
 	// broadcast block range
 	h.wg.Add(1)
 	h.blockRange = newBlockRangeState(h.chain, h.eventMux)
 	go h.blockRangeLoop(h.blockRange)
 
-	// start sync handlers
-	h.txFetcher.Start()
->>>>>>> 12b4131f
-
 	// start peer handler tracker
 	h.wg.Add(1)
 	go h.protoTracker()
@@ -554,13 +514,8 @@
 
 func (h *handler) Stop() {
 	h.txsSub.Unsubscribe() // quits txBroadcastLoop
-<<<<<<< HEAD
 	h.minedBlockSub.Unsubscribe()
-=======
 	h.blockRange.stop()
-	h.txFetcher.Stop()
-	h.downloader.Terminate()
->>>>>>> 12b4131f
 
 	// Quit chainSync and txsync64.
 	// After this is done, no new peers will be accepted.
@@ -761,7 +716,6 @@
 	}
 }
 
-<<<<<<< HEAD
 // PeerStats represents a short summary of the information known about a connected
 // peer. Specifically, it contains details about the head hash and total difficulty
 // of a peer which makes it a bit different from the PeerInfo.
@@ -797,7 +751,8 @@
 	}
 
 	return info
-=======
+}
+
 // blockRangeState holds the state of the block range update broadcasting mechanism.
 type blockRangeState struct {
 	prev    eth.BlockRangeUpdatePacket
@@ -922,5 +877,4 @@
 // This is safe to call from any goroutine.
 func (st *blockRangeState) currentRange() eth.BlockRangeUpdatePacket {
 	return *st.next.Load()
->>>>>>> 12b4131f
 }