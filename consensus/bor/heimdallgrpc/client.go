--- conflicted
+++ resolved
@@ -8,15 +8,9 @@
 	"google.golang.org/grpc/codes"
 	"google.golang.org/grpc/credentials/insecure"
 
-<<<<<<< HEAD
-	grpcRetry "github.com/grpc-ecosystem/go-grpc-middleware/retry"
-
-	"github.com/ethereum/go-ethereum/log"
-=======
 	"github.com/ethereum/go-ethereum/log"
 	grpcRetry "github.com/grpc-ecosystem/go-grpc-middleware/retry"
 	protoV1 "github.com/maticnetwork/polyproto/heimdall"
->>>>>>> 5cdef9b0
 
 	borTypes "github.com/0xPolygon/heimdall-v2/x/bor/types"
 	checkpointTypes "github.com/0xPolygon/heimdall-v2/x/checkpoint/types"
@@ -31,10 +25,7 @@
 
 type HeimdallGRPCClient struct {
 	conn                  *grpc.ClientConn
-<<<<<<< HEAD
-=======
 	client                protoV1.HeimdallClient
->>>>>>> 5cdef9b0
 	borQueryClient        borTypes.QueryClient
 	checkpointQueryClient checkpointTypes.QueryClient
 	clerkQueryClient      clerkTypes.QueryClient
@@ -63,10 +54,7 @@
 
 	return &HeimdallGRPCClient{
 		conn:                  conn,
-<<<<<<< HEAD
-=======
 		client:                protoV1.NewHeimdallClient(conn),
->>>>>>> 5cdef9b0
 		borQueryClient:        borTypes.NewQueryClient(conn),
 		checkpointQueryClient: checkpointTypes.NewQueryClient(conn),
 		clerkQueryClient:      clerkTypes.NewQueryClient(conn),
