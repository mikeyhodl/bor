--- conflicted
+++ resolved
@@ -133,13 +133,8 @@
 		SnapshotWait:   true,
 	}
 	trieRoot = blocks[len(blocks)-1].Root()
-<<<<<<< HEAD
 	bc, _ := core.NewBlockChain(rawdb.NewMemoryDatabase(), gspec, ethash.NewFaker(), options)
-	if _, err := bc.InsertChain(blocks); err != nil {
-=======
-	bc, _ := core.NewBlockChain(rawdb.NewMemoryDatabase(), cacheConf, gspec, nil, ethash.NewFaker(), vm.Config{}, nil, nil, nil)
 	if _, err := bc.InsertChain(blocks, false); err != nil {
->>>>>>> 8509ba2f
 		panic(err)
 	}
 
