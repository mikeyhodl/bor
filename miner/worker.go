--- conflicted
+++ resolved
@@ -113,9 +113,9 @@
 	sidecars []*types.BlobTxSidecar
 	blobs    int
 
-<<<<<<< HEAD
 	depsMVFullWriteList [][]blockstm.WriteDescriptor
 	mvReadMapList       []map[blockstm.Key]blockstm.ReadDescriptor
+	witness             *stateless.Witness
 }
 
 // copy creates a deep copy of environment.
@@ -163,9 +163,6 @@
 	state     *state.StateDB
 	block     *types.Block
 	createdAt time.Time
-=======
-	witness *stateless.Witness
->>>>>>> 1015a42d
 }
 
 const (
@@ -190,12 +187,8 @@
 	block    *types.Block
 	fees     *big.Int               // total block fees
 	sidecars []*types.BlobTxSidecar // collected blobs of blob transactions
-<<<<<<< HEAD
-=======
-	stateDB  *state.StateDB         // StateDB after executing the transactions
-	receipts []*types.Receipt       // Receipts collected during construction
 	witness  *stateless.Witness     // Witness is an optional stateless proof
->>>>>>> 1015a42d
+
 }
 
 // getWorkReq represents a request for getting a new sealing work with provided parameters.
@@ -206,7 +199,6 @@
 	result chan *newPayloadResult // non-blocking channel
 }
 
-<<<<<<< HEAD
 // intervalAdjust represents a resubmitting interval adjustment.
 type intervalAdjust struct {
 	ratio float64
@@ -221,60 +213,6 @@
 	engine      consensus.Engine
 	eth         Backend
 	chain       *core.BlockChain
-=======
-// generateWork generates a sealing block based on the given parameters.
-func (miner *Miner) generateWork(params *generateParams, witness bool) *newPayloadResult {
-	work, err := miner.prepareWork(params, witness)
-	if err != nil {
-		return &newPayloadResult{err: err}
-	}
-	if !params.noTxs {
-		interrupt := new(atomic.Int32)
-		timer := time.AfterFunc(miner.config.Recommit, func() {
-			interrupt.Store(commitInterruptTimeout)
-		})
-		defer timer.Stop()
-
-		err := miner.fillTransactions(interrupt, work)
-		if errors.Is(err, errBlockInterruptedByTimeout) {
-			log.Warn("Block building is interrupted", "allowance", common.PrettyDuration(miner.config.Recommit))
-		}
-	}
-
-	body := types.Body{Transactions: work.txs, Withdrawals: params.withdrawals}
-	allLogs := make([]*types.Log, 0)
-	for _, r := range work.receipts {
-		allLogs = append(allLogs, r.Logs...)
-	}
-	// Read requests if Prague is enabled.
-	if miner.chainConfig.IsPrague(work.header.Number, work.header.Time) {
-		requests, err := core.ParseDepositLogs(allLogs, miner.chainConfig)
-		if err != nil {
-			return &newPayloadResult{err: err}
-		}
-		body.Requests = requests
-	}
-	block, err := miner.engine.FinalizeAndAssemble(miner.chain, work.header, work.state, &body, work.receipts)
-	if err != nil {
-		return &newPayloadResult{err: err}
-	}
-	return &newPayloadResult{
-		block:    block,
-		fees:     totalFees(block, work.receipts),
-		sidecars: work.sidecars,
-		stateDB:  work.state,
-		receipts: work.receipts,
-		witness:  work.witness,
-	}
-}
-
-// prepareWork constructs the sealing task according to the given parameters,
-// either based on the last chain head or specified parent. In this function
-// the pending transactions are not filled yet, only the empty task returned.
-func (miner *Miner) prepareWork(genParams *generateParams, witness bool) (*environment, error) {
-	miner.confMu.RLock()
-	defer miner.confMu.RUnlock()
->>>>>>> 1015a42d
 
 	// Feeds
 	pendingLogsFeed event.Feed
@@ -411,19 +349,9 @@
 		log.Warn("Sanitizing new payload timeout to default", "provided", newpayloadTimeout, "updated", DefaultConfig.NewPayloadTimeout)
 		newpayloadTimeout = DefaultConfig.NewPayloadTimeout
 	}
-<<<<<<< HEAD
 
 	if newpayloadTimeout < time.Millisecond*100 {
 		log.Warn("Low payload timeout may cause high amount of non-full blocks", "provided", newpayloadTimeout, "default", DefaultConfig.NewPayloadTimeout)
-=======
-	// Could potentially happen if starting to mine in an odd state.
-	// Note genParams.coinbase can be different with header.Coinbase
-	// since clique algorithm can modify the coinbase field in header.
-	env, err := miner.makeEnv(parent, header, genParams.coinbase, witness)
-	if err != nil {
-		log.Error("Failed to create sealing context", "err", err)
-		return nil, err
->>>>>>> 1015a42d
 	}
 
 	worker.newpayloadTimeout = newpayloadTimeout
@@ -441,7 +369,6 @@
 	if init {
 		worker.startCh <- struct{}{}
 	}
-<<<<<<< HEAD
 
 	return worker
 }
@@ -451,38 +378,6 @@
 	w.mu.Lock()
 	defer w.mu.Unlock()
 	w.coinbase = addr
-=======
-	if miner.chainConfig.IsPrague(header.Number, header.Time) {
-		context := core.NewEVMBlockContext(header, miner.chain, nil)
-		vmenv := vm.NewEVM(context, vm.TxContext{}, env.state, miner.chainConfig, vm.Config{})
-		core.ProcessParentBlockHash(header.ParentHash, vmenv, env.state)
-	}
-	return env, nil
-}
-
-// makeEnv creates a new environment for the sealing block.
-func (miner *Miner) makeEnv(parent *types.Header, header *types.Header, coinbase common.Address, witness bool) (*environment, error) {
-	// Retrieve the parent state to execute on top.
-	state, err := miner.chain.StateAt(parent.Root)
-	if err != nil {
-		return nil, err
-	}
-	if witness {
-		bundle, err := stateless.NewWitness(header, miner.chain)
-		if err != nil {
-			return nil, err
-		}
-		state.StartPrefetcher("miner", bundle)
-	}
-	// Note the passed coinbase may be different with header.Coinbase.
-	return &environment{
-		signer:   types.MakeSigner(miner.chainConfig, header.Number, header.Time),
-		state:    state,
-		coinbase: coinbase,
-		header:   header,
-		witness:  state.Witness(),
-	}, nil
->>>>>>> 1015a42d
 }
 
 // etherbase retrieves the configured etherbase address.
@@ -727,7 +622,7 @@
 			}
 
 		case req := <-w.getWorkCh:
-			req.result <- w.generateWork(ctx, req.params)
+			req.result <- w.generateWork(req.params, false)
 
 		case ev := <-w.txsCh:
 			// Apply transactions to the pending state if we're not sealing
@@ -918,7 +813,7 @@
 				}
 				// Commit block and state to database.
 				tracing.Exec(ctx, "", "resultLoop.WriteBlockAndSetHead", func(ctx context.Context, span trace.Span) {
-					_, err = w.chain.WriteBlockAndSetHead(ctx, block, receipts, logs, task.state, true)
+					_, err = w.chain.WriteBlockAndSetHead(block, receipts, logs, task.state, true)
 				})
 
 				tracing.SetAttributes(
@@ -956,12 +851,18 @@
 }
 
 // makeEnv creates a new environment for the sealing block.
-func (w *worker) makeEnv(parent *types.Header, header *types.Header, coinbase common.Address) (*environment, error) {
-	// Retrieve the parent state to execute on top and start a prefetcher for
-	// the miner to speed block sealing up a bit.
+func (w *worker) makeEnv(parent *types.Header, header *types.Header, coinbase common.Address, witness bool) (*environment, error) {
+	// Retrieve the parent state to execute on top.
 	state, err := w.chain.StateAt(parent.Root)
 	if err != nil {
 		return nil, err
+	}
+	if witness {
+		bundle, err := stateless.NewWitness(header, w.chain)
+		if err != nil {
+			return nil, err
+		}
+		state.StartPrefetcher("miner", bundle)
 	}
 
 	// todo: @anshalshukla - check if witness is required
@@ -973,6 +874,7 @@
 		state:    state,
 		coinbase: coinbase,
 		header:   header,
+		witness:  state.Witness(),
 	}
 	// Keep track of transactions which return errors so they can be removed
 	env.tcount = 0
@@ -1329,7 +1231,7 @@
 // prepareWork constructs the sealing task according to the given parameters,
 // either based on the last chain head or specified parent. In this function
 // the pending transactions are not filled yet, only the empty task returned.
-func (w *worker) prepareWork(genParams *generateParams) (*environment, error) {
+func (w *worker) prepareWork(genParams *generateParams, witness bool) (*environment, error) {
 	w.mu.RLock()
 	defer w.mu.RUnlock()
 
@@ -1397,7 +1299,7 @@
 	// Could potentially happen if starting to mine in an odd state.
 	// Note genParams.coinbase can be different with header.Coinbase
 	// since clique algorithm can modify the coinbase field in header.
-	env, err := w.makeEnv(parent, header, genParams.coinbase)
+	env, err := w.makeEnv(parent, header, genParams.coinbase, witness)
 	if err != nil {
 		log.Error("Failed to create sealing context", "err", err)
 		return nil, err
@@ -1406,6 +1308,11 @@
 		context := core.NewEVMBlockContext(header, w.chain, nil)
 		vmenv := vm.NewEVM(context, vm.TxContext{}, env.state, w.chainConfig, vm.Config{})
 		core.ProcessBeaconBlockRoot(*header.ParentBeaconRoot, vmenv, env.state)
+	}
+	if w.chainConfig.IsPrague(header.Number) {
+		context := core.NewEVMBlockContext(header, w.chain, nil)
+		vmenv := vm.NewEVM(context, vm.TxContext{}, env.state, w.chainConfig, vm.Config{})
+		core.ProcessParentBlockHash(header.ParentHash, vmenv, env.state)
 	}
 	return env, nil
 }
@@ -1673,8 +1580,8 @@
 }
 
 // generateWork generates a sealing block based on the given parameters.
-func (w *worker) generateWork(ctx context.Context, params *generateParams) *newPayloadResult {
-	work, err := w.prepareWork(params)
+func (w *worker) generateWork(params *generateParams, witness bool) *newPayloadResult {
+	work, err := w.prepareWork(params, witness)
 	if err != nil {
 		return &newPayloadResult{err: err}
 	}
@@ -1691,16 +1598,26 @@
 		})
 		defer timer.Stop()
 
-		err := w.fillTransactions(ctx, interrupt, work, interruptCtx)
+		err := w.fillTransactions(context.Background(), interrupt, work, interruptCtx)
 		if errors.Is(err, errBlockInterruptedByTimeout) {
 			log.Warn("Block building is interrupted", "allowance", common.PrettyDuration(w.newpayloadTimeout))
 		}
 	}
-	block, err := w.engine.FinalizeAndAssemble(w.chain, work.header, work.state, &types.Body{
-		Transactions: work.txs,
-		Uncles:       nil,
-		Withdrawals:  params.withdrawals,
-	}, work.receipts)
+
+	body := types.Body{Transactions: work.txs, Withdrawals: params.withdrawals}
+	allLogs := make([]*types.Log, 0)
+	for _, r := range work.receipts {
+		allLogs = append(allLogs, r.Logs...)
+	}
+	// Read requests if Prague is enabled.
+	if w.chainConfig.IsPrague(work.header.Number) {
+		requests, err := core.ParseDepositLogs(allLogs, w.chainConfig)
+		if err != nil {
+			return &newPayloadResult{err: err}
+		}
+		body.Requests = requests
+	}
+	block, err := w.engine.FinalizeAndAssemble(w.chain, work.header, work.state, &body, work.receipts)
 
 	if err != nil {
 		return &newPayloadResult{err: err}
@@ -1709,6 +1626,7 @@
 		block:    block,
 		fees:     totalFees(block, work.receipts),
 		sidecars: work.sidecars,
+		witness:  work.witness,
 	}
 }
 
@@ -1740,7 +1658,7 @@
 		work, err = w.prepareWork(&generateParams{
 			timestamp: uint64(timestamp),
 			coinbase:  coinbase,
-		})
+		}, false)
 	})
 
 	if err != nil {
