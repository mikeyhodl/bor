// Copyright 2018 The go-ethereum Authors
// This file is part of the go-ethereum library.
//
// The go-ethereum library is free software: you can redistribute it and/or modify
// it under the terms of the GNU Lesser General Public License as published by
// the Free Software Foundation, either version 3 of the License, or
// (at your option) any later version.
//
// The go-ethereum library is distributed in the hope that it will be useful,
// but WITHOUT ANY WARRANTY; without even the implied warranty of
// MERCHANTABILITY or FITNESS FOR A PARTICULAR PURPOSE. See the
// GNU Lesser General Public License for more details.
//
// You should have received a copy of the GNU Lesser General Public License
// along with the go-ethereum library. If not, see <http://www.gnu.org/licenses/>.

package rawdb

import (
	"bytes"
	"errors"
	"fmt"
<<<<<<< HEAD
	"math/big"
=======
	"maps"
>>>>>>> 827d3fcc
	"os"
	"path/filepath"
	"slices"
	"strings"
	"time"

	"github.com/ethereum/go-ethereum/common"
	"github.com/ethereum/go-ethereum/crypto"
	"github.com/ethereum/go-ethereum/ethdb"
	"github.com/ethereum/go-ethereum/ethdb/memorydb"
	"github.com/ethereum/go-ethereum/log"
	"github.com/olekukonko/tablewriter"
)

var ErrDeleteRangeInterrupted = errors.New("safe delete range operation interrupted")

// freezerdb is a database wrapper that enables ancient chain segment freezing.
type freezerdb struct {
	ethdb.KeyValueStore
	*chainFreezer

	readOnly    bool
	ancientRoot string
}

// AncientDatadir returns the path of root ancient directory.
func (frdb *freezerdb) AncientDatadir() (string, error) {
	return frdb.ancientRoot, nil
}

// Close implements io.Closer, closing both the fast key-value store as well as
// the slow ancient tables.
func (frdb *freezerdb) Close() error {
	var errs []error
	if err := frdb.chainFreezer.Close(); err != nil {
		errs = append(errs, err)
	}

	if err := frdb.KeyValueStore.Close(); err != nil {
		errs = append(errs, err)
	}

	if len(errs) != 0 {
		return fmt.Errorf("%v", errs)
	}

	return nil
}

// Freeze is a helper method used for external testing to trigger and block until
// a freeze cycle completes, without having to sleep for a minute to trigger the
// automatic background run.
func (frdb *freezerdb) Freeze() error {
	if frdb.readOnly {
		return errReadOnly
	}
	// Trigger a freeze cycle and block until it's done
	trigger := make(chan struct{}, 1)
	frdb.chainFreezer.trigger <- trigger
	<-trigger

	return nil
}

// nofreezedb is a database wrapper that disables freezer data retrievals.
type nofreezedb struct {
	ethdb.KeyValueStore
}

// HasAncient returns an error as we don't have a backing chain freezer.
func (db *nofreezedb) HasAncient(kind string, number uint64) (bool, error) {
	return false, errNotSupported
}

// Ancient returns an error as we don't have a backing chain freezer.
func (db *nofreezedb) Ancient(kind string, number uint64) ([]byte, error) {
	return nil, errNotSupported
}

// AncientRange returns an error as we don't have a backing chain freezer.
func (db *nofreezedb) AncientRange(kind string, start, max, maxByteSize uint64) ([][]byte, error) {
	return nil, errNotSupported
}

// Ancients returns an error as we don't have a backing chain freezer.
func (db *nofreezedb) Ancients() (uint64, error) {
	return 0, errNotSupported
}

// Tail returns an error as we don't have a backing chain freezer.
func (db *nofreezedb) Tail() (uint64, error) {
	return 0, errNotSupported
}

// AncientSize returns an error as we don't have a backing chain freezer.
func (db *nofreezedb) AncientSize(kind string) (uint64, error) {
	return 0, errNotSupported
}

// ModifyAncients is not supported.
func (db *nofreezedb) ModifyAncients(func(ethdb.AncientWriteOp) error) (int64, error) {
	return 0, errNotSupported
}

// TruncateHead returns an error as we don't have a backing chain freezer.
func (db *nofreezedb) TruncateHead(items uint64) (uint64, error) {
	return 0, errNotSupported
}

// TruncateTail returns an error as we don't have a backing chain freezer.
func (db *nofreezedb) TruncateTail(items uint64) (uint64, error) {
	return 0, errNotSupported
}

// ItemAmountInAncient returns an error as we don't have a backing chain freezer.
func (db *nofreezedb) ItemAmountInAncient() (uint64, error) {
	return 0, errNotSupported
}

// AncientOffSet returns 0 as we don't have a backing chain freezer.
func (db *nofreezedb) AncientOffSet() uint64 {
	return 0
}

// Sync returns an error as we don't have a backing chain freezer.
func (db *nofreezedb) Sync() error {
	return errNotSupported
}

func (db *nofreezedb) ReadAncients(fn func(reader ethdb.AncientReaderOp) error) (err error) {
	// Unlike other ancient-related methods, this method does not return
	// errNotSupported when invoked.
	// The reason for this is that the caller might want to do several things:
	// 1. Check if something is in the freezer,
	// 2. If not, check leveldb.
	//
	// This will work, since the ancient-checks inside 'fn' will return errors,
	// and the leveldb work will continue.
	//
	// If we instead were to return errNotSupported here, then the caller would
	// have to explicitly check for that, having an extra clause to do the
	// non-ancient operations.
	return fn(db)
}

// AncientDatadir returns an error as we don't have a backing chain freezer.
func (db *nofreezedb) AncientDatadir() (string, error) {
	return "", errNotSupported
}

// NewDatabase creates a high level database on top of a given key-value data
// store without a freezer moving immutable chain segments into cold storage.
func NewDatabase(db ethdb.KeyValueStore) ethdb.Database {
	return &nofreezedb{KeyValueStore: db}
}

// ReadOffsetOfCurrentAncientFreezer reads the offset of current ancient freezer
func ReadOffsetOfCurrentAncientFreezer(db ethdb.KeyValueReader) uint64 {
	offset, _ := db.Get(offsetOfCurrentAncientFreezer)
	if offset == nil {
		return 0
	}

	return new(big.Int).SetBytes(offset).Uint64()
}

// ReadOffsetOfLastAncientFreezer reads the offset of last pruned ancient freezer
func ReadOffsetOfLastAncientFreezer(db ethdb.KeyValueReader) uint64 {
	offset, _ := db.Get(offsetOfLastAncientFreezer)
	if offset == nil {
		return 0
	}

	return new(big.Int).SetBytes(offset).Uint64()
}

// WriteOffsetOfCurrentAncientFreezer writes current offset of ancient freezer into ethdb
func WriteOffsetOfCurrentAncientFreezer(db ethdb.KeyValueWriter, offset uint64) {
	if err := db.Put(offsetOfCurrentAncientFreezer, new(big.Int).SetUint64(offset).Bytes()); err != nil {
		log.Crit("Failed to store offSetOfAncientFreezer", "err", err)
	}
}

// WriteOffsetOfLastAncientFreezer writes the last offset of ancient freezer into ethdb
func WriteOffsetOfLastAncientFreezer(db ethdb.KeyValueWriter, offset uint64) {
	if err := db.Put(offsetOfLastAncientFreezer, new(big.Int).SetUint64(offset).Bytes()); err != nil {
		log.Crit("Failed to store offSetOfAncientFreezer", "err", err)
	}
}

// NewDatabaseWithOnlyFreezer create a freezer db without state
func NewDatabaseWithOnlyFreezer(db ethdb.KeyValueStore, frz, namespace string, readonly bool, newOffSet uint64) (*Freezer, error) {
	// Create the idle freezer instance, this operation should be atomic to avoid mismatch between offset and ancientDB.
	frdb, err := NewChainFreezer(frz, namespace, readonly, newOffSet)
	if err != nil {
		return nil, err
	}

	return frdb, nil
}

// resolveChainFreezerDir is a helper function which resolves the absolute path
// of chain freezer by considering backward compatibility.
func resolveChainFreezerDir(ancient string) string {
	// Check if the chain freezer is already present in the specified
	// sub folder, if not then two possibilities:
	// - chain freezer is not initialized
	// - chain freezer exists in legacy location (root ancient folder)
	freezer := filepath.Join(ancient, ChainFreezerName)
	if !common.FileExist(freezer) {
		if !common.FileExist(ancient) {
			// The entire ancient store is not initialized, still use the sub
			// folder for initialization.
		} else {
			// Ancient root is already initialized, then we hold the assumption
			// that chain freezer is also initialized and located in root folder.
			// In this case fallback to legacy location.
			freezer = ancient
			log.Info("Found legacy ancient chain path", "location", ancient)
		}
	}

	return freezer
}

// resolveOffset is a helper function which resolves the value of offset to use
// while opening a chain freezer.
func resolveOffset(db ethdb.KeyValueStore, isLastOffset bool) uint64 {
	// The offset of ancientDB should be handled differently in different scenarios.
	if isLastOffset {
		return ReadOffsetOfLastAncientFreezer(db)
	} else {
		return ReadOffsetOfCurrentAncientFreezer(db)
	}
}

// NewDatabaseWithFreezer creates a high level database on top of a given key-
// value data store with a freezer moving immutable chain segments into cold
// storage.
//
//nolint:gocognit
func NewDatabaseWithFreezer(db ethdb.KeyValueStore, ancient string, namespace string, readonly, disableFreeze, isLastOffset bool) (ethdb.Database, error) {
	offset := resolveOffset(db, isLastOffset)
	log.Info("Resolving ancient pruner offset", "isLastOffset", isLastOffset, "offset", offset)

	// Create the idle freezer instance. If the given ancient directory is empty,
	// in-memory chain freezer is used (e.g. dev mode); otherwise the regular
	// file-based freezer is created.
	chainFreezerDir := ancient
	if chainFreezerDir != "" {
		chainFreezerDir = resolveChainFreezerDir(chainFreezerDir)
	}

	// Create the idle freezer instance
	frdb, err := newChainFreezer(chainFreezerDir, namespace, readonly, offset)
	if err != nil {
		return nil, err
	}

	// Since the freezer can be stored separately from the user's key-value database,
	// there's a fairly high probability that the user requests invalid combinations
	// of the freezer and database. Ensure that we don't shoot ourselves in the foot
	// by serving up conflicting data, leading to both datastores getting corrupted.
	//
	//   - If both the freezer and key-value store are empty (no genesis), we just
	//     initialized a new empty freezer, so everything's fine.
	//   - If the key-value store is empty, but the freezer is not, we need to make
	//     sure the user's genesis matches the freezer. That will be checked in the
	//     blockchain, since we don't have the genesis block here (nor should we at
	//     this point care, the key-value/freezer combo is valid).
	//   - If neither the key-value store nor the freezer is empty, cross validate
	//     the genesis hashes to make sure they are compatible. If they are, also
	//     ensure that there's no gap between the freezer and subsequently leveldb.
	//   - If the key-value store is not empty, but the freezer is, we might just be
	//     upgrading to the freezer release, or we might have had a small chain and
	//     not frozen anything yet. Ensure that no blocks are missing yet from the
	//     key-value store, since that would mean we already had an old freezer.

	// If the genesis hash is empty, we have a new key-value store, so nothing to
	// validate in this method. If, however, the genesis hash is not nil, compare
	// it to the freezer content.
	//nolint:nestif
	if kvgenesis, _ := db.Get(headerHashKey(0)); len(kvgenesis) > 0 {
		if frozen, _ := frdb.ItemAmountInAncient(); frozen > 0 {
			// If the freezer already contains something, ensure that the genesis blocks
			// match, otherwise we might mix up freezers across chains and destroy both
			// the freezer and the key-value store.
			// Only validate genesis if we have `offset` set to 0, which means ancient db pruning
			// hasn't happened yet. If the pruning would've happened, genesis would have been wiped
			// from ancient db.
			if offset == 0 {
				frgenesis, err := frdb.Ancient(ChainFreezerHashTable, 0)
				if err != nil {
					printChainMetadata(db)
					return nil, fmt.Errorf("failed to retrieve genesis from ancient %v", err)
				} else if !bytes.Equal(kvgenesis, frgenesis) {
					printChainMetadata(db)
					return nil, fmt.Errorf("genesis mismatch: %#x (leveldb) != %#x (ancients)", kvgenesis, frgenesis)
				}
			}

			// Key-value store and freezer belong to the same network. Ensure that they
			// are contiguous, otherwise we might end up with a non-functional freezer.
			//
			// If ancient db pruning has happened, the number of items in ancient db should
			// be less and hence we need to calculate the first block of leveldb by adding
			// the offset to it i.e. start block of leveldb = frozen + offset.
			startBlock := frozen + offset
			var kvhash []byte
			if kvhash, _ = db.Get(headerHashKey(startBlock)); len(kvhash) == 0 {
				// Subsequent header after the freezer limit is missing from the database.
				// Reject startup if the database has a more recent head.
				if head := *ReadHeaderNumber(db, ReadHeadHeaderHash(db)); head > startBlock-1 {
					// Find the smallest block stored in the key-value store
					// in range of [frozen, head]
					var number uint64
					for number = startBlock; number <= head; number++ {
						if present, _ := db.Has(headerHashKey(number)); present {
							break
						}
					}
					// We are about to exit on error. Print database metadata before exiting
					printChainMetadata(db)
					return nil, fmt.Errorf("gap in the chain between ancients [0 - #%d] and leveldb [#%d - #%d]",
						startBlock-1, number, head)
				}
				// Database contains only older data than the freezer, this happens if the
				// state was wiped and reinited from an existing freezer.
			}
			// Otherwise, key-value store continues where the freezer left off, all is fine.
			// We might have duplicate blocks (crash after freezer write but before key-value
			// store deletion, but that's fine). Still, check if the first block of key-value
			// store points to last block in freezer.
			if head := ReadHeaderFromKvStore(db, common.BytesToHash(kvhash), startBlock); head != nil {
				parentHash := head.ParentHash.Bytes()
				ancientParentHash, _ := frdb.Ancient(ChainFreezerHashTable, startBlock-1)
				if ancientParentHash == nil {
					printChainMetadata(db)
					return nil, fmt.Errorf("missing parent hash for block #%d in ancient", startBlock-1)
				}
				if !bytes.Equal(parentHash, ancientParentHash) {
					printChainMetadata(db)
					return nil, fmt.Errorf("broken chain due to parent hash mismatch: %#x (leveldb) != %#x (ancients) for block #%d, please set --datadir.ancient to the correct path", parentHash, ancientParentHash, startBlock-1)
				}
				// First block of key-value store points back to correct parent in ancient
			}
		} else {
			// This case means the freezer is empty. Either nothing is moved from the
			// key-value store or we've pruned all data.

			// No pruning case
			if offset == 0 {
				// If the freezer is empty, ensure nothing was moved yet from the key-value
				// store, otherwise we'll end up missing data. We check block #1 to decide
				// if we froze anything previously or not, but do take care of databases with
				// only the genesis block.
				if ReadHeadHeaderHash(db) != common.BytesToHash(kvgenesis) {
					// Key-value store contains more data than the genesis block, make sure we
					// didn't freeze anything yet.
					if kvblob, _ := db.Get(headerHashKey(1)); len(kvblob) == 0 {
						printChainMetadata(db)
						return nil, errors.New("ancient chain segments already extracted, please set --datadir.ancient to the correct path")
					}
					// Block #1 is still in the database, we're allowed to init a new feezer
				}
				// Otherwise, the head header is still the genesis, we're allowed to init a new
				// freezer.
			} else {
				// Full pruning case. Check if the key-value store isn't missing any block.
				if kvhash, _ := db.Get(headerHashKey(offset)); len(kvhash) == 0 {
					printChainMetadata(db)
					return nil, fmt.Errorf("missing blocks from leveldb post ancientdb pruning, block: %d", offset)
				}
			}
		}
	}
	// Freezer is consistent with the key-value database, permit combining the two
	if !disableFreeze {
		frdb.wg.Add(1)

		go func() {
			frdb.freeze(db)
			frdb.wg.Done()
		}()
	}

	return &freezerdb{
		ancientRoot:   ancient,
		KeyValueStore: db,
		chainFreezer:  frdb,
	}, nil
}

// NewMemoryDatabase creates an ephemeral in-memory key-value database without a
// freezer moving immutable chain segments into cold storage.
func NewMemoryDatabase() ethdb.Database {
	return NewDatabase(memorydb.New())
}

const (
	DBPebble  = "pebble"
	DBLeveldb = "leveldb"
)

// PreexistingDatabase checks the given data directory whether a database is already
// instantiated at that location, and if so, returns the type of database (or the
// empty string).
func PreexistingDatabase(path string) string {
	if _, err := os.Stat(filepath.Join(path, "CURRENT")); err != nil {
		return "" // No pre-existing db
	}

	if matches, err := filepath.Glob(filepath.Join(path, "OPTIONS*")); len(matches) > 0 || err != nil {
		if err != nil {
			panic(err) // only possible if the pattern is malformed
		}
		return DBPebble
	}
	return DBLeveldb
}

type counter uint64

func (c counter) String() string {
	return fmt.Sprintf("%d", c)
}

func (c counter) Percentage(current uint64) string {
	return fmt.Sprintf("%d", current*100/uint64(c))
}

// stat stores sizes and count for a parameter
type stat struct {
	size  common.StorageSize
	count counter
}

// Add size to the stat and increase the counter by 1
func (s *stat) Add(size common.StorageSize) {
	s.size += size
	s.count++
}

func (s *stat) Size() string {
	return s.size.String()
}

func (s *stat) Count() string {
	return s.count.String()
}

// AncientInspect inspects the underlying freezer db and prints stats relevant
// for ancient data pruning. It prints the start and end blocks of freezer db.
func AncientInspect(db ethdb.Database) error {
	offset := counter(ReadOffsetOfCurrentAncientFreezer(db))
	// Get number of ancient rows inside the freezer.
	ancients := counter(0)

	if count, err := db.ItemAmountInAncient(); err != nil {
		log.Error("failed to get the items amount in ancientDB", "err", err)
		return err
	} else {
		ancients = counter(count)
	}

	var endNumber counter

	if offset+ancients <= 0 {
		endNumber = 0
	} else {
		sum := counter(0)
		if ancients != 0 {
			sum = ancients - 1
		}
		endNumber = offset + sum
	}

	stats := [][]string{
		{"Start block number of ancientDB (offset)", offset.String()},
		{"End block number of ancientDB", endNumber.String()},
		{"Remaining items in ancientDB", ancients.String()},
	}
	table := tablewriter.NewWriter(os.Stdout)
	table.SetHeader([]string{"Field", "Items"})
	table.SetFooter([]string{"AncientStore information", ""})
	table.AppendBulk(stats)
	table.Render()

	return nil
}

// InspectDatabase traverses the entire database and checks the size
// of all different categories of data.
func InspectDatabase(db ethdb.Database, keyPrefix, keyStart []byte) error {
	it := db.NewIterator(keyPrefix, keyStart)
	defer it.Release()

	var (
		count  int64
		start  = time.Now()
		logged = time.Now()

		// Key-value store statistics
		headers            stat
		bodies             stat
		receipts           stat
		tds                stat
		numHashPairings    stat
		hashNumPairings    stat
		legacyTries        stat
		stateLookups       stat
		accountTries       stat
		storageTries       stat
		codes              stat
		txLookups          stat
		accountSnaps       stat
		storageSnaps       stat
		preimages          stat
		beaconHeaders      stat
		cliqueSnaps        stat
		bloomBits          stat
		filterMapRows      stat
		filterMapLastBlock stat
		filterMapBlockLV   stat

		// Verkle statistics
		verkleTries        stat
		verkleStateLookups stat

		// Meta- and unaccounted data
		metadata    stat
		unaccounted stat

		// Totals
		total common.StorageSize

		// This map tracks example keys for unaccounted data.
		// For each unique two-byte prefix, the first unaccounted key encountered
		// by the iterator will be stored.
		unaccountedKeys = make(map[[2]byte][]byte)
	)
	// Inspect key-value database first.
	for it.Next() {
		var (
			key  = it.Key()
			size = common.StorageSize(len(key) + len(it.Value()))
		)

		total += size

		switch {
		case bytes.HasPrefix(key, headerPrefix) && len(key) == (len(headerPrefix)+8+common.HashLength):
			headers.Add(size)
		case bytes.HasPrefix(key, blockBodyPrefix) && len(key) == (len(blockBodyPrefix)+8+common.HashLength):
			bodies.Add(size)
		case bytes.HasPrefix(key, blockReceiptsPrefix) && len(key) == (len(blockReceiptsPrefix)+8+common.HashLength):
			receipts.Add(size)
		case bytes.HasPrefix(key, headerPrefix) && bytes.HasSuffix(key, headerTDSuffix):
			tds.Add(size)
		case bytes.HasPrefix(key, headerPrefix) && bytes.HasSuffix(key, headerHashSuffix):
			numHashPairings.Add(size)
		case bytes.HasPrefix(key, headerNumberPrefix) && len(key) == (len(headerNumberPrefix)+common.HashLength):
			hashNumPairings.Add(size)
		case IsLegacyTrieNode(key, it.Value()):
			legacyTries.Add(size)
		case bytes.HasPrefix(key, stateIDPrefix) && len(key) == len(stateIDPrefix)+common.HashLength:
			stateLookups.Add(size)
		case IsAccountTrieNode(key):
			accountTries.Add(size)
		case IsStorageTrieNode(key):
			storageTries.Add(size)
		case bytes.HasPrefix(key, CodePrefix) && len(key) == len(CodePrefix)+common.HashLength:
			codes.Add(size)
		case bytes.HasPrefix(key, txLookupPrefix) && len(key) == (len(txLookupPrefix)+common.HashLength):
			txLookups.Add(size)
		case bytes.HasPrefix(key, SnapshotAccountPrefix) && len(key) == (len(SnapshotAccountPrefix)+common.HashLength):
			accountSnaps.Add(size)
		case bytes.HasPrefix(key, SnapshotStoragePrefix) && len(key) == (len(SnapshotStoragePrefix)+2*common.HashLength):
			storageSnaps.Add(size)
		case bytes.HasPrefix(key, PreimagePrefix) && len(key) == (len(PreimagePrefix)+common.HashLength):
			preimages.Add(size)
		case bytes.HasPrefix(key, configPrefix) && len(key) == (len(configPrefix)+common.HashLength):
			metadata.Add(size)
		case bytes.HasPrefix(key, genesisPrefix) && len(key) == (len(genesisPrefix)+common.HashLength):
			metadata.Add(size)
		case bytes.HasPrefix(key, skeletonHeaderPrefix) && len(key) == (len(skeletonHeaderPrefix)+8):
			beaconHeaders.Add(size)
		case bytes.HasPrefix(key, CliqueSnapshotPrefix) && len(key) == 7+common.HashLength:
			cliqueSnaps.Add(size)

		// new log index
		case bytes.HasPrefix(key, filterMapRowPrefix) && len(key) <= len(filterMapRowPrefix)+9:
			filterMapRows.Add(size)
		case bytes.HasPrefix(key, filterMapLastBlockPrefix) && len(key) == len(filterMapLastBlockPrefix)+4:
			filterMapLastBlock.Add(size)
		case bytes.HasPrefix(key, filterMapBlockLVPrefix) && len(key) == len(filterMapBlockLVPrefix)+8:
			filterMapBlockLV.Add(size)

		// old log index (deprecated)
		case bytes.HasPrefix(key, bloomBitsPrefix) && len(key) == (len(bloomBitsPrefix)+10+common.HashLength):
			bloomBits.Add(size)
		case bytes.HasPrefix(key, bloomBitsMetaPrefix) && len(key) < len(bloomBitsMetaPrefix)+8:
			bloomBits.Add(size)

		// Verkle trie data is detected, determine the sub-category
		case bytes.HasPrefix(key, VerklePrefix):
			remain := key[len(VerklePrefix):]
			switch {
			case IsAccountTrieNode(remain):
				verkleTries.Add(size)
			case bytes.HasPrefix(remain, stateIDPrefix) && len(remain) == len(stateIDPrefix)+common.HashLength:
				verkleStateLookups.Add(size)
			case bytes.Equal(remain, persistentStateIDKey):
				metadata.Add(size)
			case bytes.Equal(remain, trieJournalKey):
				metadata.Add(size)
			case bytes.Equal(remain, snapSyncStatusFlagKey):
				metadata.Add(size)
			default:
				unaccounted.Add(size)
			}

		// Metadata keys
		case slices.ContainsFunc(knownMetadataKeys, func(x []byte) bool { return bytes.Equal(x, key) }):
			metadata.Add(size)

		default:
<<<<<<< HEAD
			var accounted bool

			for _, meta := range [][]byte{
				databaseVersionKey, headHeaderKey, headBlockKey, headFastBlockKey, headFinalizedBlockKey,
				lastPivotKey, fastTrieProgressKey, snapshotDisabledKey, SnapshotRootKey, snapshotJournalKey,
				snapshotGeneratorKey, snapshotRecoveryKey, txIndexTailKey, fastTxLookupLimitKey,
				uncleanShutdownKey, badBlockKey, transitionStatusKey, skeletonSyncStatusKey,
				persistentStateIDKey, trieJournalKey, snapshotSyncStatusKey, snapSyncStatusFlagKey,
			} {
				if bytes.Equal(key, meta) {
					metadata.Add(size)

					accounted = true

					break
				}
			}

			if !accounted {
				unaccounted.Add(size)
			}
=======
			unaccounted.Add(size)
			if len(key) >= 2 {
				prefix := [2]byte(key[:2])
				if _, ok := unaccountedKeys[prefix]; !ok {
					unaccountedKeys[prefix] = bytes.Clone(key)
				}
			}
>>>>>>> 827d3fcc
		}

		count++
		if count%1000 == 0 && time.Since(logged) > 8*time.Second {
			log.Info("Inspecting database", "count", count, "elapsed", common.PrettyDuration(time.Since(start)))
			logged = time.Now()
		}
	}
	// Display the database statistic of key-value store.
	stats := [][]string{
		{"Key-Value store", "Headers", headers.Size(), headers.Count()},
		{"Key-Value store", "Bodies", bodies.Size(), bodies.Count()},
		{"Key-Value store", "Receipt lists", receipts.Size(), receipts.Count()},
		{"Key-Value store", "Difficulties (deprecated)", tds.Size(), tds.Count()},
		{"Key-Value store", "Block number->hash", numHashPairings.Size(), numHashPairings.Count()},
		{"Key-Value store", "Block hash->number", hashNumPairings.Size(), hashNumPairings.Count()},
		{"Key-Value store", "Transaction index", txLookups.Size(), txLookups.Count()},
		{"Key-Value store", "Log index filter-map rows", filterMapRows.Size(), filterMapRows.Count()},
		{"Key-Value store", "Log index last-block-of-map", filterMapLastBlock.Size(), filterMapLastBlock.Count()},
		{"Key-Value store", "Log index block-lv", filterMapBlockLV.Size(), filterMapBlockLV.Count()},
		{"Key-Value store", "Log bloombits (deprecated)", bloomBits.Size(), bloomBits.Count()},
		{"Key-Value store", "Contract codes", codes.Size(), codes.Count()},
		{"Key-Value store", "Hash trie nodes", legacyTries.Size(), legacyTries.Count()},
		{"Key-Value store", "Path trie state lookups", stateLookups.Size(), stateLookups.Count()},
		{"Key-Value store", "Path trie account nodes", accountTries.Size(), accountTries.Count()},
		{"Key-Value store", "Path trie storage nodes", storageTries.Size(), storageTries.Count()},
		{"Key-Value store", "Verkle trie nodes", verkleTries.Size(), verkleTries.Count()},
		{"Key-Value store", "Verkle trie state lookups", verkleStateLookups.Size(), verkleStateLookups.Count()},
		{"Key-Value store", "Trie preimages", preimages.Size(), preimages.Count()},
		{"Key-Value store", "Account snapshot", accountSnaps.Size(), accountSnaps.Count()},
		{"Key-Value store", "Storage snapshot", storageSnaps.Size(), storageSnaps.Count()},
		{"Key-Value store", "Beacon sync headers", beaconHeaders.Size(), beaconHeaders.Count()},
		{"Key-Value store", "Clique snapshots", cliqueSnaps.Size(), cliqueSnaps.Count()},
		{"Key-Value store", "Singleton metadata", metadata.Size(), metadata.Count()},
	}
	// Inspect all registered append-only file store then.
	ancients, err := inspectFreezers(db)
	if err != nil {
		return err
	}

	for _, ancient := range ancients {
		for _, table := range ancient.sizes {
			stats = append(stats, []string{
				fmt.Sprintf("Ancient store (%s)",
					//nolint: staticcheck
					strings.Title(ancient.name)),
				//nolint: staticcheck
				strings.Title(table.name),
				table.size.String(),
				fmt.Sprintf("%d", ancient.count()),
			})
		}

		total += ancient.size()
	}

	table := tablewriter.NewWriter(os.Stdout)
	table.SetHeader([]string{"Database", "Category", "Size", "Items"})
	table.SetFooter([]string{"", "Total", total.String(), " "})
	table.AppendBulk(stats)
	table.Render()

	if unaccounted.size > 0 {
		log.Error("Database contains unaccounted data", "size", unaccounted.size, "count", unaccounted.count)
		for _, e := range slices.SortedFunc(maps.Values(unaccountedKeys), bytes.Compare) {
			log.Error(fmt.Sprintf("   example key: %x", e))
		}
	}

	return nil
}

// This is the list of known 'metadata' keys stored in the databasse.
var knownMetadataKeys = [][]byte{
	databaseVersionKey, headHeaderKey, headBlockKey, headFastBlockKey, headFinalizedBlockKey,
	lastPivotKey, fastTrieProgressKey, snapshotDisabledKey, SnapshotRootKey, snapshotJournalKey,
	snapshotGeneratorKey, snapshotRecoveryKey, txIndexTailKey, fastTxLookupLimitKey,
	uncleanShutdownKey, badBlockKey, transitionStatusKey, skeletonSyncStatusKey,
	persistentStateIDKey, trieJournalKey, snapshotSyncStatusKey, snapSyncStatusFlagKey,
	filterMapsRangeKey,
}

// printChainMetadata prints out chain metadata to stderr.
func printChainMetadata(db ethdb.KeyValueStore) {
	fmt.Fprintf(os.Stderr, "Chain metadata\n")

	for _, v := range ReadChainMetadata(db) {
		fmt.Fprintf(os.Stderr, "  %s\n", strings.Join(v, ": "))
	}

	fmt.Fprintf(os.Stderr, "\n\n")
}

// ReadChainMetadata returns a set of key/value pairs that contains information
// about the database chain status. This can be used for diagnostic purposes
// when investigating the state of the node.
func ReadChainMetadata(db ethdb.KeyValueStore) [][]string {
	pp := func(val *uint64) string {
		if val == nil {
			return "<nil>"
		}

		return fmt.Sprintf("%d (%#x)", *val, *val)
	}

	data := [][]string{
		{"databaseVersion", pp(ReadDatabaseVersion(db))},
		{"headBlockHash", fmt.Sprintf("%v", ReadHeadBlockHash(db))},
		{"headFastBlockHash", fmt.Sprintf("%v", ReadHeadFastBlockHash(db))},
		{"headHeaderHash", fmt.Sprintf("%v", ReadHeadHeaderHash(db))},
		{"lastPivotNumber", pp(ReadLastPivotNumber(db))},
		{"len(snapshotSyncStatus)", fmt.Sprintf("%d bytes", len(ReadSnapshotSyncStatus(db)))},
		{"snapshotDisabled", fmt.Sprintf("%v", ReadSnapshotDisabled(db))},
		{"snapshotJournal", fmt.Sprintf("%d bytes", len(ReadSnapshotJournal(db)))},
		{"snapshotRecoveryNumber", pp(ReadSnapshotRecoveryNumber(db))},
		{"snapshotRoot", fmt.Sprintf("%v", ReadSnapshotRoot(db))},
		{"txIndexTail", pp(ReadTxIndexTail(db))},
	}
	if b := ReadSkeletonSyncStatus(db); b != nil {
		data = append(data, []string{"SkeletonSyncStatus", string(b)})
	}
<<<<<<< HEAD

=======
	if fmr, ok, _ := ReadFilterMapsRange(db); ok {
		data = append(data, []string{"filterMapsRange", fmt.Sprintf("%+v", fmr)})
	}
>>>>>>> 827d3fcc
	return data
}

// SafeDeleteRange deletes all of the keys (and values) in the range
// [start,end) (inclusive on start, exclusive on end).
// If hashScheme is true then it always uses an iterator and skips hashdb trie
// node entries. If it is false and the backing db is pebble db then it uses
// the fast native range delete.
// In case of fallback mode (hashdb or leveldb) the range deletion might be
// very slow depending on the number of entries. In this case stopCallback
// is periodically called and if it returns an error then SafeDeleteRange
// stops and also returns that error. The callback is not called if native
// range delete is used or there are a small number of keys only. The bool
// argument passed to the callback is true if enrties have actually been
// deleted already.
func SafeDeleteRange(db ethdb.KeyValueStore, start, end []byte, hashScheme bool, stopCallback func(bool) bool) error {
	if !hashScheme {
		// delete entire range; use fast native range delete on pebble db
		for {
			switch err := db.DeleteRange(start, end); {
			case err == nil:
				return nil
			case errors.Is(err, ethdb.ErrTooManyKeys):
				if stopCallback(true) {
					return ErrDeleteRangeInterrupted
				}
			default:
				return err
			}
		}
	}

	var (
		count, deleted, skipped int
		buff                    = crypto.NewKeccakState()
		startTime               = time.Now()
	)

	batch := db.NewBatch()
	it := db.NewIterator(nil, start)
	defer func() {
		it.Release() // it might be replaced during the process
		log.Debug("SafeDeleteRange finished", "deleted", deleted, "skipped", skipped, "elapsed", common.PrettyDuration(time.Since(startTime)))
	}()

	for it.Next() && bytes.Compare(end, it.Key()) > 0 {
		// Prevent deletion for trie nodes in hash mode
		if len(it.Key()) != 32 || crypto.HashData(buff, it.Value()) != common.BytesToHash(it.Key()) {
			if err := batch.Delete(it.Key()); err != nil {
				return err
			}
			deleted++
		} else {
			skipped++
		}
		count++
		if count > 10000 { // should not block for more than a second
			if err := batch.Write(); err != nil {
				return err
			}
			if stopCallback(deleted != 0) {
				return ErrDeleteRangeInterrupted
			}
			start = append(bytes.Clone(it.Key()), 0) // appending a zero gives us the next possible key
			it.Release()
			batch = db.NewBatch()
			it = db.NewIterator(nil, start)
			count = 0
		}
	}
	return batch.Write()
}<|MERGE_RESOLUTION|>--- conflicted
+++ resolved
@@ -20,11 +20,8 @@
 	"bytes"
 	"errors"
 	"fmt"
-<<<<<<< HEAD
+	"maps"
 	"math/big"
-=======
-	"maps"
->>>>>>> 827d3fcc
 	"os"
 	"path/filepath"
 	"slices"
@@ -652,29 +649,6 @@
 			metadata.Add(size)
 
 		default:
-<<<<<<< HEAD
-			var accounted bool
-
-			for _, meta := range [][]byte{
-				databaseVersionKey, headHeaderKey, headBlockKey, headFastBlockKey, headFinalizedBlockKey,
-				lastPivotKey, fastTrieProgressKey, snapshotDisabledKey, SnapshotRootKey, snapshotJournalKey,
-				snapshotGeneratorKey, snapshotRecoveryKey, txIndexTailKey, fastTxLookupLimitKey,
-				uncleanShutdownKey, badBlockKey, transitionStatusKey, skeletonSyncStatusKey,
-				persistentStateIDKey, trieJournalKey, snapshotSyncStatusKey, snapSyncStatusFlagKey,
-			} {
-				if bytes.Equal(key, meta) {
-					metadata.Add(size)
-
-					accounted = true
-
-					break
-				}
-			}
-
-			if !accounted {
-				unaccounted.Add(size)
-			}
-=======
 			unaccounted.Add(size)
 			if len(key) >= 2 {
 				prefix := [2]byte(key[:2])
@@ -682,7 +656,6 @@
 					unaccountedKeys[prefix] = bytes.Clone(key)
 				}
 			}
->>>>>>> 827d3fcc
 		}
 
 		count++
@@ -805,13 +778,9 @@
 	if b := ReadSkeletonSyncStatus(db); b != nil {
 		data = append(data, []string{"SkeletonSyncStatus", string(b)})
 	}
-<<<<<<< HEAD
-
-=======
 	if fmr, ok, _ := ReadFilterMapsRange(db); ok {
 		data = append(data, []string{"filterMapsRange", fmt.Sprintf("%+v", fmr)})
 	}
->>>>>>> 827d3fcc
 	return data
 }
 
