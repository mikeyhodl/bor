--- conflicted
+++ resolved
@@ -287,15 +287,6 @@
 	return rows, nil
 }
 
-<<<<<<< HEAD
-// DeleteBloombits removes all compressed bloom bits vector belonging to the
-// given section range and bit index.
-func DeleteBloombits(db ethdb.Database, bit uint, from uint64, to uint64) {
-	start, end := bloomBitsKey(bit, from, common.Hash{}), bloomBitsKey(bit, to, common.Hash{})
-
-	it := db.NewIterator(nil, start)
-	defer it.Release()
-=======
 // WriteFilterMapRow stores a filter map row at the given mapRowIndex or deletes
 // any existing entry if the row is empty.
 func WriteFilterMapExtRow(db ethdb.KeyValueWriter, mapRowIndex uint64, row []uint32, bitLength uint) {
@@ -319,7 +310,6 @@
 		log.Crit("Failed to store extended filter map row", "err", err)
 	}
 }
->>>>>>> 827d3fcc
 
 func WriteFilterMapBaseRows(db ethdb.KeyValueWriter, mapRowIndex uint64, rows [][]uint32, bitLength uint) {
 	byteLength := int(bitLength) / 8
@@ -332,18 +322,6 @@
 			entryCount += len(row)
 			zeroBits = i
 		}
-<<<<<<< HEAD
-
-		if len(it.Key()) != len(bloomBitsPrefix)+2+8+32 {
-			continue
-		}
-
-		db.Delete(it.Key())
-	}
-
-	if it.Error() != nil {
-		log.Crit("Failed to delete bloom bits", "err", it.Error())
-=======
 	}
 	var err error
 	if entryCount > 0 {
@@ -526,7 +504,6 @@
 func DeleteBloomBitsDb(db ethdb.KeyValueStore, hashScheme bool, stopCallback func(bool) bool) error {
 	if err := deletePrefixRange(db, bloomBitsPrefix, hashScheme, stopCallback); err != nil {
 		return err
->>>>>>> 827d3fcc
 	}
 	return deletePrefixRange(db, bloomBitsMetaPrefix, hashScheme, stopCallback)
 }