--- conflicted
+++ resolved
@@ -27,12 +27,7 @@
 	"github.com/ethereum/go-ethereum/core"
 	"github.com/ethereum/go-ethereum/core/rawdb"
 	"github.com/ethereum/go-ethereum/core/types"
-<<<<<<< HEAD
-	"github.com/ethereum/go-ethereum/core/vm"
-	"github.com/ethereum/go-ethereum/eth/downloader"
-=======
 	"github.com/ethereum/go-ethereum/eth/ethconfig"
->>>>>>> 12b4131f
 	"github.com/ethereum/go-ethereum/eth/protocols/eth"
 	"github.com/ethereum/go-ethereum/event"
 	"github.com/ethereum/go-ethereum/p2p"
@@ -106,13 +101,8 @@
 		gspecNoFork  = &core.Genesis{Config: configNoFork}
 		gspecProFork = &core.Genesis{Config: configProFork}
 
-<<<<<<< HEAD
-		chainNoFork, _  = core.NewBlockChain(dbNoFork, nil, gspecNoFork, nil, engine, vm.Config{}, nil, nil, nil)
-		chainProFork, _ = core.NewBlockChain(dbProFork, nil, gspecProFork, nil, engine, vm.Config{}, nil, nil, nil)
-=======
 		chainNoFork, _  = core.NewBlockChain(dbNoFork, gspecNoFork, engine, nil)
 		chainProFork, _ = core.NewBlockChain(dbProFork, gspecProFork, engine, nil)
->>>>>>> 12b4131f
 
 		_, blocksNoFork, _  = core.GenerateChainWithGenesis(gspecNoFork, engine, 2, nil)
 		_, blocksProFork, _ = core.GenerateChainWithGenesis(gspecProFork, engine, 2, nil)
@@ -277,16 +267,7 @@
 		return eth.Handle((*ethHandler)(handler.handler), peer)
 	})
 	// Run the handshake locally to avoid spinning up a source handler
-<<<<<<< HEAD
-	var (
-		genesis = handler.chain.Genesis()
-		head    = handler.chain.CurrentBlock()
-		td      = handler.chain.GetTd(head.Hash(), head.Number.Uint64())
-	)
-	if err := src.Handshake(1, td, head.Hash(), genesis.Hash(), forkid.NewIDWithChain(handler.chain), forkid.NewFilter(handler.chain)); err != nil {
-=======
 	if err := src.Handshake(1, handler.chain, eth.BlockRangeUpdatePacket{}); err != nil {
->>>>>>> 12b4131f
 		t.Fatalf("failed to run protocol handshake")
 	}
 	// Send the transaction to the sink and verify that it's added to the tx pool
@@ -342,16 +323,7 @@
 		return eth.Handle((*ethHandler)(handler.handler), peer)
 	})
 	// Run the handshake locally to avoid spinning up a source handler
-<<<<<<< HEAD
-	var (
-		genesis = handler.chain.Genesis()
-		head    = handler.chain.CurrentBlock()
-		td      = handler.chain.GetTd(head.Hash(), head.Number.Uint64())
-	)
-	if err := sink.Handshake(1, td, head.Hash(), genesis.Hash(), forkid.NewIDWithChain(handler.chain), forkid.NewFilter(handler.chain)); err != nil {
-=======
 	if err := sink.Handshake(1, handler.chain, eth.BlockRangeUpdatePacket{}); err != nil {
->>>>>>> 12b4131f
 		t.Fatalf("failed to run protocol handshake")
 	}
 	// After the handshake completes, the source handler should stream the sink
