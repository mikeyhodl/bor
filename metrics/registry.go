package metrics

import (
	"errors"
	"fmt"
	"sort"
	"strings"
	"sync"
)

// ErrDuplicateMetric is the error returned by Registry.Register when a metric
// already exists. If you mean to Register that metric you must first
// Unregister the existing metric.
var ErrDuplicateMetric = errors.New("duplicate metric")

// A Registry holds references to a set of metrics by name and can iterate
// over them, calling callback functions provided by the user.
//
// This is an interface to encourage other structs to implement
// the Registry API as appropriate.
type Registry interface {

	// Each call the given function for each registered metric.
	Each(func(string, interface{}))

	// Get the metric by the given name or nil if none is registered.
	Get(string) interface{}

	// GetAll metrics in the Registry.
	GetAll() map[string]map[string]interface{}

	// GetOrRegister returns an existing metric or registers the one returned
	// by the given constructor.
	GetOrRegister(string, func() interface{}) interface{}

	// Register the given metric under the given name.
	Register(string, interface{}) error

	// RunHealthchecks run all registered healthchecks.
	RunHealthchecks()

	// Unregister the metric with the given name.
	Unregister(string)
}

type orderedRegistry struct {
	StandardRegistry
}

// Each call the given function for each registered metric.
func (r *orderedRegistry) Each(f func(string, interface{})) {
	var names []string
	reg := r.registered()
	for name := range reg {
		names = append(names, name)
	}
	sort.Strings(names)
	for _, name := range names {
		f(name, reg[name])
	}
}

// NewRegistry creates a new registry.
func NewRegistry() Registry {
	return new(StandardRegistry)
}

// NewOrderedRegistry creates a new ordered registry (for testing).
func NewOrderedRegistry() Registry {
	return new(orderedRegistry)
}

// StandardRegistry the standard implementation of a Registry uses sync.map
// of names to metrics.
type StandardRegistry struct {
	metrics sync.Map
}

// Each call the given function for each registered metric.
func (r *StandardRegistry) Each(f func(string, interface{})) {
	for name, i := range r.registered() {
		f(name, i)
	}
}

// Get the metric by the given name or nil if none is registered.
func (r *StandardRegistry) Get(name string) interface{} {
	item, _ := r.metrics.Load(name)
	return item
}

// GetOrRegister gets an existing metric or creates and registers a new one. Threadsafe
// alternative to calling Get and Register on failure.
// The interface can be the metric to register if not found in registry,
// or a function returning the metric for lazy instantiation.
func (r *StandardRegistry) GetOrRegister(name string, ctor func() interface{}) interface{} {
	// fast path
	cached, ok := r.metrics.Load(name)
	if ok {
		return cached
	}
<<<<<<< HEAD

	if v := reflect.ValueOf(i); v.Kind() == reflect.Func {
		i = v.Call(nil)[0].Interface()
	}
	item, _, ok := r.loadOrRegister(name, i)
	if !ok {
		return i
	}
=======
	item, _, _ := r.loadOrRegister(name, ctor())
>>>>>>> 12b4131f
	return item
}

// Register the given metric under the given name. Returns a ErrDuplicateMetric
// if a metric by the given name is already registered.
func (r *StandardRegistry) Register(name string, i interface{}) error {
	// fast path
	_, ok := r.metrics.Load(name)
	if ok {
		return fmt.Errorf("%w: %v", ErrDuplicateMetric, name)
	}

	_, loaded, _ := r.loadOrRegister(name, i)
	if loaded {
		return fmt.Errorf("%w: %v", ErrDuplicateMetric, name)
	}
	return nil
}

// RunHealthchecks run all registered healthchecks.
func (r *StandardRegistry) RunHealthchecks() {
	r.metrics.Range(func(key, value any) bool {
		if h, ok := value.(*Healthcheck); ok {
			h.Check()
		}
		return true
	})
}

// GetAll metrics in the Registry
func (r *StandardRegistry) GetAll() map[string]map[string]interface{} {
	data := make(map[string]map[string]interface{})

	r.Each(func(name string, i interface{}) {
		values := make(map[string]interface{})
		switch metric := i.(type) {
		case *Counter:
			values["count"] = metric.Snapshot().Count()
		case *CounterFloat64:
			values["count"] = metric.Snapshot().Count()
		case *Gauge:
			values["value"] = metric.Snapshot().Value()
		case *GaugeFloat64:
			values["value"] = metric.Snapshot().Value()
		case *Healthcheck:
			values["error"] = nil

			metric.Check()

			if err := metric.Error(); nil != err {
				values["error"] = metric.Error().Error()
			}
		case Histogram:
			h := metric.Snapshot()
			ps := h.Percentiles([]float64{0.5, 0.75, 0.95, 0.99, 0.999})
			values["count"] = h.Count()
			values["min"] = h.Min()
			values["max"] = h.Max()
			values["mean"] = h.Mean()
			values["stddev"] = h.StdDev()
			values["median"] = ps[0]
			values["75%"] = ps[1]
			values["95%"] = ps[2]
			values["99%"] = ps[3]
			values["99.9%"] = ps[4]
		case *Meter:
			m := metric.Snapshot()
			values["count"] = m.Count()
			values["1m.rate"] = m.Rate1()
			values["5m.rate"] = m.Rate5()
			values["15m.rate"] = m.Rate15()
			values["mean.rate"] = m.RateMean()
		case *Timer:
			t := metric.Snapshot()
			ps := t.Percentiles([]float64{0.5, 0.75, 0.95, 0.99, 0.999})
			values["count"] = t.Count()
			values["min"] = t.Min()
			values["max"] = t.Max()
			values["mean"] = t.Mean()
			values["stddev"] = t.StdDev()
			values["median"] = ps[0]
			values["75%"] = ps[1]
			values["95%"] = ps[2]
			values["99%"] = ps[3]
			values["99.9%"] = ps[4]
			values["1m.rate"] = t.Rate1()
			values["5m.rate"] = t.Rate5()
			values["15m.rate"] = t.Rate15()
			values["mean.rate"] = t.RateMean()
		}

		data[name] = values
	})

	return data
}

// Unregister the metric with the given name.
func (r *StandardRegistry) Unregister(name string) {
	r.stop(name)
	r.metrics.LoadAndDelete(name)
}

func (r *StandardRegistry) loadOrRegister(name string, i interface{}) (interface{}, bool, bool) {
	switch i.(type) {
	case *Counter, *CounterFloat64, *Gauge, *GaugeFloat64, *GaugeInfo, *Healthcheck, Histogram, *Meter, *Timer, *ResettingTimer:
	default:
		return nil, false, false
	}
	item, loaded := r.metrics.LoadOrStore(name, i)
	return item, loaded, true
}

func (r *StandardRegistry) registered() map[string]interface{} {
	metrics := make(map[string]interface{})
	r.metrics.Range(func(key, value any) bool {
		metrics[key.(string)] = value
		return true
	})
	return metrics
}

func (r *StandardRegistry) stop(name string) {
	if i, ok := r.metrics.Load(name); ok {
		if s, ok := i.(Stoppable); ok {
			s.Stop()
		}
	}
}

// Stoppable defines the metrics which has to be stopped.
type Stoppable interface {
	Stop()
}

type PrefixedRegistry struct {
	underlying Registry
	prefix     string
}

func NewPrefixedRegistry(prefix string) Registry {
	return &PrefixedRegistry{
		underlying: NewRegistry(),
		prefix:     prefix,
	}
}

func NewPrefixedChildRegistry(parent Registry, prefix string) Registry {
	return &PrefixedRegistry{
		underlying: parent,
		prefix:     prefix,
	}
}

// Each call the given function for each registered metric.
func (r *PrefixedRegistry) Each(fn func(string, interface{})) {
	wrappedFn := func(prefix string) func(string, interface{}) {
		return func(name string, iface interface{}) {
			if strings.HasPrefix(name, prefix) {
				fn(name, iface)
			} else {
				return
			}
		}
	}

	baseRegistry, prefix := findPrefix(r, "")
	baseRegistry.Each(wrappedFn(prefix))
}

func findPrefix(registry Registry, prefix string) (Registry, string) {
	switch r := registry.(type) {
	case *PrefixedRegistry:
		return findPrefix(r.underlying, r.prefix+prefix)
	case *StandardRegistry:
		return r, prefix
	}

	return nil, ""
}

// Get the metric by the given name or nil if none is registered.
func (r *PrefixedRegistry) Get(name string) interface{} {
	realName := r.prefix + name
	return r.underlying.Get(realName)
}

// GetOrRegister gets an existing metric or registers the given one.
// The interface can be the metric to register if not found in registry,
// or a function returning the metric for lazy instantiation.
func (r *PrefixedRegistry) GetOrRegister(name string, ctor func() interface{}) interface{} {
	realName := r.prefix + name
	return r.underlying.GetOrRegister(realName, ctor)
}

// Register the given metric under the given name. The name will be prefixed.
func (r *PrefixedRegistry) Register(name string, metric interface{}) error {
	realName := r.prefix + name
	return r.underlying.Register(realName, metric)
}

// RunHealthchecks run all registered healthchecks.
func (r *PrefixedRegistry) RunHealthchecks() {
	r.underlying.RunHealthchecks()
}

// GetAll metrics in the Registry
func (r *PrefixedRegistry) GetAll() map[string]map[string]interface{} {
	return r.underlying.GetAll()
}

// Unregister the metric with the given name. The name will be prefixed.
func (r *PrefixedRegistry) Unregister(name string) {
	realName := r.prefix + name
	r.underlying.Unregister(realName)
}

var (
	DefaultRegistry = NewRegistry()
)

// Each call the given function for each registered metric.
func Each(f func(string, interface{})) {
	DefaultRegistry.Each(f)
}

// Get the metric by the given name or nil if none is registered.
func Get(name string) interface{} {
	return DefaultRegistry.Get(name)
}

// GetOrRegister gets an existing metric or creates and registers a new one. Threadsafe
// alternative to calling Get and Register on failure.
func GetOrRegister(name string, i func() interface{}) interface{} {
	return DefaultRegistry.GetOrRegister(name, i)
}

func getOrRegister[T any](name string, ctor func() T, r Registry) T {
	if r == nil {
		r = DefaultRegistry
	}
	return r.GetOrRegister(name, func() any { return ctor() }).(T)
}

// Register the given metric under the given name.  Returns a ErrDuplicateMetric
// if a metric by the given name is already registered.
func Register(name string, i interface{}) error {
	return DefaultRegistry.Register(name, i)
}

// MustRegister register the given metric under the given name. Panics if a metric by the
// given name is already registered.
func MustRegister(name string, i interface{}) {
	if err := Register(name, i); err != nil {
		panic(err)
	}
}

// RunHealthchecks run all registered healthchecks.
func RunHealthchecks() {
	DefaultRegistry.RunHealthchecks()
}

// Unregister the metric with the given name.
func Unregister(name string) {
	DefaultRegistry.Unregister(name)
}<|MERGE_RESOLUTION|>--- conflicted
+++ resolved
@@ -99,18 +99,7 @@
 	if ok {
 		return cached
 	}
-<<<<<<< HEAD
-
-	if v := reflect.ValueOf(i); v.Kind() == reflect.Func {
-		i = v.Call(nil)[0].Interface()
-	}
-	item, _, ok := r.loadOrRegister(name, i)
-	if !ok {
-		return i
-	}
-=======
 	item, _, _ := r.loadOrRegister(name, ctor())
->>>>>>> 12b4131f
 	return item
 }
 
