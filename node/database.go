// Copyright 2024 The go-ethereum Authors
// This file is part of the go-ethereum library.
//
// The go-ethereum library is free software: you can redistribute it and/or modify
// it under the terms of the GNU Lesser General Public License as published by
// the Free Software Foundation, either version 3 of the License, or
// (at your option) any later version.
//
// The go-ethereum library is distributed in the hope that it will be useful,
// but WITHOUT ANY WARRANTY; without even the implied warranty of
// MERCHANTABILITY or FITNESS FOR A PARTICULAR PURPOSE. See the
// GNU Lesser General Public License for more details.
//
// You should have received a copy of the GNU Lesser General Public License
// along with the go-ethereum library. If not, see <http://www.gnu.org/licenses/>.

package node

import (
	"fmt"

	"github.com/ethereum/go-ethereum/core/rawdb"
	"github.com/ethereum/go-ethereum/ethdb"
	"github.com/ethereum/go-ethereum/ethdb/leveldb"
	"github.com/ethereum/go-ethereum/ethdb/pebble"
	"github.com/ethereum/go-ethereum/log"
)

// DatabaseOptions contains the options to apply when opening a database.
type DatabaseOptions struct {
	// Directory for storing chain history ("freezer").
	AncientsDirectory string

<<<<<<< HEAD
	// Ancient pruner related fields
	DisableFreeze bool
	IsLastOffset  bool

	// Ephemeral means that filesystem sync operations should be avoided:
	// data integrity in the face of a crash is not important. This option
	// should typically be used in tests.
	Ephemeral bool
=======
	// The optional Era folder, which can be either a subfolder under
	// ancient/chain or a directory specified via an absolute path.
	EraDirectory string

	MetricsNamespace string // the namespace for database relevant metrics
	Cache            int    // the capacity(in megabytes) of the data caching
	Handles          int    // number of files to be open simultaneously
	ReadOnly         bool   // if true, no writes can be performed
}

type internalOpenOptions struct {
	directory string
	dbEngine  string // "leveldb" | "pebble"
	DatabaseOptions
>>>>>>> 12b4131f
}

// openDatabase opens both a disk-based key-value database such as leveldb or pebble, but also
// integrates it with a freezer database -- if the AncientDir option has been
// set on the provided OpenOptions.
// The passed o.AncientDir indicates the path of root ancient directory where
// the chain freezer can be opened.
func openDatabase(o internalOpenOptions) (ethdb.Database, error) {
	kvdb, err := openKeyValueDatabase(o)
	if err != nil {
		return nil, err
	}
	opts := rawdb.OpenOptions{
		Ancient:          o.AncientsDirectory,
		Era:              o.EraDirectory,
		MetricsNamespace: o.MetricsNamespace,
		ReadOnly:         o.ReadOnly,
	}
<<<<<<< HEAD
	frdb, err := rawdb.NewDatabaseWithFreezer(kvdb, o.AncientsDirectory, o.Namespace, o.ReadOnly, o.DisableFreeze, o.IsLastOffset)
=======
	frdb, err := rawdb.Open(kvdb, opts)
>>>>>>> 12b4131f
	if err != nil {
		kvdb.Close()
		return nil, err
	}
	return frdb, nil
}

// openKeyValueDatabase opens a disk-based key-value database, e.g. leveldb or pebble.
//
//						  type == null          type != null
//					   +----------------------------------------
//	db is non-existent |  pebble default  |  specified type
//	db is existent     |  from db         |  specified type (if compatible)
func openKeyValueDatabase(o internalOpenOptions) (ethdb.KeyValueStore, error) {
	// Reject any unsupported database type
	if len(o.dbEngine) != 0 && o.dbEngine != rawdb.DBLeveldb && o.dbEngine != rawdb.DBPebble {
		return nil, fmt.Errorf("unknown db.engine %v", o.dbEngine)
	}
	// Retrieve any pre-existing database's type and use that or the requested one
	// as long as there's no conflict between the two types
	existingDb := rawdb.PreexistingDatabase(o.directory)
	if len(existingDb) != 0 && len(o.dbEngine) != 0 && o.dbEngine != existingDb {
		return nil, fmt.Errorf("db.engine choice was %v but found pre-existing %v database in specified data directory", o.dbEngine, existingDb)
	}
	if o.dbEngine == rawdb.DBPebble || existingDb == rawdb.DBPebble {
		log.Info("Using pebble as the backing database")
		return newPebbleDBDatabase(o.directory, o.Cache, o.Handles, o.MetricsNamespace, o.ReadOnly)
	}
	if o.dbEngine == rawdb.DBLeveldb || existingDb == rawdb.DBLeveldb {
		log.Info("Using leveldb as the backing database")
		return newLevelDBDatabase(o.directory, o.Cache, o.Handles, o.MetricsNamespace, o.ReadOnly)
	}
	// No pre-existing database, no user-requested one either. Default to Pebble.
	log.Info("Defaulting to pebble as the backing database")
	return newPebbleDBDatabase(o.directory, o.Cache, o.Handles, o.MetricsNamespace, o.ReadOnly)
}

// newLevelDBDatabase creates a persistent key-value database without a freezer
// moving immutable chain segments into cold storage.
func newLevelDBDatabase(file string, cache int, handles int, namespace string, readonly bool) (ethdb.KeyValueStore, error) {
	db, err := leveldb.New(file, cache, handles, namespace, readonly)
	if err != nil {
		return nil, err
	}
	log.Info("Using LevelDB as the backing database")
	return db, nil
}

// newPebbleDBDatabase creates a persistent key-value database without a freezer
// moving immutable chain segments into cold storage.
func newPebbleDBDatabase(file string, cache int, handles int, namespace string, readonly bool) (ethdb.KeyValueStore, error) {
	db, err := pebble.New(file, cache, handles, namespace, readonly)
	if err != nil {
		return nil, err
	}
	return db, nil
}<|MERGE_RESOLUTION|>--- conflicted
+++ resolved
@@ -31,16 +31,6 @@
 	// Directory for storing chain history ("freezer").
 	AncientsDirectory string
 
-<<<<<<< HEAD
-	// Ancient pruner related fields
-	DisableFreeze bool
-	IsLastOffset  bool
-
-	// Ephemeral means that filesystem sync operations should be avoided:
-	// data integrity in the face of a crash is not important. This option
-	// should typically be used in tests.
-	Ephemeral bool
-=======
 	// The optional Era folder, which can be either a subfolder under
 	// ancient/chain or a directory specified via an absolute path.
 	EraDirectory string
@@ -55,7 +45,6 @@
 	directory string
 	dbEngine  string // "leveldb" | "pebble"
 	DatabaseOptions
->>>>>>> 12b4131f
 }
 
 // openDatabase opens both a disk-based key-value database such as leveldb or pebble, but also
@@ -74,11 +63,7 @@
 		MetricsNamespace: o.MetricsNamespace,
 		ReadOnly:         o.ReadOnly,
 	}
-<<<<<<< HEAD
-	frdb, err := rawdb.NewDatabaseWithFreezer(kvdb, o.AncientsDirectory, o.Namespace, o.ReadOnly, o.DisableFreeze, o.IsLastOffset)
-=======
 	frdb, err := rawdb.Open(kvdb, opts)
->>>>>>> 12b4131f
 	if err != nil {
 		kvdb.Close()
 		return nil, err
