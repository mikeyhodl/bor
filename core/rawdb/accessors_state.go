--- conflicted
+++ resolved
@@ -310,9 +310,7 @@
 		}
 		return op.AppendRaw(stateHistoryStorageData, id-1, storages)
 	})
-<<<<<<< HEAD
 	return err
-=======
 }
 
 func ReadWitness(db ethdb.KeyValueReader, blockHash common.Hash) []byte {
@@ -368,5 +366,4 @@
 	if err := db.Put(witnessPruneCursorKey(), encodeBlockNumber(cursor)); err != nil {
 		log.Crit("Failed to store witness", "err", err)
 	}
->>>>>>> 8509ba2f
 }